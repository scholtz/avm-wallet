{
  "name": "example-avm-wallet-solid",
  "type": "module",
  "scripts": {
    "dev": "vite",
    "build": "tsc && vite build",
    "preview": "vite preview",
    "lint": "eslint -c '../../.eslintrc.json' '**/*.{js,ts}'",
    "prettier": "prettier --check '**/*.{js,ts}'",
    "typecheck": "tsc --noEmit"
  },
  "dependencies": {
    "@blockshake/defly-connect": "^1.1.6",
    "@perawallet/connect": "^1.3.4",
    "@walletconnect/modal": "^2.6.2",
    "@walletconnect/sign-client": "^2.16.1",
    "algosdk": "2.9.0",
<<<<<<< HEAD
    "avm-wallet-solid": "workspace:*",
    "lute-connect": "^1.3.0",
=======
    "lute-connect": "^1.4.1",
>>>>>>> 99848c20
    "solid-js": "1.8.22"
  },
  "devDependencies": {
    "typescript": "5.6.2",
    "vite": "5.4.7",
    "vite-plugin-solid": "2.10.2"
  }
}<|MERGE_RESOLUTION|>--- conflicted
+++ resolved
@@ -15,12 +15,7 @@
     "@walletconnect/modal": "^2.6.2",
     "@walletconnect/sign-client": "^2.16.1",
     "algosdk": "2.9.0",
-<<<<<<< HEAD
-    "avm-wallet-solid": "workspace:*",
-    "lute-connect": "^1.3.0",
-=======
     "lute-connect": "^1.4.1",
->>>>>>> 99848c20
     "solid-js": "1.8.22"
   },
   "devDependencies": {
