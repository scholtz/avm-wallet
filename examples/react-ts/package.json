{
  "name": "example-avm-wallet-react",
  "type": "module",
  "scripts": {
    "dev": "vite",
    "preview": "vite preview",
    "build": "tsc && vite build",
    "lint": "eslint . --ext ts,tsx --report-unused-disable-directives --max-warnings 0",
    "typecheck": "tsc --noEmit"
  },
  "dependencies": {
    "@blockshake/defly-connect": "^1.1.6",
    "@perawallet/connect": "^1.3.4",
    "@walletconnect/modal": "^2.6.2",
    "@walletconnect/sign-client": "^2.16.1",
    "algosdk": "2.9.0",
<<<<<<< HEAD
    "avm-wallet-react": "workspace:*",
    "lute-connect": "^1.3.0",
=======
    "lute-connect": "^1.4.1",
>>>>>>> 99848c20
    "react": "18.3.1",
    "react-dom": "18.3.1"
  },
  "devDependencies": {
    "@types/react": "18.3.8",
    "@types/react-dom": "18.3.0",
    "@typescript-eslint/eslint-plugin": "8.6.0",
    "@typescript-eslint/parser": "8.6.0",
    "@vitejs/plugin-react": "4.3.1",
    "eslint": "8.57.1",
    "eslint-plugin-react-hooks": "4.6.2",
    "eslint-plugin-react-refresh": "0.4.12",
    "typescript": "5.6.2",
    "vite": "5.4.7"
  }
}<|MERGE_RESOLUTION|>--- conflicted
+++ resolved
@@ -14,12 +14,7 @@
     "@walletconnect/modal": "^2.6.2",
     "@walletconnect/sign-client": "^2.16.1",
     "algosdk": "2.9.0",
-<<<<<<< HEAD
-    "avm-wallet-react": "workspace:*",
-    "lute-connect": "^1.3.0",
-=======
     "lute-connect": "^1.4.1",
->>>>>>> 99848c20
     "react": "18.3.1",
     "react-dom": "18.3.1"
   },
