--- conflicted
+++ resolved
@@ -14,14 +14,8 @@
     "@walletconnect/modal": "^2.6.2",
     "@walletconnect/sign-client": "^2.16.1",
     "algosdk": "2.9.0",
-<<<<<<< HEAD
-    "avm-wallet-vue": "workspace:*",
-    "lute-connect": "^1.3.0",
-    "vue": "3.5.5"
-=======
     "lute-connect": "^1.4.1",
     "vue": "3.5.7"
->>>>>>> 99848c20
   },
   "devDependencies": {
     "@vitejs/plugin-vue": "5.1.4",
