lockfileVersion: '9.0'

settings:
  autoInstallPeers: true
  excludeLinksFromLockfile: false

importers:

  .:
    devDependencies:
      '@testing-library/jest-dom':
        specifier: 6.5.0
        version: 6.5.0
      '@testing-library/react':
        specifier: 16.0.1
        version: 16.0.1(@testing-library/dom@10.4.0)(@types/react-dom@18.3.0)(@types/react@18.3.8)(react-dom@18.3.1(react@18.3.1))(react@18.3.1)
      '@typescript-eslint/eslint-plugin':
        specifier: 8.6.0
        version: 8.6.0(@typescript-eslint/parser@8.6.0(eslint@8.57.1)(typescript@5.6.2))(eslint@8.57.1)(typescript@5.6.2)
      '@typescript-eslint/parser':
        specifier: 8.6.0
        version: 8.6.0(eslint@8.57.1)(typescript@5.6.2)
      '@vitejs/plugin-react':
        specifier: 4.3.1
        version: 4.3.1(vite@5.4.7(@types/node@20.11.30)(terser@5.33.0))
      '@vitejs/plugin-vue':
        specifier: 5.1.4
        version: 5.1.4(vite@5.4.7(@types/node@20.11.30)(terser@5.33.0))(vue@3.5.7(typescript@5.6.2))
      '@vitejs/plugin-vue-jsx':
        specifier: 4.0.1
        version: 4.0.1(vite@5.4.7(@types/node@20.11.30)(terser@5.33.0))(vue@3.5.7(typescript@5.6.2))
      '@vue/test-utils':
        specifier: 2.4.6
        version: 2.4.6
      eslint:
        specifier: 8.57.1
        version: 8.57.1
      eslint-config-prettier:
        specifier: 9.1.0
        version: 9.1.0(eslint@8.57.1)
      eslint-plugin-prettier:
        specifier: 5.2.1
        version: 5.2.1(eslint-config-prettier@9.1.0(eslint@8.57.1))(eslint@8.57.1)(prettier@3.3.3)
      prettier:
        specifier: 3.3.3
        version: 3.3.3
      vite:
        specifier: 5.4.7
        version: 5.4.7(@types/node@20.11.30)(terser@5.33.0)
      vite-plugin-solid:
        specifier: 2.10.2
        version: 2.10.2(@testing-library/jest-dom@6.5.0)(solid-js@1.8.22)(vite@5.4.7(@types/node@20.11.30)(terser@5.33.0))
      vitest:
        specifier: 2.1.1
        version: 2.1.1(@types/node@20.11.30)(jsdom@25.0.0(bufferutil@4.0.8)(utf-8-validate@5.0.10))(terser@5.33.0)
      vue-demi:
        specifier: 0.14.10
        version: 0.14.10(vue@3.5.7(typescript@5.6.2))

  examples/nextjs:
    dependencies:
      '@blockshake/defly-connect':
        specifier: ^1.1.6
        version: 1.1.6(algosdk@2.9.0)(bufferutil@4.0.8)(utf-8-validate@5.0.10)
      '@perawallet/connect':
        specifier: ^1.3.4
        version: 1.3.4(algosdk@2.9.0)(bufferutil@4.0.8)(utf-8-validate@5.0.10)
      '@walletconnect/modal':
        specifier: ^2.6.2
        version: 2.6.2(@types/react@18.3.8)(react@18.3.1)
      '@walletconnect/sign-client':
        specifier: ^2.16.1
        version: 2.16.1(bufferutil@4.0.8)(ioredis@5.4.1)(utf-8-validate@5.0.10)
      algosdk:
        specifier: 2.9.0
        version: 2.9.0
      avm-wallet:
        specifier: workspace:*
        version: link:../../packages/use-wallet
      avm-wallet-react:
        specifier: workspace:*
        version: link:../../packages/use-wallet-react
      lute-connect:
        specifier: ^1.4.1
        version: 1.4.1
      next:
        specifier: 14.2.13
        version: 14.2.13(@babel/core@7.25.2)(react-dom@18.3.1(react@18.3.1))(react@18.3.1)
      react:
        specifier: 18.3.1
        version: 18.3.1
      react-dom:
        specifier: 18.3.1
        version: 18.3.1(react@18.3.1)
    devDependencies:
      '@types/node':
        specifier: 20.11.30
        version: 20.11.30
      '@types/react':
        specifier: 18.3.8
        version: 18.3.8
      '@types/react-dom':
        specifier: 18.3.0
        version: 18.3.0
      eslint:
        specifier: 8.57.1
        version: 8.57.1
      eslint-config-next:
        specifier: 14.2.13
        version: 14.2.13(eslint@8.57.1)(typescript@5.6.2)
      typescript:
        specifier: 5.6.2
        version: 5.6.2

  examples/nuxt:
    dependencies:
      '@blockshake/defly-connect':
        specifier: ^1.1.6
        version: 1.1.6(algosdk@2.9.0)(bufferutil@4.0.8)(utf-8-validate@5.0.10)
      '@perawallet/connect':
        specifier: ^1.3.4
        version: 1.3.4(algosdk@2.9.0)(bufferutil@4.0.8)(utf-8-validate@5.0.10)
      '@walletconnect/modal':
        specifier: ^2.6.2
        version: 2.6.2(@types/react@18.3.8)(react@18.3.1)
      '@walletconnect/sign-client':
        specifier: ^2.16.1
        version: 2.16.1(bufferutil@4.0.8)(ioredis@5.4.1)(utf-8-validate@5.0.10)
      algosdk:
        specifier: 2.9.0
        version: 2.9.0
      avm-wallet:
        specifier: workspace:*
        version: link:../../packages/use-wallet
      avm-wallet-vue:
        specifier: workspace:*
        version: link:../../packages/use-wallet-vue
      lute-connect:
        specifier: ^1.4.1
        version: 1.4.1
      nuxt:
        specifier: 3.13.2
        version: 3.13.2(@parcel/watcher@2.4.1)(@types/node@20.11.30)(bufferutil@4.0.8)(eslint@8.57.1)(idb-keyval@6.2.1)(ioredis@5.4.1)(magicast@0.3.5)(optionator@0.9.4)(rollup@4.21.3)(terser@5.33.0)(typescript@5.6.2)(utf-8-validate@5.0.10)(vite@5.4.7(@types/node@20.11.30)(terser@5.33.0))(vue-tsc@2.1.6(typescript@5.6.2))
      vue:
        specifier: 3.5.7
        version: 3.5.7(typescript@5.6.2)
      vue-router:
        specifier: 4.4.5
        version: 4.4.5(vue@3.5.7(typescript@5.6.2))
    devDependencies:
      typescript:
        specifier: 5.6.2
        version: 5.6.2
      vue-tsc:
        specifier: 2.1.6
        version: 2.1.6(typescript@5.6.2)

  examples/react-ts:
    dependencies:
      '@blockshake/defly-connect':
        specifier: ^1.1.6
        version: 1.1.6(algosdk@2.9.0)(bufferutil@4.0.8)(utf-8-validate@5.0.10)
      '@perawallet/connect':
        specifier: ^1.3.4
        version: 1.3.4(algosdk@2.9.0)(bufferutil@4.0.8)(utf-8-validate@5.0.10)
      '@walletconnect/modal':
        specifier: ^2.6.2
        version: 2.6.2(@types/react@18.3.8)(react@18.3.1)
      '@walletconnect/sign-client':
        specifier: ^2.16.1
        version: 2.16.1(bufferutil@4.0.8)(ioredis@5.4.1)(utf-8-validate@5.0.10)
      algosdk:
        specifier: 2.9.0
        version: 2.9.0
      avm-wallet-react:
        specifier: workspace:*
        version: link:../../packages/use-wallet-react
      lute-connect:
        specifier: ^1.4.1
        version: 1.4.1
      react:
        specifier: 18.3.1
        version: 18.3.1
      react-dom:
        specifier: 18.3.1
        version: 18.3.1(react@18.3.1)
    devDependencies:
      '@types/react':
        specifier: 18.3.8
        version: 18.3.8
      '@types/react-dom':
        specifier: 18.3.0
        version: 18.3.0
      '@typescript-eslint/eslint-plugin':
        specifier: 8.6.0
        version: 8.6.0(@typescript-eslint/parser@8.6.0(eslint@8.57.1)(typescript@5.6.2))(eslint@8.57.1)(typescript@5.6.2)
      '@typescript-eslint/parser':
        specifier: 8.6.0
        version: 8.6.0(eslint@8.57.1)(typescript@5.6.2)
      '@vitejs/plugin-react':
        specifier: 4.3.1
        version: 4.3.1(vite@5.4.7(@types/node@20.11.30)(terser@5.33.0))
      eslint:
        specifier: 8.57.1
        version: 8.57.1
      eslint-plugin-react-hooks:
        specifier: 4.6.2
        version: 4.6.2(eslint@8.57.1)
      eslint-plugin-react-refresh:
        specifier: 0.4.12
        version: 0.4.12(eslint@8.57.1)
      typescript:
        specifier: 5.6.2
        version: 5.6.2
      vite:
        specifier: 5.4.7
        version: 5.4.7(@types/node@20.11.30)(terser@5.33.0)

  examples/solid-ts:
    dependencies:
      '@blockshake/defly-connect':
        specifier: ^1.1.6
        version: 1.1.6(algosdk@2.9.0)(bufferutil@4.0.8)(utf-8-validate@5.0.10)
      '@perawallet/connect':
        specifier: ^1.3.4
        version: 1.3.4(algosdk@2.9.0)(bufferutil@4.0.8)(utf-8-validate@5.0.10)
      '@walletconnect/modal':
        specifier: ^2.6.2
        version: 2.6.2(@types/react@18.3.8)(react@18.3.1)
      '@walletconnect/sign-client':
        specifier: ^2.16.1
        version: 2.16.1(bufferutil@4.0.8)(ioredis@5.4.1)(utf-8-validate@5.0.10)
      algosdk:
        specifier: 2.9.0
        version: 2.9.0
      avm-wallet-solid:
        specifier: workspace:*
        version: link:../../packages/use-wallet-solid
      lute-connect:
        specifier: ^1.4.1
        version: 1.4.1
      solid-js:
        specifier: 1.8.22
        version: 1.8.22
    devDependencies:
      typescript:
        specifier: 5.6.2
        version: 5.6.2
      vite:
        specifier: 5.4.7
        version: 5.4.7(@types/node@20.11.30)(terser@5.33.0)
      vite-plugin-solid:
        specifier: 2.10.2
        version: 2.10.2(@testing-library/jest-dom@6.5.0)(solid-js@1.8.22)(vite@5.4.7(@types/node@20.11.30)(terser@5.33.0))

  examples/vanilla-ts:
    dependencies:
      '@blockshake/defly-connect':
        specifier: ^1.1.6
        version: 1.1.6(algosdk@2.9.0)(bufferutil@4.0.8)(utf-8-validate@5.0.10)
      '@perawallet/connect':
        specifier: ^1.3.4
        version: 1.3.4(algosdk@2.9.0)(bufferutil@4.0.8)(utf-8-validate@5.0.10)
      '@walletconnect/modal':
        specifier: ^2.6.2
        version: 2.6.2(@types/react@18.3.8)(react@18.3.1)
      '@walletconnect/sign-client':
        specifier: ^2.16.1
        version: 2.16.1(bufferutil@4.0.8)(ioredis@5.4.1)(utf-8-validate@5.0.10)
      algosdk:
        specifier: 2.9.0
        version: 2.9.0
      avm-wallet:
        specifier: workspace:*
        version: link:../../packages/use-wallet
      lute-connect:
        specifier: ^1.4.1
        version: 1.4.1
    devDependencies:
      '@walletconnect/types':
        specifier: 2.16.1
        version: 2.16.1(ioredis@5.4.1)
      typescript:
        specifier: 5.6.2
        version: 5.6.2
      vite:
        specifier: 5.4.7
        version: 5.4.7(@types/node@20.11.30)(terser@5.33.0)

  examples/vue-ts:
    dependencies:
      '@blockshake/defly-connect':
        specifier: ^1.1.6
        version: 1.1.6(algosdk@2.9.0)(bufferutil@4.0.8)(utf-8-validate@5.0.10)
      '@perawallet/connect':
        specifier: ^1.3.4
        version: 1.3.4(algosdk@2.9.0)(bufferutil@4.0.8)(utf-8-validate@5.0.10)
      '@walletconnect/modal':
        specifier: ^2.6.2
        version: 2.6.2(@types/react@18.3.8)(react@18.3.1)
      '@walletconnect/sign-client':
        specifier: ^2.16.1
        version: 2.16.1(bufferutil@4.0.8)(ioredis@5.4.1)(utf-8-validate@5.0.10)
      algosdk:
        specifier: 2.9.0
        version: 2.9.0
      avm-wallet-vue:
        specifier: workspace:*
        version: link:../../packages/use-wallet-vue
      lute-connect:
        specifier: ^1.4.1
        version: 1.4.1
      vue:
        specifier: 3.5.7
        version: 3.5.7(typescript@5.6.2)
    devDependencies:
      '@vitejs/plugin-vue':
        specifier: 5.1.4
        version: 5.1.4(vite@5.4.7(@types/node@20.11.30)(terser@5.33.0))(vue@3.5.7(typescript@5.6.2))
      typescript:
        specifier: 5.6.2
        version: 5.6.2
      vite:
        specifier: 5.4.7
        version: 5.4.7(@types/node@20.11.30)(terser@5.33.0)
      vue-tsc:
        specifier: 2.1.6
        version: 2.1.6(typescript@5.6.2)

  packages/use-wallet:
    dependencies:
      '@tanstack/store':
        specifier: 0.5.5
        version: 0.5.5
    devDependencies:
      '@agoralabs-sh/avm-web-provider':
        specifier: 1.6.2
        version: 1.6.2
      '@blockshake/defly-connect':
        specifier: 1.1.6
        version: 1.1.6(algosdk@2.9.0)(bufferutil@4.0.8)(utf-8-validate@5.0.10)
      '@magic-ext/algorand':
        specifier: 23.6.0
        version: 23.6.0
      '@magic-sdk/provider':
        specifier: 28.6.0
        version: 28.6.0(localforage@1.10.0)
      '@perawallet/connect':
        specifier: 1.3.4
        version: 1.3.4(algosdk@2.9.0)(bufferutil@4.0.8)(utf-8-validate@5.0.10)
      '@perawallet/connect-beta':
        specifier: 2.0.14
        version: 2.0.14(algosdk@2.9.0)(bufferutil@4.0.8)(ioredis@5.4.1)(utf-8-validate@5.0.10)
      '@types/node':
        specifier: 20.11.30
        version: 20.11.30
      '@walletconnect/modal':
        specifier: 2.6.2
        version: 2.6.2(@types/react@18.3.8)(react@18.3.1)
      '@walletconnect/modal-core':
        specifier: 2.6.2
        version: 2.6.2(@types/react@18.3.8)(react@18.3.1)
      '@walletconnect/sign-client':
        specifier: 2.16.1
        version: 2.16.1(bufferutil@4.0.8)(ioredis@5.4.1)(utf-8-validate@5.0.10)
      '@walletconnect/types':
        specifier: 2.16.1
        version: 2.16.1(ioredis@5.4.1)
      algosdk:
        specifier: 2.9.0
        version: 2.9.0
      lute-connect:
        specifier: 1.4.1
        version: 1.4.1
      magic-sdk:
        specifier: 28.6.0
        version: 28.6.0
      tsup:
        specifier: 8.3.0
        version: 8.3.0(jiti@1.21.6)(postcss@8.4.47)(typescript@5.6.2)(yaml@2.5.1)
      typescript:
        specifier: 5.6.2
        version: 5.6.2

  packages/use-wallet-react:
    dependencies:
      '@blockshake/defly-connect':
        specifier: ^1.1.6
        version: 1.1.6(algosdk@2.9.0)(bufferutil@4.0.8)(utf-8-validate@5.0.10)
      '@magic-ext/algorand':
        specifier: ^23.6.0
        version: 23.6.0
      '@perawallet/connect':
        specifier: ^1.3.4
        version: 1.3.4(algosdk@2.9.0)(bufferutil@4.0.8)(utf-8-validate@5.0.10)
      '@perawallet/connect-beta':
        specifier: ^2.0.14
        version: 2.0.14(algosdk@2.9.0)(bufferutil@4.0.8)(ioredis@5.4.1)(utf-8-validate@5.0.10)
      '@tanstack/react-store':
        specifier: 0.5.5
        version: 0.5.5(react-dom@18.3.1(react@18.3.1))(react@18.3.1)
      '@walletconnect/modal':
        specifier: ^2.6.2
        version: 2.6.2(@types/react@18.3.8)(react@18.3.1)
      '@walletconnect/sign-client':
        specifier: ^2.16.1
        version: 2.16.1(bufferutil@4.0.8)(ioredis@5.4.1)(utf-8-validate@5.0.10)
      avm-wallet:
        specifier: workspace:*
        version: link:../use-wallet
      lute-connect:
        specifier: ^1.4.1
        version: 1.4.1
      magic-sdk:
        specifier: ^28.6.0
        version: 28.6.0
    devDependencies:
      '@types/react':
        specifier: 18.3.8
        version: 18.3.8
      algosdk:
        specifier: 2.9.0
        version: 2.9.0
      jsdom:
        specifier: 25.0.0
        version: 25.0.0(bufferutil@4.0.8)(utf-8-validate@5.0.10)
      react:
        specifier: 18.3.1
        version: 18.3.1
      react-dom:
        specifier: 18.3.1
        version: 18.3.1(react@18.3.1)
      tsup:
        specifier: 8.3.0
        version: 8.3.0(jiti@1.21.6)(postcss@8.4.47)(typescript@5.6.2)(yaml@2.5.1)
      typescript:
        specifier: 5.6.2
        version: 5.6.2

  packages/use-wallet-solid:
    dependencies:
      '@blockshake/defly-connect':
        specifier: ^1.1.6
        version: 1.1.6(algosdk@2.9.0)(bufferutil@4.0.8)(utf-8-validate@5.0.10)
      '@magic-ext/algorand':
        specifier: ^23.6.0
        version: 23.6.0
      '@perawallet/connect':
        specifier: ^1.3.4
        version: 1.3.4(algosdk@2.9.0)(bufferutil@4.0.8)(utf-8-validate@5.0.10)
      '@perawallet/connect-beta':
        specifier: ^2.0.14
        version: 2.0.14(algosdk@2.9.0)(bufferutil@4.0.8)(ioredis@5.4.1)(utf-8-validate@5.0.10)
      '@tanstack/solid-store':
        specifier: 0.5.5
        version: 0.5.5(solid-js@1.8.22)
      '@walletconnect/modal':
        specifier: ^2.6.2
        version: 2.6.2(@types/react@18.3.8)(react@18.3.1)
      '@walletconnect/sign-client':
        specifier: ^2.16.1
        version: 2.16.1(bufferutil@4.0.8)(ioredis@5.4.1)(utf-8-validate@5.0.10)
      avm-wallet:
        specifier: workspace:*
        version: link:../use-wallet
      lute-connect:
        specifier: ^1.4.1
        version: 1.4.1
      magic-sdk:
        specifier: ^28.6.0
        version: 28.6.0
    devDependencies:
      '@solidjs/testing-library':
        specifier: 0.8.9
        version: 0.8.9(solid-js@1.8.22)
      algosdk:
        specifier: 2.9.0
        version: 2.9.0
      solid-js:
        specifier: 1.8.22
        version: 1.8.22
      tsup:
        specifier: 8.3.0
        version: 8.3.0(jiti@1.21.6)(postcss@8.4.47)(typescript@5.6.2)(yaml@2.5.1)
      tsup-preset-solid:
        specifier: 2.2.0
        version: 2.2.0(esbuild@0.23.1)(solid-js@1.8.22)(tsup@8.3.0(jiti@1.21.6)(postcss@8.4.47)(typescript@5.6.2)(yaml@2.5.1))
      typescript:
        specifier: 5.6.2
        version: 5.6.2

  packages/use-wallet-vue:
    dependencies:
      '@blockshake/defly-connect':
        specifier: ^1.1.6
        version: 1.1.6(algosdk@2.9.0)(bufferutil@4.0.8)(utf-8-validate@5.0.10)
      '@magic-ext/algorand':
        specifier: ^23.6.0
        version: 23.6.0
      '@perawallet/connect':
        specifier: ^1.3.4
        version: 1.3.4(algosdk@2.9.0)(bufferutil@4.0.8)(utf-8-validate@5.0.10)
      '@perawallet/connect-beta':
        specifier: ^2.0.14
        version: 2.0.14(algosdk@2.9.0)(bufferutil@4.0.8)(ioredis@5.4.1)(utf-8-validate@5.0.10)
      '@tanstack/vue-store':
        specifier: 0.5.5
<<<<<<< HEAD
        version: 0.5.5(vue@3.5.5(typescript@5.5.4))
=======
        version: 0.5.5(vue@3.5.7(typescript@5.6.2))
      '@txnlab/use-wallet':
        specifier: workspace:*
        version: link:../use-wallet
>>>>>>> 99848c20
      '@walletconnect/modal':
        specifier: ^2.6.2
        version: 2.6.2(@types/react@18.3.8)(react@18.3.1)
      '@walletconnect/sign-client':
        specifier: ^2.16.1
        version: 2.16.1(bufferutil@4.0.8)(ioredis@5.4.1)(utf-8-validate@5.0.10)
      avm-wallet:
        specifier: workspace:*
        version: link:../use-wallet
      lute-connect:
        specifier: ^1.4.1
        version: 1.4.1
      magic-sdk:
        specifier: ^28.6.0
        version: 28.6.0
    devDependencies:
      algosdk:
        specifier: 2.9.0
        version: 2.9.0
      tsup:
        specifier: 8.3.0
        version: 8.3.0(jiti@1.21.6)(postcss@8.4.47)(typescript@5.6.2)(yaml@2.5.1)
      typescript:
        specifier: 5.6.2
        version: 5.6.2
      vue:
        specifier: 3.5.7
        version: 3.5.7(typescript@5.6.2)

packages:

  '@adobe/css-tools@4.4.0':
    resolution: {integrity: sha512-Ff9+ksdQQB3rMncgqDK78uLznstjyfIf2Arnh22pW8kBpLs6rpKDwgnZT46hin5Hl1WzazzK64DOrhSwYpS7bQ==}

  '@agoralabs-sh/avm-web-provider@1.6.2':
    resolution: {integrity: sha512-hSRRucn7wykuEDxoDCCB7qK0VVqXL8n86C8fwo3PkpIqJnER2xrrdaACc7/Q5TDc/Z6We/A3CpnNQWTy/J8TQw==}
    engines: {node: '>=18.20.3'}

  '@ampproject/remapping@2.3.0':
    resolution: {integrity: sha512-30iZtAPgz+LTIYoeivqYo853f02jBYSd5uGnGpkFV0M3xOt9aN73erkgYAmZU43x4VfqcnLxW9Kpg3R5LC4YYw==}
    engines: {node: '>=6.0.0'}

  '@antfu/utils@0.7.10':
    resolution: {integrity: sha512-+562v9k4aI80m1+VuMHehNJWLOFjBnXn3tdOitzD0il5b7smkSBal4+a3oKiQTbrwMmN/TBUMDvbdoWDehgOww==}

  '@babel/code-frame@7.24.7':
    resolution: {integrity: sha512-BcYH1CVJBO9tvyIZ2jVeXgSIMvGZ2FDRvDdOIVQyuklNKSsx+eppDEBq/g47Ayw+RqNFE+URvOShmf+f/qwAlA==}
    engines: {node: '>=6.9.0'}

  '@babel/compat-data@7.25.4':
    resolution: {integrity: sha512-+LGRog6RAsCJrrrg/IO6LGmpphNe5DiK30dGjCoxxeGv49B10/3XYGxPsAwrDlMFcFEvdAUavDT8r9k/hSyQqQ==}
    engines: {node: '>=6.9.0'}

  '@babel/core@7.25.2':
    resolution: {integrity: sha512-BBt3opiCOxUr9euZ5/ro/Xv8/V7yJ5bjYMqG/C1YAo8MIKAnumZalCN+msbci3Pigy4lIQfPUpfMM27HMGaYEA==}
    engines: {node: '>=6.9.0'}

  '@babel/generator@7.25.6':
    resolution: {integrity: sha512-VPC82gr1seXOpkjAAKoLhP50vx4vGNlF4msF64dSFq1P8RfB+QAuJWGHPXXPc8QyfVWwwB/TNNU4+ayZmHNbZw==}
    engines: {node: '>=6.9.0'}

  '@babel/helper-annotate-as-pure@7.24.7':
    resolution: {integrity: sha512-BaDeOonYvhdKw+JoMVkAixAAJzG2jVPIwWoKBPdYuY9b452e2rPuI9QPYh3KpofZ3pW2akOmwZLOiOsHMiqRAg==}
    engines: {node: '>=6.9.0'}

  '@babel/helper-compilation-targets@7.25.2':
    resolution: {integrity: sha512-U2U5LsSaZ7TAt3cfaymQ8WHh0pxvdHoEk6HVpaexxixjyEquMh0L0YNJNM6CTGKMXV1iksi0iZkGw4AcFkPaaw==}
    engines: {node: '>=6.9.0'}

  '@babel/helper-create-class-features-plugin@7.25.4':
    resolution: {integrity: sha512-ro/bFs3/84MDgDmMwbcHgDa8/E6J3QKNTk4xJJnVeFtGE+tL0K26E3pNxhYz2b67fJpt7Aphw5XcploKXuCvCQ==}
    engines: {node: '>=6.9.0'}
    peerDependencies:
      '@babel/core': ^7.0.0

  '@babel/helper-member-expression-to-functions@7.24.8':
    resolution: {integrity: sha512-LABppdt+Lp/RlBxqrh4qgf1oEH/WxdzQNDJIu5gC/W1GyvPVrOBiItmmM8wan2fm4oYqFuFfkXmlGpLQhPY8CA==}
    engines: {node: '>=6.9.0'}

  '@babel/helper-module-imports@7.18.6':
    resolution: {integrity: sha512-0NFvs3VkuSYbFi1x2Vd6tKrywq+z/cLeYC/RJNFrIX/30Bf5aiGYbtvGXolEktzJH8o5E5KJ3tT+nkxuuZFVlA==}
    engines: {node: '>=6.9.0'}

  '@babel/helper-module-imports@7.24.7':
    resolution: {integrity: sha512-8AyH3C+74cgCVVXow/myrynrAGv+nTVg5vKu2nZph9x7RcRwzmh0VFallJuFTZ9mx6u4eSdXZfcOzSqTUm0HCA==}
    engines: {node: '>=6.9.0'}

  '@babel/helper-module-transforms@7.25.2':
    resolution: {integrity: sha512-BjyRAbix6j/wv83ftcVJmBt72QtHI56C7JXZoG2xATiLpmoC7dpd8WnkikExHDVPpi/3qCmO6WY1EaXOluiecQ==}
    engines: {node: '>=6.9.0'}
    peerDependencies:
      '@babel/core': ^7.0.0

  '@babel/helper-optimise-call-expression@7.24.7':
    resolution: {integrity: sha512-jKiTsW2xmWwxT1ixIdfXUZp+P5yURx2suzLZr5Hi64rURpDYdMW0pv+Uf17EYk2Rd428Lx4tLsnjGJzYKDM/6A==}
    engines: {node: '>=6.9.0'}

  '@babel/helper-plugin-utils@7.24.8':
    resolution: {integrity: sha512-FFWx5142D8h2Mgr/iPVGH5G7w6jDn4jUSpZTyDnQO0Yn7Ks2Kuz6Pci8H6MPCoUJegd/UZQ3tAvfLCxQSnWWwg==}
    engines: {node: '>=6.9.0'}

  '@babel/helper-replace-supers@7.25.0':
    resolution: {integrity: sha512-q688zIvQVYtZu+i2PsdIu/uWGRpfxzr5WESsfpShfZECkO+d2o+WROWezCi/Q6kJ0tfPa5+pUGUlfx2HhrA3Bg==}
    engines: {node: '>=6.9.0'}
    peerDependencies:
      '@babel/core': ^7.0.0

  '@babel/helper-simple-access@7.24.7':
    resolution: {integrity: sha512-zBAIvbCMh5Ts+b86r/CjU+4XGYIs+R1j951gxI3KmmxBMhCg4oQMsv6ZXQ64XOm/cvzfU1FmoCyt6+owc5QMYg==}
    engines: {node: '>=6.9.0'}

  '@babel/helper-skip-transparent-expression-wrappers@7.24.7':
    resolution: {integrity: sha512-IO+DLT3LQUElMbpzlatRASEyQtfhSE0+m465v++3jyyXeBTBUjtVZg28/gHeV5mrTJqvEKhKroBGAvhW+qPHiQ==}
    engines: {node: '>=6.9.0'}

  '@babel/helper-string-parser@7.24.8':
    resolution: {integrity: sha512-pO9KhhRcuUyGnJWwyEgnRJTSIZHiT+vMD0kPeD+so0l7mxkMT19g3pjY9GTnHySck/hDzq+dtW/4VgnMkippsQ==}
    engines: {node: '>=6.9.0'}

  '@babel/helper-validator-identifier@7.24.7':
    resolution: {integrity: sha512-rR+PBcQ1SMQDDyF6X0wxtG8QyLCgUB0eRAGguqRLfkCA87l7yAP7ehq8SNj96OOGTO8OBV70KhuFYcIkHXOg0w==}
    engines: {node: '>=6.9.0'}

  '@babel/helper-validator-option@7.24.8':
    resolution: {integrity: sha512-xb8t9tD1MHLungh/AIoWYN+gVHaB9kwlu8gffXGSt3FFEIT7RjS+xWbc2vUD1UTZdIpKj/ab3rdqJ7ufngyi2Q==}
    engines: {node: '>=6.9.0'}

  '@babel/helpers@7.25.6':
    resolution: {integrity: sha512-Xg0tn4HcfTijTwfDwYlvVCl43V6h4KyVVX2aEm4qdO/PC6L2YvzLHFdmxhoeSA3eslcE6+ZVXHgWwopXYLNq4Q==}
    engines: {node: '>=6.9.0'}

  '@babel/highlight@7.24.7':
    resolution: {integrity: sha512-EStJpq4OuY8xYfhGVXngigBJRWxftKX9ksiGDnmlY3o7B/V7KIAc9X4oiK87uPJSc/vs5L869bem5fhZa8caZw==}
    engines: {node: '>=6.9.0'}

  '@babel/parser@7.25.6':
    resolution: {integrity: sha512-trGdfBdbD0l1ZPmcJ83eNxB9rbEax4ALFTF7fN386TMYbeCQbyme5cOEXQhbGXKebwGaB/J52w1mrklMcbgy6Q==}
    engines: {node: '>=6.0.0'}
    hasBin: true

  '@babel/plugin-proposal-decorators@7.24.7':
    resolution: {integrity: sha512-RL9GR0pUG5Kc8BUWLNDm2T5OpYwSX15r98I0IkgmRQTXuELq/OynH8xtMTMvTJFjXbMWFVTKtYkTaYQsuAwQlQ==}
    engines: {node: '>=6.9.0'}
    peerDependencies:
      '@babel/core': ^7.0.0-0

  '@babel/plugin-syntax-decorators@7.24.7':
    resolution: {integrity: sha512-Ui4uLJJrRV1lb38zg1yYTmRKmiZLiftDEvZN2iq3kd9kUFU+PttmzTbAFC2ucRk/XJmtek6G23gPsuZbhrT8fQ==}
    engines: {node: '>=6.9.0'}
    peerDependencies:
      '@babel/core': ^7.0.0-0

  '@babel/plugin-syntax-import-attributes@7.25.6':
    resolution: {integrity: sha512-sXaDXaJN9SNLymBdlWFA+bjzBhFD617ZaFiY13dGt7TVslVvVgA6fkZOP7Ki3IGElC45lwHdOTrCtKZGVAWeLQ==}
    engines: {node: '>=6.9.0'}
    peerDependencies:
      '@babel/core': ^7.0.0-0

  '@babel/plugin-syntax-import-meta@7.10.4':
    resolution: {integrity: sha512-Yqfm+XDx0+Prh3VSeEQCPU81yC+JWZ2pDPFSS4ZdpfZhp4MkFMaDC1UqseovEKwSUpnIL7+vK+Clp7bfh0iD7g==}
    peerDependencies:
      '@babel/core': ^7.0.0-0

  '@babel/plugin-syntax-jsx@7.24.7':
    resolution: {integrity: sha512-6ddciUPe/mpMnOKv/U+RSd2vvVy+Yw/JfBB0ZHYjEZt9NLHmCUylNYlsbqCCS1Bffjlb0fCwC9Vqz+sBz6PsiQ==}
    engines: {node: '>=6.9.0'}
    peerDependencies:
      '@babel/core': ^7.0.0-0

  '@babel/plugin-syntax-typescript@7.25.4':
    resolution: {integrity: sha512-uMOCoHVU52BsSWxPOMVv5qKRdeSlPuImUCB2dlPuBSU+W2/ROE7/Zg8F2Kepbk+8yBa68LlRKxO+xgEVWorsDg==}
    engines: {node: '>=6.9.0'}
    peerDependencies:
      '@babel/core': ^7.0.0-0

  '@babel/plugin-transform-modules-commonjs@7.24.8':
    resolution: {integrity: sha512-WHsk9H8XxRs3JXKWFiqtQebdh9b/pTk4EgueygFzYlTKAg0Ud985mSevdNjdXdFBATSKVJGQXP1tv6aGbssLKA==}
    engines: {node: '>=6.9.0'}
    peerDependencies:
      '@babel/core': ^7.0.0-0

  '@babel/plugin-transform-react-jsx-self@7.24.7':
    resolution: {integrity: sha512-fOPQYbGSgH0HUp4UJO4sMBFjY6DuWq+2i8rixyUMb3CdGixs/gccURvYOAhajBdKDoGajFr3mUq5rH3phtkGzw==}
    engines: {node: '>=6.9.0'}
    peerDependencies:
      '@babel/core': ^7.0.0-0

  '@babel/plugin-transform-react-jsx-source@7.24.7':
    resolution: {integrity: sha512-J2z+MWzZHVOemyLweMqngXrgGC42jQ//R0KdxqkIz/OrbVIIlhFI3WigZ5fO+nwFvBlncr4MGapd8vTyc7RPNQ==}
    engines: {node: '>=6.9.0'}
    peerDependencies:
      '@babel/core': ^7.0.0-0

  '@babel/plugin-transform-typescript@7.25.2':
    resolution: {integrity: sha512-lBwRvjSmqiMYe/pS0+1gggjJleUJi7NzjvQ1Fkqtt69hBa/0t1YuW/MLQMAPixfwaQOHUXsd6jeU3Z+vdGv3+A==}
    engines: {node: '>=6.9.0'}
    peerDependencies:
      '@babel/core': ^7.0.0-0

  '@babel/preset-typescript@7.24.7':
    resolution: {integrity: sha512-SyXRe3OdWwIwalxDg5UtJnJQO+YPcTfwiIY2B0Xlddh9o7jpWLvv8X1RthIeDOxQ+O1ML5BLPCONToObyVQVuQ==}
    engines: {node: '>=6.9.0'}
    peerDependencies:
      '@babel/core': ^7.0.0-0

  '@babel/runtime@7.25.6':
    resolution: {integrity: sha512-VBj9MYyDb9tuLq7yzqjgzt6Q+IBQLrGZfdjOekyEirZPHxXWoTSGUTMrpsfi58Up73d13NfYLv8HT9vmznjzhQ==}
    engines: {node: '>=6.9.0'}

  '@babel/standalone@7.25.6':
    resolution: {integrity: sha512-Kf2ZcZVqsKbtYhlA7sP0z5A3q5hmCVYMKMWRWNK/5OVwHIve3JY1djVRmIVAx8FMueLIfZGKQDIILK2w8zO4mg==}
    engines: {node: '>=6.9.0'}

  '@babel/template@7.25.0':
    resolution: {integrity: sha512-aOOgh1/5XzKvg1jvVz7AVrx2piJ2XBi227DHmbY6y+bM9H2FlN+IfecYu4Xl0cNiiVejlsCri89LUsbj8vJD9Q==}
    engines: {node: '>=6.9.0'}

  '@babel/traverse@7.25.6':
    resolution: {integrity: sha512-9Vrcx5ZW6UwK5tvqsj0nGpp/XzqthkT0dqIc9g1AdtygFToNtTF67XzYS//dm+SAK9cp3B9R4ZO/46p63SCjlQ==}
    engines: {node: '>=6.9.0'}

  '@babel/types@7.25.6':
    resolution: {integrity: sha512-/l42B1qxpG6RdfYf343Uw1vmDjeNhneUXtzhojE7pDgfpEypmRhI6j1kr17XCVv4Cgl9HdAiQY2x0GwKm7rWCw==}
    engines: {node: '>=6.9.0'}

  '@blockshake/defly-connect@1.1.6':
    resolution: {integrity: sha512-pgibHfWjTkfyjQhRVKR2mnnG7Vv/oBJGowphrIwdF62TkElRspsCrv/GcasZ2ipw+Wrqp3cdsE1W7GU0ZjgPwg==}
    peerDependencies:
      algosdk: ^2.1.0

  '@cloudflare/kv-asset-handler@0.3.4':
    resolution: {integrity: sha512-YLPHc8yASwjNkmcDMQMY35yiWjoKAKnhUbPRszBRS0YgH+IXtsMp61j+yTcnCE3oO2DgP0U3iejLC8FTtKDC8Q==}
    engines: {node: '>=16.13'}

  '@esbuild/aix-ppc64@0.20.2':
    resolution: {integrity: sha512-D+EBOJHXdNZcLJRBkhENNG8Wji2kgc9AZ9KiPr1JuZjsNtyHzrsfLRrY0tk2H2aoFu6RANO1y1iPPUCDYWkb5g==}
    engines: {node: '>=12'}
    cpu: [ppc64]
    os: [aix]

  '@esbuild/aix-ppc64@0.21.5':
    resolution: {integrity: sha512-1SDgH6ZSPTlggy1yI6+Dbkiz8xzpHJEVAlF/AM1tHPLsf5STom9rwtjE4hKAF20FfXXNTFqEYXyJNWh1GiZedQ==}
    engines: {node: '>=12'}
    cpu: [ppc64]
    os: [aix]

  '@esbuild/aix-ppc64@0.23.1':
    resolution: {integrity: sha512-6VhYk1diRqrhBAqpJEdjASR/+WVRtfjpqKuNw11cLiaWpAT/Uu+nokB+UJnevzy/P9C/ty6AOe0dwueMrGh/iQ==}
    engines: {node: '>=18'}
    cpu: [ppc64]
    os: [aix]

  '@esbuild/android-arm64@0.20.2':
    resolution: {integrity: sha512-mRzjLacRtl/tWU0SvD8lUEwb61yP9cqQo6noDZP/O8VkwafSYwZ4yWy24kan8jE/IMERpYncRt2dw438LP3Xmg==}
    engines: {node: '>=12'}
    cpu: [arm64]
    os: [android]

  '@esbuild/android-arm64@0.21.5':
    resolution: {integrity: sha512-c0uX9VAUBQ7dTDCjq+wdyGLowMdtR/GoC2U5IYk/7D1H1JYC0qseD7+11iMP2mRLN9RcCMRcjC4YMclCzGwS/A==}
    engines: {node: '>=12'}
    cpu: [arm64]
    os: [android]

  '@esbuild/android-arm64@0.23.1':
    resolution: {integrity: sha512-xw50ipykXcLstLeWH7WRdQuysJqejuAGPd30vd1i5zSyKK3WE+ijzHmLKxdiCMtH1pHz78rOg0BKSYOSB/2Khw==}
    engines: {node: '>=18'}
    cpu: [arm64]
    os: [android]

  '@esbuild/android-arm@0.20.2':
    resolution: {integrity: sha512-t98Ra6pw2VaDhqNWO2Oph2LXbz/EJcnLmKLGBJwEwXX/JAN83Fym1rU8l0JUWK6HkIbWONCSSatf4sf2NBRx/w==}
    engines: {node: '>=12'}
    cpu: [arm]
    os: [android]

  '@esbuild/android-arm@0.21.5':
    resolution: {integrity: sha512-vCPvzSjpPHEi1siZdlvAlsPxXl7WbOVUBBAowWug4rJHb68Ox8KualB+1ocNvT5fjv6wpkX6o/iEpbDrf68zcg==}
    engines: {node: '>=12'}
    cpu: [arm]
    os: [android]

  '@esbuild/android-arm@0.23.1':
    resolution: {integrity: sha512-uz6/tEy2IFm9RYOyvKl88zdzZfwEfKZmnX9Cj1BHjeSGNuGLuMD1kR8y5bteYmwqKm1tj8m4cb/aKEorr6fHWQ==}
    engines: {node: '>=18'}
    cpu: [arm]
    os: [android]

  '@esbuild/android-x64@0.20.2':
    resolution: {integrity: sha512-btzExgV+/lMGDDa194CcUQm53ncxzeBrWJcncOBxuC6ndBkKxnHdFJn86mCIgTELsooUmwUm9FkhSp5HYu00Rg==}
    engines: {node: '>=12'}
    cpu: [x64]
    os: [android]

  '@esbuild/android-x64@0.21.5':
    resolution: {integrity: sha512-D7aPRUUNHRBwHxzxRvp856rjUHRFW1SdQATKXH2hqA0kAZb1hKmi02OpYRacl0TxIGz/ZmXWlbZgjwWYaCakTA==}
    engines: {node: '>=12'}
    cpu: [x64]
    os: [android]

  '@esbuild/android-x64@0.23.1':
    resolution: {integrity: sha512-nlN9B69St9BwUoB+jkyU090bru8L0NA3yFvAd7k8dNsVH8bi9a8cUAUSEcEEgTp2z3dbEDGJGfP6VUnkQnlReg==}
    engines: {node: '>=18'}
    cpu: [x64]
    os: [android]

  '@esbuild/darwin-arm64@0.20.2':
    resolution: {integrity: sha512-4J6IRT+10J3aJH3l1yzEg9y3wkTDgDk7TSDFX+wKFiWjqWp/iCfLIYzGyasx9l0SAFPT1HwSCR+0w/h1ES/MjA==}
    engines: {node: '>=12'}
    cpu: [arm64]
    os: [darwin]

  '@esbuild/darwin-arm64@0.21.5':
    resolution: {integrity: sha512-DwqXqZyuk5AiWWf3UfLiRDJ5EDd49zg6O9wclZ7kUMv2WRFr4HKjXp/5t8JZ11QbQfUS6/cRCKGwYhtNAY88kQ==}
    engines: {node: '>=12'}
    cpu: [arm64]
    os: [darwin]

  '@esbuild/darwin-arm64@0.23.1':
    resolution: {integrity: sha512-YsS2e3Wtgnw7Wq53XXBLcV6JhRsEq8hkfg91ESVadIrzr9wO6jJDMZnCQbHm1Guc5t/CdDiFSSfWP58FNuvT3Q==}
    engines: {node: '>=18'}
    cpu: [arm64]
    os: [darwin]

  '@esbuild/darwin-x64@0.20.2':
    resolution: {integrity: sha512-tBcXp9KNphnNH0dfhv8KYkZhjc+H3XBkF5DKtswJblV7KlT9EI2+jeA8DgBjp908WEuYll6pF+UStUCfEpdysA==}
    engines: {node: '>=12'}
    cpu: [x64]
    os: [darwin]

  '@esbuild/darwin-x64@0.21.5':
    resolution: {integrity: sha512-se/JjF8NlmKVG4kNIuyWMV/22ZaerB+qaSi5MdrXtd6R08kvs2qCN4C09miupktDitvh8jRFflwGFBQcxZRjbw==}
    engines: {node: '>=12'}
    cpu: [x64]
    os: [darwin]

  '@esbuild/darwin-x64@0.23.1':
    resolution: {integrity: sha512-aClqdgTDVPSEGgoCS8QDG37Gu8yc9lTHNAQlsztQ6ENetKEO//b8y31MMu2ZaPbn4kVsIABzVLXYLhCGekGDqw==}
    engines: {node: '>=18'}
    cpu: [x64]
    os: [darwin]

  '@esbuild/freebsd-arm64@0.20.2':
    resolution: {integrity: sha512-d3qI41G4SuLiCGCFGUrKsSeTXyWG6yem1KcGZVS+3FYlYhtNoNgYrWcvkOoaqMhwXSMrZRl69ArHsGJ9mYdbbw==}
    engines: {node: '>=12'}
    cpu: [arm64]
    os: [freebsd]

  '@esbuild/freebsd-arm64@0.21.5':
    resolution: {integrity: sha512-5JcRxxRDUJLX8JXp/wcBCy3pENnCgBR9bN6JsY4OmhfUtIHe3ZW0mawA7+RDAcMLrMIZaf03NlQiX9DGyB8h4g==}
    engines: {node: '>=12'}
    cpu: [arm64]
    os: [freebsd]

  '@esbuild/freebsd-arm64@0.23.1':
    resolution: {integrity: sha512-h1k6yS8/pN/NHlMl5+v4XPfikhJulk4G+tKGFIOwURBSFzE8bixw1ebjluLOjfwtLqY0kewfjLSrO6tN2MgIhA==}
    engines: {node: '>=18'}
    cpu: [arm64]
    os: [freebsd]

  '@esbuild/freebsd-x64@0.20.2':
    resolution: {integrity: sha512-d+DipyvHRuqEeM5zDivKV1KuXn9WeRX6vqSqIDgwIfPQtwMP4jaDsQsDncjTDDsExT4lR/91OLjRo8bmC1e+Cw==}
    engines: {node: '>=12'}
    cpu: [x64]
    os: [freebsd]

  '@esbuild/freebsd-x64@0.21.5':
    resolution: {integrity: sha512-J95kNBj1zkbMXtHVH29bBriQygMXqoVQOQYA+ISs0/2l3T9/kj42ow2mpqerRBxDJnmkUDCaQT/dfNXWX/ZZCQ==}
    engines: {node: '>=12'}
    cpu: [x64]
    os: [freebsd]

  '@esbuild/freebsd-x64@0.23.1':
    resolution: {integrity: sha512-lK1eJeyk1ZX8UklqFd/3A60UuZ/6UVfGT2LuGo3Wp4/z7eRTRYY+0xOu2kpClP+vMTi9wKOfXi2vjUpO1Ro76g==}
    engines: {node: '>=18'}
    cpu: [x64]
    os: [freebsd]

  '@esbuild/linux-arm64@0.20.2':
    resolution: {integrity: sha512-9pb6rBjGvTFNira2FLIWqDk/uaf42sSyLE8j1rnUpuzsODBq7FvpwHYZxQ/It/8b+QOS1RYfqgGFNLRI+qlq2A==}
    engines: {node: '>=12'}
    cpu: [arm64]
    os: [linux]

  '@esbuild/linux-arm64@0.21.5':
    resolution: {integrity: sha512-ibKvmyYzKsBeX8d8I7MH/TMfWDXBF3db4qM6sy+7re0YXya+K1cem3on9XgdT2EQGMu4hQyZhan7TeQ8XkGp4Q==}
    engines: {node: '>=12'}
    cpu: [arm64]
    os: [linux]

  '@esbuild/linux-arm64@0.23.1':
    resolution: {integrity: sha512-/93bf2yxencYDnItMYV/v116zff6UyTjo4EtEQjUBeGiVpMmffDNUyD9UN2zV+V3LRV3/on4xdZ26NKzn6754g==}
    engines: {node: '>=18'}
    cpu: [arm64]
    os: [linux]

  '@esbuild/linux-arm@0.20.2':
    resolution: {integrity: sha512-VhLPeR8HTMPccbuWWcEUD1Az68TqaTYyj6nfE4QByZIQEQVWBB8vup8PpR7y1QHL3CpcF6xd5WVBU/+SBEvGTg==}
    engines: {node: '>=12'}
    cpu: [arm]
    os: [linux]

  '@esbuild/linux-arm@0.21.5':
    resolution: {integrity: sha512-bPb5AHZtbeNGjCKVZ9UGqGwo8EUu4cLq68E95A53KlxAPRmUyYv2D6F0uUI65XisGOL1hBP5mTronbgo+0bFcA==}
    engines: {node: '>=12'}
    cpu: [arm]
    os: [linux]

  '@esbuild/linux-arm@0.23.1':
    resolution: {integrity: sha512-CXXkzgn+dXAPs3WBwE+Kvnrf4WECwBdfjfeYHpMeVxWE0EceB6vhWGShs6wi0IYEqMSIzdOF1XjQ/Mkm5d7ZdQ==}
    engines: {node: '>=18'}
    cpu: [arm]
    os: [linux]

  '@esbuild/linux-ia32@0.20.2':
    resolution: {integrity: sha512-o10utieEkNPFDZFQm9CoP7Tvb33UutoJqg3qKf1PWVeeJhJw0Q347PxMvBgVVFgouYLGIhFYG0UGdBumROyiig==}
    engines: {node: '>=12'}
    cpu: [ia32]
    os: [linux]

  '@esbuild/linux-ia32@0.21.5':
    resolution: {integrity: sha512-YvjXDqLRqPDl2dvRODYmmhz4rPeVKYvppfGYKSNGdyZkA01046pLWyRKKI3ax8fbJoK5QbxblURkwK/MWY18Tg==}
    engines: {node: '>=12'}
    cpu: [ia32]
    os: [linux]

  '@esbuild/linux-ia32@0.23.1':
    resolution: {integrity: sha512-VTN4EuOHwXEkXzX5nTvVY4s7E/Krz7COC8xkftbbKRYAl96vPiUssGkeMELQMOnLOJ8k3BY1+ZY52tttZnHcXQ==}
    engines: {node: '>=18'}
    cpu: [ia32]
    os: [linux]

  '@esbuild/linux-loong64@0.20.2':
    resolution: {integrity: sha512-PR7sp6R/UC4CFVomVINKJ80pMFlfDfMQMYynX7t1tNTeivQ6XdX5r2XovMmha/VjR1YN/HgHWsVcTRIMkymrgQ==}
    engines: {node: '>=12'}
    cpu: [loong64]
    os: [linux]

  '@esbuild/linux-loong64@0.21.5':
    resolution: {integrity: sha512-uHf1BmMG8qEvzdrzAqg2SIG/02+4/DHB6a9Kbya0XDvwDEKCoC8ZRWI5JJvNdUjtciBGFQ5PuBlpEOXQj+JQSg==}
    engines: {node: '>=12'}
    cpu: [loong64]
    os: [linux]

  '@esbuild/linux-loong64@0.23.1':
    resolution: {integrity: sha512-Vx09LzEoBa5zDnieH8LSMRToj7ir/Jeq0Gu6qJ/1GcBq9GkfoEAoXvLiW1U9J1qE/Y/Oyaq33w5p2ZWrNNHNEw==}
    engines: {node: '>=18'}
    cpu: [loong64]
    os: [linux]

  '@esbuild/linux-mips64el@0.20.2':
    resolution: {integrity: sha512-4BlTqeutE/KnOiTG5Y6Sb/Hw6hsBOZapOVF6njAESHInhlQAghVVZL1ZpIctBOoTFbQyGW+LsVYZ8lSSB3wkjA==}
    engines: {node: '>=12'}
    cpu: [mips64el]
    os: [linux]

  '@esbuild/linux-mips64el@0.21.5':
    resolution: {integrity: sha512-IajOmO+KJK23bj52dFSNCMsz1QP1DqM6cwLUv3W1QwyxkyIWecfafnI555fvSGqEKwjMXVLokcV5ygHW5b3Jbg==}
    engines: {node: '>=12'}
    cpu: [mips64el]
    os: [linux]

  '@esbuild/linux-mips64el@0.23.1':
    resolution: {integrity: sha512-nrFzzMQ7W4WRLNUOU5dlWAqa6yVeI0P78WKGUo7lg2HShq/yx+UYkeNSE0SSfSure0SqgnsxPvmAUu/vu0E+3Q==}
    engines: {node: '>=18'}
    cpu: [mips64el]
    os: [linux]

  '@esbuild/linux-ppc64@0.20.2':
    resolution: {integrity: sha512-rD3KsaDprDcfajSKdn25ooz5J5/fWBylaaXkuotBDGnMnDP1Uv5DLAN/45qfnf3JDYyJv/ytGHQaziHUdyzaAg==}
    engines: {node: '>=12'}
    cpu: [ppc64]
    os: [linux]

  '@esbuild/linux-ppc64@0.21.5':
    resolution: {integrity: sha512-1hHV/Z4OEfMwpLO8rp7CvlhBDnjsC3CttJXIhBi+5Aj5r+MBvy4egg7wCbe//hSsT+RvDAG7s81tAvpL2XAE4w==}
    engines: {node: '>=12'}
    cpu: [ppc64]
    os: [linux]

  '@esbuild/linux-ppc64@0.23.1':
    resolution: {integrity: sha512-dKN8fgVqd0vUIjxuJI6P/9SSSe/mB9rvA98CSH2sJnlZ/OCZWO1DJvxj8jvKTfYUdGfcq2dDxoKaC6bHuTlgcw==}
    engines: {node: '>=18'}
    cpu: [ppc64]
    os: [linux]

  '@esbuild/linux-riscv64@0.20.2':
    resolution: {integrity: sha512-snwmBKacKmwTMmhLlz/3aH1Q9T8v45bKYGE3j26TsaOVtjIag4wLfWSiZykXzXuE1kbCE+zJRmwp+ZbIHinnVg==}
    engines: {node: '>=12'}
    cpu: [riscv64]
    os: [linux]

  '@esbuild/linux-riscv64@0.21.5':
    resolution: {integrity: sha512-2HdXDMd9GMgTGrPWnJzP2ALSokE/0O5HhTUvWIbD3YdjME8JwvSCnNGBnTThKGEB91OZhzrJ4qIIxk/SBmyDDA==}
    engines: {node: '>=12'}
    cpu: [riscv64]
    os: [linux]

  '@esbuild/linux-riscv64@0.23.1':
    resolution: {integrity: sha512-5AV4Pzp80fhHL83JM6LoA6pTQVWgB1HovMBsLQ9OZWLDqVY8MVobBXNSmAJi//Csh6tcY7e7Lny2Hg1tElMjIA==}
    engines: {node: '>=18'}
    cpu: [riscv64]
    os: [linux]

  '@esbuild/linux-s390x@0.20.2':
    resolution: {integrity: sha512-wcWISOobRWNm3cezm5HOZcYz1sKoHLd8VL1dl309DiixxVFoFe/o8HnwuIwn6sXre88Nwj+VwZUvJf4AFxkyrQ==}
    engines: {node: '>=12'}
    cpu: [s390x]
    os: [linux]

  '@esbuild/linux-s390x@0.21.5':
    resolution: {integrity: sha512-zus5sxzqBJD3eXxwvjN1yQkRepANgxE9lgOW2qLnmr8ikMTphkjgXu1HR01K4FJg8h1kEEDAqDcZQtbrRnB41A==}
    engines: {node: '>=12'}
    cpu: [s390x]
    os: [linux]

  '@esbuild/linux-s390x@0.23.1':
    resolution: {integrity: sha512-9ygs73tuFCe6f6m/Tb+9LtYxWR4c9yg7zjt2cYkjDbDpV/xVn+68cQxMXCjUpYwEkze2RcU/rMnfIXNRFmSoDw==}
    engines: {node: '>=18'}
    cpu: [s390x]
    os: [linux]

  '@esbuild/linux-x64@0.20.2':
    resolution: {integrity: sha512-1MdwI6OOTsfQfek8sLwgyjOXAu+wKhLEoaOLTjbijk6E2WONYpH9ZU2mNtR+lZ2B4uwr+usqGuVfFT9tMtGvGw==}
    engines: {node: '>=12'}
    cpu: [x64]
    os: [linux]

  '@esbuild/linux-x64@0.21.5':
    resolution: {integrity: sha512-1rYdTpyv03iycF1+BhzrzQJCdOuAOtaqHTWJZCWvijKD2N5Xu0TtVC8/+1faWqcP9iBCWOmjmhoH94dH82BxPQ==}
    engines: {node: '>=12'}
    cpu: [x64]
    os: [linux]

  '@esbuild/linux-x64@0.23.1':
    resolution: {integrity: sha512-EV6+ovTsEXCPAp58g2dD68LxoP/wK5pRvgy0J/HxPGB009omFPv3Yet0HiaqvrIrgPTBuC6wCH1LTOY91EO5hQ==}
    engines: {node: '>=18'}
    cpu: [x64]
    os: [linux]

  '@esbuild/netbsd-x64@0.20.2':
    resolution: {integrity: sha512-K8/DhBxcVQkzYc43yJXDSyjlFeHQJBiowJ0uVL6Tor3jGQfSGHNNJcWxNbOI8v5k82prYqzPuwkzHt3J1T1iZQ==}
    engines: {node: '>=12'}
    cpu: [x64]
    os: [netbsd]

  '@esbuild/netbsd-x64@0.21.5':
    resolution: {integrity: sha512-Woi2MXzXjMULccIwMnLciyZH4nCIMpWQAs049KEeMvOcNADVxo0UBIQPfSmxB3CWKedngg7sWZdLvLczpe0tLg==}
    engines: {node: '>=12'}
    cpu: [x64]
    os: [netbsd]

  '@esbuild/netbsd-x64@0.23.1':
    resolution: {integrity: sha512-aevEkCNu7KlPRpYLjwmdcuNz6bDFiE7Z8XC4CPqExjTvrHugh28QzUXVOZtiYghciKUacNktqxdpymplil1beA==}
    engines: {node: '>=18'}
    cpu: [x64]
    os: [netbsd]

  '@esbuild/openbsd-arm64@0.23.1':
    resolution: {integrity: sha512-3x37szhLexNA4bXhLrCC/LImN/YtWis6WXr1VESlfVtVeoFJBRINPJ3f0a/6LV8zpikqoUg4hyXw0sFBt5Cr+Q==}
    engines: {node: '>=18'}
    cpu: [arm64]
    os: [openbsd]

  '@esbuild/openbsd-x64@0.20.2':
    resolution: {integrity: sha512-eMpKlV0SThJmmJgiVyN9jTPJ2VBPquf6Kt/nAoo6DgHAoN57K15ZghiHaMvqjCye/uU4X5u3YSMgVBI1h3vKrQ==}
    engines: {node: '>=12'}
    cpu: [x64]
    os: [openbsd]

  '@esbuild/openbsd-x64@0.21.5':
    resolution: {integrity: sha512-HLNNw99xsvx12lFBUwoT8EVCsSvRNDVxNpjZ7bPn947b8gJPzeHWyNVhFsaerc0n3TsbOINvRP2byTZ5LKezow==}
    engines: {node: '>=12'}
    cpu: [x64]
    os: [openbsd]

  '@esbuild/openbsd-x64@0.23.1':
    resolution: {integrity: sha512-aY2gMmKmPhxfU+0EdnN+XNtGbjfQgwZj43k8G3fyrDM/UdZww6xrWxmDkuz2eCZchqVeABjV5BpildOrUbBTqA==}
    engines: {node: '>=18'}
    cpu: [x64]
    os: [openbsd]

  '@esbuild/sunos-x64@0.20.2':
    resolution: {integrity: sha512-2UyFtRC6cXLyejf/YEld4Hajo7UHILetzE1vsRcGL3earZEW77JxrFjH4Ez2qaTiEfMgAXxfAZCm1fvM/G/o8w==}
    engines: {node: '>=12'}
    cpu: [x64]
    os: [sunos]

  '@esbuild/sunos-x64@0.21.5':
    resolution: {integrity: sha512-6+gjmFpfy0BHU5Tpptkuh8+uw3mnrvgs+dSPQXQOv3ekbordwnzTVEb4qnIvQcYXq6gzkyTnoZ9dZG+D4garKg==}
    engines: {node: '>=12'}
    cpu: [x64]
    os: [sunos]

  '@esbuild/sunos-x64@0.23.1':
    resolution: {integrity: sha512-RBRT2gqEl0IKQABT4XTj78tpk9v7ehp+mazn2HbUeZl1YMdaGAQqhapjGTCe7uw7y0frDi4gS0uHzhvpFuI1sA==}
    engines: {node: '>=18'}
    cpu: [x64]
    os: [sunos]

  '@esbuild/win32-arm64@0.20.2':
    resolution: {integrity: sha512-GRibxoawM9ZCnDxnP3usoUDO9vUkpAxIIZ6GQI+IlVmr5kP3zUq+l17xELTHMWTWzjxa2guPNyrpq1GWmPvcGQ==}
    engines: {node: '>=12'}
    cpu: [arm64]
    os: [win32]

  '@esbuild/win32-arm64@0.21.5':
    resolution: {integrity: sha512-Z0gOTd75VvXqyq7nsl93zwahcTROgqvuAcYDUr+vOv8uHhNSKROyU961kgtCD1e95IqPKSQKH7tBTslnS3tA8A==}
    engines: {node: '>=12'}
    cpu: [arm64]
    os: [win32]

  '@esbuild/win32-arm64@0.23.1':
    resolution: {integrity: sha512-4O+gPR5rEBe2FpKOVyiJ7wNDPA8nGzDuJ6gN4okSA1gEOYZ67N8JPk58tkWtdtPeLz7lBnY6I5L3jdsr3S+A6A==}
    engines: {node: '>=18'}
    cpu: [arm64]
    os: [win32]

  '@esbuild/win32-ia32@0.20.2':
    resolution: {integrity: sha512-HfLOfn9YWmkSKRQqovpnITazdtquEW8/SoHW7pWpuEeguaZI4QnCRW6b+oZTztdBnZOS2hqJ6im/D5cPzBTTlQ==}
    engines: {node: '>=12'}
    cpu: [ia32]
    os: [win32]

  '@esbuild/win32-ia32@0.21.5':
    resolution: {integrity: sha512-SWXFF1CL2RVNMaVs+BBClwtfZSvDgtL//G/smwAc5oVK/UPu2Gu9tIaRgFmYFFKrmg3SyAjSrElf0TiJ1v8fYA==}
    engines: {node: '>=12'}
    cpu: [ia32]
    os: [win32]

  '@esbuild/win32-ia32@0.23.1':
    resolution: {integrity: sha512-BcaL0Vn6QwCwre3Y717nVHZbAa4UBEigzFm6VdsVdT/MbZ38xoj1X9HPkZhbmaBGUD1W8vxAfffbDe8bA6AKnQ==}
    engines: {node: '>=18'}
    cpu: [ia32]
    os: [win32]

  '@esbuild/win32-x64@0.20.2':
    resolution: {integrity: sha512-N49X4lJX27+l9jbLKSqZ6bKNjzQvHaT8IIFUy+YIqmXQdjYCToGWwOItDrfby14c78aDd5NHQl29xingXfCdLQ==}
    engines: {node: '>=12'}
    cpu: [x64]
    os: [win32]

  '@esbuild/win32-x64@0.21.5':
    resolution: {integrity: sha512-tQd/1efJuzPC6rCFwEvLtci/xNFcTZknmXs98FYDfGE4wP9ClFV98nyKrzJKVPMhdDnjzLhdUyMX4PsQAPjwIw==}
    engines: {node: '>=12'}
    cpu: [x64]
    os: [win32]

  '@esbuild/win32-x64@0.23.1':
    resolution: {integrity: sha512-BHpFFeslkWrXWyUPnbKm+xYYVYruCinGcftSBaa8zoF9hZO4BcSCFUvHVTtzpIY6YzUnYtuEhZ+C9iEXjxnasg==}
    engines: {node: '>=18'}
    cpu: [x64]
    os: [win32]

  '@eslint-community/eslint-utils@4.4.0':
    resolution: {integrity: sha512-1/sA4dwrzBAyeUoQ6oxahHKmrZvsnLCg4RfxW3ZFGGmQkSNQPFNLV9CUEFQP1x9EYXHTo5p6xdhZM1Ne9p/AfA==}
    engines: {node: ^12.22.0 || ^14.17.0 || >=16.0.0}
    peerDependencies:
      eslint: ^6.0.0 || ^7.0.0 || >=8.0.0

  '@eslint-community/regexpp@4.11.1':
    resolution: {integrity: sha512-m4DVN9ZqskZoLU5GlWZadwDnYo3vAEydiUayB9widCl9ffWx2IvPnp6n3on5rJmziJSw9Bv+Z3ChDVdMwXCY8Q==}
    engines: {node: ^12.0.0 || ^14.0.0 || >=16.0.0}

  '@eslint/eslintrc@2.1.4':
    resolution: {integrity: sha512-269Z39MS6wVJtsoUl10L60WdkhJVdPG24Q4eZTH3nnF6lpvSShEK3wQjDX9JRWAUPvPh7COouPpU9IrqaZFvtQ==}
    engines: {node: ^12.22.0 || ^14.17.0 || >=16.0.0}

  '@eslint/js@8.57.1':
    resolution: {integrity: sha512-d9zaMRSTIKDLhctzH12MtXvJKSSUhaHcjV+2Z+GK+EEY7XKpP5yR4x+N3TAcHTcu963nIr+TMcCb4DBCYX1z6Q==}
    engines: {node: ^12.22.0 || ^14.17.0 || >=16.0.0}

  '@ethereumjs/common@2.6.5':
    resolution: {integrity: sha512-lRyVQOeCDaIVtgfbowla32pzeDv2Obr8oR8Put5RdUBNRGr1VGPGQNGP6elWIpgK3YdpzqTOh4GyUGOureVeeA==}

  '@ethersproject/address@5.7.0':
    resolution: {integrity: sha512-9wYhYt7aghVGo758POM5nqcOMaE168Q6aRLJZwUmiqSrAungkG74gSSeKEIR7ukixesdRZGPgVqme6vmxs1fkA==}

  '@ethersproject/bignumber@5.7.0':
    resolution: {integrity: sha512-n1CAdIHRWjSucQO3MC1zPSVgV/6dy/fjL9pMrPP9peL+QxEg9wOsVqwD4+818B6LUEtaXzVHQiuivzRoxPxUGw==}

  '@ethersproject/bytes@5.7.0':
    resolution: {integrity: sha512-nsbxwgFXWh9NyYWo+U8atvmMsSdKJprTcICAkvbBffT75qDocbuggBU0SJiVK2MuTrp0q+xvLkTnGMPK1+uA9A==}

  '@ethersproject/constants@5.7.0':
    resolution: {integrity: sha512-DHI+y5dBNvkpYUMiRQyxRBYBefZkJfo70VUkUAsRjcPs47muV9evftfZ0PJVCXYbAiCgght0DtcF9srFQmIgWA==}

  '@ethersproject/keccak256@5.7.0':
    resolution: {integrity: sha512-2UcPboeL/iW+pSg6vZ6ydF8tCnv3Iu/8tUmLLzWWGzxWKFFqOBQFLo6uLUv6BDrLgCDfN28RJ/wtByx+jZ4KBg==}

  '@ethersproject/logger@5.7.0':
    resolution: {integrity: sha512-0odtFdXu/XHtjQXJYA3u9G0G8btm0ND5Cu8M7i5vhEcE8/HmF4Lbdqanwyv4uQTr2tx6b7fQRmgLrsnpQlmnig==}

  '@ethersproject/properties@5.7.0':
    resolution: {integrity: sha512-J87jy8suntrAkIZtecpxEPxY//szqr1mlBaYlQ0r4RCaiD2hjheqF9s1LVE8vVuJCXisjIP+JgtK/Do54ej4Sw==}

  '@ethersproject/rlp@5.7.0':
    resolution: {integrity: sha512-rBxzX2vK8mVF7b0Tol44t5Tb8gomOHkj5guL+HhzQ1yBh/ydjGnpw6at+X6Iw0Kp3OzzzkcKp8N9r0W4kYSs9w==}

  '@ethersproject/signing-key@5.7.0':
    resolution: {integrity: sha512-MZdy2nL3wO0u7gkB4nA/pEf8lu1TlFswPNmy8AiYkfKTdO6eXBJyUdmHO/ehm/htHw9K/qF8ujnTyUAD+Ry54Q==}

  '@ethersproject/transactions@5.7.0':
    resolution: {integrity: sha512-kmcNicCp1lp8qanMTC3RIikGgoJ80ztTyvtsFvCYpSCfkjhD0jZ2LOrnbcuxuToLIUYYf+4XwD1rP+B/erDIhQ==}

  '@evanhahn/lottie-web-light@5.8.1':
    resolution: {integrity: sha512-U0G1tt3/UEYnyCNNslWPi1dB7X1xQ9aoSip+B3GTKO/Bns8yz/p39vBkRSN9d25nkbHuCsbjky2coQftj5YVKw==}

  '@fastify/busboy@2.1.1':
    resolution: {integrity: sha512-vBZP4NlzfOlerQTnba4aqZoMhE/a9HY7HRqoOPaETQcSQuWEIyZMHGfVu6w9wGtGK5fED5qRs2DteVCjOH60sA==}
    engines: {node: '>=14'}

  '@humanwhocodes/config-array@0.13.0':
    resolution: {integrity: sha512-DZLEEqFWQFiyK6h5YIeynKx7JlvCYWL0cImfSRXZ9l4Sg2efkFGTuFf6vzXjK1cq6IYkU+Eg/JizXw+TD2vRNw==}
    engines: {node: '>=10.10.0'}
    deprecated: Use @eslint/config-array instead

  '@humanwhocodes/module-importer@1.0.1':
    resolution: {integrity: sha512-bxveV4V8v5Yb4ncFTT3rPSgZBOpCkjfK0y4oVVVJwIuDVBRMDXrPyXRL988i5ap9m9bnyEEjWfm5WkBmtffLfA==}
    engines: {node: '>=12.22'}

  '@humanwhocodes/object-schema@2.0.3':
    resolution: {integrity: sha512-93zYdMES/c1D69yZiKDBj0V24vqNzB/koF26KPaagAfd3P/4gUlh3Dys5ogAK+Exi9QyzlD8x/08Zt7wIKcDcA==}
    deprecated: Use @eslint/object-schema instead

  '@ioredis/commands@1.2.0':
    resolution: {integrity: sha512-Sx1pU8EM64o2BrqNpEO1CNLtKQwyhuXuqyfH7oGKCk+1a33d2r5saW8zNwm3j6BTExtjrv2BxTgzzkMwts6vGg==}

  '@isaacs/cliui@8.0.2':
    resolution: {integrity: sha512-O8jcjabXaleOG9DQ0+ARXWZBTfnP4WNAqzuiJK7ll44AmxGKv/J2M4TPjxjY3znBCfvBXFzucm1twdyFybFqEA==}
    engines: {node: '>=12'}

  '@jridgewell/gen-mapping@0.3.5':
    resolution: {integrity: sha512-IzL8ZoEDIBRWEzlCcRhOaCupYyN5gdIK+Q6fbFdPDg6HqX6jpkItn7DFIpW9LQzXG6Df9sA7+OKnq0qlz/GaQg==}
    engines: {node: '>=6.0.0'}

  '@jridgewell/resolve-uri@3.1.2':
    resolution: {integrity: sha512-bRISgCIjP20/tbWSPWMEi54QVPRZExkuD9lJL+UIxUKtwVJA8wW1Trb1jMs1RFXo1CBTNZ/5hpC9QvmKWdopKw==}
    engines: {node: '>=6.0.0'}

  '@jridgewell/set-array@1.2.1':
    resolution: {integrity: sha512-R8gLRTZeyp03ymzP/6Lil/28tGeGEzhx1q2k703KGWRAI1VdvPIXdG70VJc2pAMw3NA6JKL5hhFu1sJX0Mnn/A==}
    engines: {node: '>=6.0.0'}

  '@jridgewell/source-map@0.3.6':
    resolution: {integrity: sha512-1ZJTZebgqllO79ue2bm3rIGud/bOe0pP5BjSRCRxxYkEZS8STV7zN84UBbiYu7jy+eCKSnVIUgoWWE/tt+shMQ==}

  '@jridgewell/sourcemap-codec@1.5.0':
    resolution: {integrity: sha512-gv3ZRaISU3fjPAgNsriBRqGWQL6quFx04YMPW/zD8XMLsU32mhCCbfbO6KZFLjvYpCZ8zyDEgqsgf+PwPaM7GQ==}

  '@jridgewell/trace-mapping@0.3.25':
    resolution: {integrity: sha512-vNk6aEwybGtawWmy/PzwnGDOjCkLWSD2wqvjGGAgOAwCGWySYXfYoxt00IJkTF+8Lb57DwOb3Aa0o9CApepiYQ==}

  '@json-rpc-tools/types@1.7.6':
    resolution: {integrity: sha512-nDSqmyRNEqEK9TZHtM15uNnDljczhCUdBmRhpNZ95bIPKEDQ+nTDmGMFd2lLin3upc5h2VVVd9tkTDdbXUhDIQ==}
    deprecated: Package no longer supported. Contact Support at https://www.npmjs.com/support for more info.

  '@json-rpc-tools/utils@1.7.6':
    resolution: {integrity: sha512-HjA8x/U/Q78HRRe19yh8HVKoZ+Iaoo3YZjakJYxR+rw52NHo6jM+VE9b8+7ygkCFXl/EHID5wh/MkXaE/jGyYw==}
    deprecated: Package no longer supported. Contact Support at https://www.npmjs.com/support for more info.

  '@kwsites/file-exists@1.1.1':
    resolution: {integrity: sha512-m9/5YGR18lIwxSFDwfE3oA7bWuq9kdau6ugN4H2rJeyhFQZcG9AgSHkQtSD15a8WvTgfz9aikZMrKPHvbpqFiw==}

  '@kwsites/promise-deferred@1.1.1':
    resolution: {integrity: sha512-GaHYm+c0O9MjZRu0ongGBRbinu8gVAMd2UZjji6jVmqKtZluZnptXGWhz1E8j8D2HJ3f/yMxKAUC0b+57wncIw==}

  '@lit-labs/ssr-dom-shim@1.2.1':
    resolution: {integrity: sha512-wx4aBmgeGvFmOKucFKY+8VFJSYZxs9poN3SDNQFF6lT6NrQUnHiPB2PWz2sc4ieEcAaYYzN+1uWahEeTq2aRIQ==}

  '@lit/reactive-element@1.6.3':
    resolution: {integrity: sha512-QuTgnG52Poic7uM1AN5yJ09QMe0O28e10XzSvWDz02TJiiKee4stsiownEIadWm8nYzyDAyT+gKzUoZmiWQtsQ==}

  '@magic-ext/algorand@23.6.0':
    resolution: {integrity: sha512-UmICr8J6CageaXAraZqQjGcA6P682O3KUYgIUwRt5Nfu4Z5kSTtAoVfcfDCa9S26Uv/2zZ4jkZVZnV06RIg+iA==}

  '@magic-sdk/commons@24.10.0':
    resolution: {integrity: sha512-rEVr+Yw4jlWkoEibbtkObTdphU7v7nEBFPIVwkN+fp3aCmYsO/zRojM5cxHYst8TRhqpGKYjX5RVP9gH4Eyncg==}
    peerDependencies:
      '@magic-sdk/provider': '>=18.6.0'
      '@magic-sdk/types': '>=15.8.0'

  '@magic-sdk/provider@28.6.0':
    resolution: {integrity: sha512-mfsEmDHhP1p5LCwtlwSysZVVX9cILCE0Qc7RJJYMij1sfnyInw4EUh5sCGsGmZHN4LcZaN1PlcYSfP7Y8pDqUA==}
    peerDependencies:
      localforage: ^1.7.4

  '@magic-sdk/types@24.8.0':
    resolution: {integrity: sha512-JCt0WbopVZgC9fCliAm5RxzTMVphJGPk/4njgG5FGdt8ebR8RFB0NIxqbG9qQid3dIC83c4fm0gfXbfF/dT5rA==}

  '@mapbox/node-pre-gyp@1.0.11':
    resolution: {integrity: sha512-Yhlar6v9WQgUp/He7BdgzOz8lqMQ8sU+jkCq7Wx8Myc5YFJLbEe7lgui/V7G1qB1DJykHSGwreceSaD60Y0PUQ==}
    hasBin: true

  '@motionone/animation@10.18.0':
    resolution: {integrity: sha512-9z2p5GFGCm0gBsZbi8rVMOAJCtw1WqBTIPw3ozk06gDvZInBPIsQcHgYogEJ4yuHJ+akuW8g1SEIOpTOvYs8hw==}

  '@motionone/dom@10.18.0':
    resolution: {integrity: sha512-bKLP7E0eyO4B2UaHBBN55tnppwRnaE3KFfh3Ps9HhnAkar3Cb69kUCJY9as8LrccVYKgHA+JY5dOQqJLOPhF5A==}

  '@motionone/easing@10.18.0':
    resolution: {integrity: sha512-VcjByo7XpdLS4o9T8t99JtgxkdMcNWD3yHU/n6CLEz3bkmKDRZyYQ/wmSf6daum8ZXqfUAgFeCZSpJZIMxaCzg==}

  '@motionone/generators@10.18.0':
    resolution: {integrity: sha512-+qfkC2DtkDj4tHPu+AFKVfR/C30O1vYdvsGYaR13W/1cczPrrcjdvYCj0VLFuRMN+lP1xvpNZHCRNM4fBzn1jg==}

  '@motionone/svelte@10.16.4':
    resolution: {integrity: sha512-zRVqk20lD1xqe+yEDZhMYgftsuHc25+9JSo+r0a0OWUJFocjSV9D/+UGhX4xgJsuwB9acPzXLr20w40VnY2PQA==}

  '@motionone/types@10.17.1':
    resolution: {integrity: sha512-KaC4kgiODDz8hswCrS0btrVrzyU2CSQKO7Ps90ibBVSQmjkrt2teqta6/sOG59v7+dPnKMAg13jyqtMKV2yJ7A==}

  '@motionone/utils@10.18.0':
    resolution: {integrity: sha512-3XVF7sgyTSI2KWvTf6uLlBJ5iAgRgmvp3bpuOiQJvInd4nZ19ET8lX5unn30SlmRH7hXbBbH+Gxd0m0klJ3Xtw==}

  '@motionone/vue@10.16.4':
    resolution: {integrity: sha512-z10PF9JV6SbjFq+/rYabM+8CVlMokgl8RFGvieSGNTmrkQanfHn+15XBrhG3BgUfvmTeSeyShfOHpG0i9zEdcg==}
    deprecated: Motion One for Vue is deprecated. Use Oku Motion instead https://oku-ui.com/motion

  '@netlify/functions@2.8.1':
    resolution: {integrity: sha512-+6wtYdoz0yE06dSa9XkP47tw5zm6g13QMeCwM3MmHx1vn8hzwFa51JtmfraprdkL7amvb7gaNM+OOhQU1h6T8A==}
    engines: {node: '>=14.0.0'}

  '@netlify/node-cookies@0.1.0':
    resolution: {integrity: sha512-OAs1xG+FfLX0LoRASpqzVntVV/RpYkgpI0VrUnw2u0Q1qiZUzcPffxRK8HF3gc4GjuhG5ahOEMJ9bswBiZPq0g==}
    engines: {node: ^14.16.0 || >=16.0.0}

  '@netlify/serverless-functions-api@1.19.1':
    resolution: {integrity: sha512-2KYkyluThg1AKfd0JWI7FzpS4A/fzVVGYIf6AM4ydWyNj8eI/86GQVLeRgDoH7CNOxt243R5tutWlmHpVq0/Ew==}
    engines: {node: '>=18.0.0'}

  '@next/env@14.2.13':
    resolution: {integrity: sha512-s3lh6K8cbW1h5Nga7NNeXrbe0+2jIIYK9YaA9T7IufDWnZpozdFUp6Hf0d5rNWUKu4fEuSX2rCKlGjCrtylfDw==}

  '@next/eslint-plugin-next@14.2.13':
    resolution: {integrity: sha512-z8Mk0VljxhIzsSiZUSdt3wp+t2lKd+jk5a9Jsvh3zDGkItgDMfjv/ZbET6HsxEl/fSihVoHGsXV6VLyDH0lfTQ==}

  '@next/swc-darwin-arm64@14.2.13':
    resolution: {integrity: sha512-IkAmQEa2Htq+wHACBxOsslt+jMoV3msvxCn0WFSfJSkv/scy+i/EukBKNad36grRxywaXUYJc9mxEGkeIs8Bzg==}
    engines: {node: '>= 10'}
    cpu: [arm64]
    os: [darwin]

  '@next/swc-darwin-x64@14.2.13':
    resolution: {integrity: sha512-Dv1RBGs2TTjkwEnFMVL5XIfJEavnLqqwYSD6LXgTPdEy/u6FlSrLBSSfe1pcfqhFEXRAgVL3Wpjibe5wXJzWog==}
    engines: {node: '>= 10'}
    cpu: [x64]
    os: [darwin]

  '@next/swc-linux-arm64-gnu@14.2.13':
    resolution: {integrity: sha512-yB1tYEFFqo4ZNWkwrJultbsw7NPAAxlPXURXioRl9SdW6aIefOLS+0TEsKrWBtbJ9moTDgU3HRILL6QBQnMevg==}
    engines: {node: '>= 10'}
    cpu: [arm64]
    os: [linux]

  '@next/swc-linux-arm64-musl@14.2.13':
    resolution: {integrity: sha512-v5jZ/FV/eHGoWhMKYrsAweQ7CWb8xsWGM/8m1mwwZQ/sutJjoFaXchwK4pX8NqwImILEvQmZWyb8pPTcP7htWg==}
    engines: {node: '>= 10'}
    cpu: [arm64]
    os: [linux]

  '@next/swc-linux-x64-gnu@14.2.13':
    resolution: {integrity: sha512-aVc7m4YL7ViiRv7SOXK3RplXzOEe/qQzRA5R2vpXboHABs3w8vtFslGTz+5tKiQzWUmTmBNVW0UQdhkKRORmGA==}
    engines: {node: '>= 10'}
    cpu: [x64]
    os: [linux]

  '@next/swc-linux-x64-musl@14.2.13':
    resolution: {integrity: sha512-4wWY7/OsSaJOOKvMsu1Teylku7vKyTuocvDLTZQq0TYv9OjiYYWt63PiE1nTuZnqQ4RPvME7Xai+9enoiN0Wrg==}
    engines: {node: '>= 10'}
    cpu: [x64]
    os: [linux]

  '@next/swc-win32-arm64-msvc@14.2.13':
    resolution: {integrity: sha512-uP1XkqCqV2NVH9+g2sC7qIw+w2tRbcMiXFEbMihkQ8B1+V6m28sshBwAB0SDmOe0u44ne1vFU66+gx/28RsBVQ==}
    engines: {node: '>= 10'}
    cpu: [arm64]
    os: [win32]

  '@next/swc-win32-ia32-msvc@14.2.13':
    resolution: {integrity: sha512-V26ezyjPqQpDBV4lcWIh8B/QICQ4v+M5Bo9ykLN+sqeKKBxJVDpEc6biDVyluTXTC40f5IqCU0ttth7Es2ZuMw==}
    engines: {node: '>= 10'}
    cpu: [ia32]
    os: [win32]

  '@next/swc-win32-x64-msvc@14.2.13':
    resolution: {integrity: sha512-WwzOEAFBGhlDHE5Z73mNU8CO8mqMNLqaG+AO9ETmzdCQlJhVtWZnOl2+rqgVQS+YHunjOWptdFmNfbpwcUuEsw==}
    engines: {node: '>= 10'}
    cpu: [x64]
    os: [win32]

  '@noble/hashes@1.5.0':
    resolution: {integrity: sha512-1j6kQFb7QRru7eKN3ZDvRcP13rugwdxZqCjbiAVZfIJwgj2A65UmT4TgARXGlXgnRkORLTDTrO19ZErt7+QXgA==}
    engines: {node: ^14.21.3 || >=16}

  '@nodelib/fs.scandir@2.1.5':
    resolution: {integrity: sha512-vq24Bq3ym5HEQm2NKCr3yXDwjc7vTsEThRDnkp2DK9p1uqLR+DHurm/NOTo0KG7HYHU7eppKZj3MyqYuMBf62g==}
    engines: {node: '>= 8'}

  '@nodelib/fs.stat@2.0.5':
    resolution: {integrity: sha512-RkhPPp2zrqDAQA/2jNhnztcPAlv64XdhIp7a7454A5ovI7Bukxgt7MX7udwAu3zg1DcpPU0rz3VV1SeaqvY4+A==}
    engines: {node: '>= 8'}

  '@nodelib/fs.walk@1.2.8':
    resolution: {integrity: sha512-oGB+UxlgWcgQkgwo8GcEGwemoTFt3FIO9ababBmaGwXIoBKZ+GTy0pP185beGg7Llih/NSHSV2XAs1lnznocSg==}
    engines: {node: '>= 8'}

  '@nolyfill/is-core-module@1.0.39':
    resolution: {integrity: sha512-nn5ozdjYQpUCZlWGuxcJY/KpxkWQs4DcbMCmKojjyrYDEAGy4Ce19NN4v5MduafTwJlbKc99UA8YhSVqq9yPZA==}
    engines: {node: '>=12.4.0'}

  '@nuxt/devalue@2.0.2':
    resolution: {integrity: sha512-GBzP8zOc7CGWyFQS6dv1lQz8VVpz5C2yRszbXufwG/9zhStTIH50EtD87NmWbTMwXDvZLNg8GIpb1UFdH93JCA==}

  '@nuxt/devtools-kit@1.5.0':
    resolution: {integrity: sha512-Q8sOquz9CoUMTABo6Bq+nkbNMZi+WVN4xpz1USZPZazcJhSj9imSmQRSycY2fBYqkfB1AKBRhm2UV2ujCQfw0Q==}
    peerDependencies:
      vite: '*'

  '@nuxt/devtools-wizard@1.5.0':
    resolution: {integrity: sha512-Yvc3MHzNZAN3hMoUr4FpVoBQ6etkp1STy56LntHgdEc9ngzcKzGuJJp5kxvytuY3dLUVFKQ6Ptvtv+yjLeoPZQ==}
    hasBin: true

  '@nuxt/devtools@1.5.0':
    resolution: {integrity: sha512-82LEPZUVU0osPRypSTq/bPXfl1Oo/+R2UaXx/pq9WkE8Vj1V/n0v7a40EVHJsusZ+e/JGjed8+8oYDwF8nNIQw==}
    hasBin: true
    peerDependencies:
      vite: '*'

  '@nuxt/kit@3.13.2':
    resolution: {integrity: sha512-KvRw21zU//wdz25IeE1E5m/aFSzhJloBRAQtv+evcFeZvuroIxpIQuUqhbzuwznaUwpiWbmwlcsp5uOWmi4vwA==}
    engines: {node: ^14.18.0 || >=16.10.0}

<<<<<<< HEAD
  '@nuxt/kit@3.13.2':
    resolution: {integrity: sha512-KvRw21zU//wdz25IeE1E5m/aFSzhJloBRAQtv+evcFeZvuroIxpIQuUqhbzuwznaUwpiWbmwlcsp5uOWmi4vwA==}
    engines: {node: ^14.18.0 || >=16.10.0}

  '@nuxt/schema@3.13.1':
    resolution: {integrity: sha512-ishbhzVGspjshG9AG0hYnKYY6LWXzCtua7OXV7C/DQ2yA7rRcy1xHpzKZUDbIRyxCHHCAcBd8jfHEUmEuhEPrA==}
=======
  '@nuxt/schema@3.13.2':
    resolution: {integrity: sha512-CCZgpm+MkqtOMDEgF9SWgGPBXlQ01hV/6+2reDEpJuqFPGzV8HYKPBcIFvn7/z5ahtgutHLzjP71Na+hYcqSpw==}
>>>>>>> 99848c20
    engines: {node: ^14.18.0 || >=16.10.0}

  '@nuxt/schema@3.13.2':
    resolution: {integrity: sha512-CCZgpm+MkqtOMDEgF9SWgGPBXlQ01hV/6+2reDEpJuqFPGzV8HYKPBcIFvn7/z5ahtgutHLzjP71Na+hYcqSpw==}
    engines: {node: ^14.18.0 || >=16.10.0}

  '@nuxt/telemetry@2.6.0':
    resolution: {integrity: sha512-h4YJ1d32cU7tDKjjhjtIIEck4WF/w3DTQBT348E9Pz85YLttnLqktLM0Ez9Xc2LzCeUgBDQv1el7Ob/zT3KUqg==}
    hasBin: true

  '@nuxt/vite-builder@3.13.2':
    resolution: {integrity: sha512-3dzc3YH3UeTmzGtCevW1jTq0Q8/cm+yXqo/VS/EFM3aIO/tuNPS88is8ZF2YeBButFnLFllq/QenziPbq0YD6Q==}
    engines: {node: ^14.18.0 || >=16.10.0}
    peerDependencies:
      vue: ^3.3.4

  '@one-ini/wasm@0.1.1':
    resolution: {integrity: sha512-XuySG1E38YScSJoMlqovLru4KTUNSjgVTIjyh7qMX6aNN5HY5Ct5LhRJdxO79JtTzKfzV/bnWpz+zquYrISsvw==}

  '@parcel/watcher-android-arm64@2.4.1':
    resolution: {integrity: sha512-LOi/WTbbh3aTn2RYddrO8pnapixAziFl6SMxHM69r3tvdSm94JtCenaKgk1GRg5FJ5wpMCpHeW+7yqPlvZv7kg==}
    engines: {node: '>= 10.0.0'}
    cpu: [arm64]
    os: [android]

  '@parcel/watcher-darwin-arm64@2.4.1':
    resolution: {integrity: sha512-ln41eihm5YXIY043vBrrHfn94SIBlqOWmoROhsMVTSXGh0QahKGy77tfEywQ7v3NywyxBBkGIfrWRHm0hsKtzA==}
    engines: {node: '>= 10.0.0'}
    cpu: [arm64]
    os: [darwin]

  '@parcel/watcher-darwin-x64@2.4.1':
    resolution: {integrity: sha512-yrw81BRLjjtHyDu7J61oPuSoeYWR3lDElcPGJyOvIXmor6DEo7/G2u1o7I38cwlcoBHQFULqF6nesIX3tsEXMg==}
    engines: {node: '>= 10.0.0'}
    cpu: [x64]
    os: [darwin]

  '@parcel/watcher-freebsd-x64@2.4.1':
    resolution: {integrity: sha512-TJa3Pex/gX3CWIx/Co8k+ykNdDCLx+TuZj3f3h7eOjgpdKM+Mnix37RYsYU4LHhiYJz3DK5nFCCra81p6g050w==}
    engines: {node: '>= 10.0.0'}
    cpu: [x64]
    os: [freebsd]

  '@parcel/watcher-linux-arm-glibc@2.4.1':
    resolution: {integrity: sha512-4rVYDlsMEYfa537BRXxJ5UF4ddNwnr2/1O4MHM5PjI9cvV2qymvhwZSFgXqbS8YoTk5i/JR0L0JDs69BUn45YA==}
    engines: {node: '>= 10.0.0'}
    cpu: [arm]
    os: [linux]

  '@parcel/watcher-linux-arm64-glibc@2.4.1':
    resolution: {integrity: sha512-BJ7mH985OADVLpbrzCLgrJ3TOpiZggE9FMblfO65PlOCdG++xJpKUJ0Aol74ZUIYfb8WsRlUdgrZxKkz3zXWYA==}
    engines: {node: '>= 10.0.0'}
    cpu: [arm64]
    os: [linux]

  '@parcel/watcher-linux-arm64-musl@2.4.1':
    resolution: {integrity: sha512-p4Xb7JGq3MLgAfYhslU2SjoV9G0kI0Xry0kuxeG/41UfpjHGOhv7UoUDAz/jb1u2elbhazy4rRBL8PegPJFBhA==}
    engines: {node: '>= 10.0.0'}
    cpu: [arm64]
    os: [linux]

  '@parcel/watcher-linux-x64-glibc@2.4.1':
    resolution: {integrity: sha512-s9O3fByZ/2pyYDPoLM6zt92yu6P4E39a03zvO0qCHOTjxmt3GHRMLuRZEWhWLASTMSrrnVNWdVI/+pUElJBBBg==}
    engines: {node: '>= 10.0.0'}
    cpu: [x64]
    os: [linux]

  '@parcel/watcher-linux-x64-musl@2.4.1':
    resolution: {integrity: sha512-L2nZTYR1myLNST0O632g0Dx9LyMNHrn6TOt76sYxWLdff3cB22/GZX2UPtJnaqQPdCRoszoY5rcOj4oMTtp5fQ==}
    engines: {node: '>= 10.0.0'}
    cpu: [x64]
    os: [linux]

  '@parcel/watcher-wasm@2.4.1':
    resolution: {integrity: sha512-/ZR0RxqxU/xxDGzbzosMjh4W6NdYFMqq2nvo2b8SLi7rsl/4jkL8S5stIikorNkdR50oVDvqb/3JT05WM+CRRA==}
    engines: {node: '>= 10.0.0'}
    bundledDependencies:
      - napi-wasm

  '@parcel/watcher-win32-arm64@2.4.1':
    resolution: {integrity: sha512-Uq2BPp5GWhrq/lcuItCHoqxjULU1QYEcyjSO5jqqOK8RNFDBQnenMMx4gAl3v8GiWa59E9+uDM7yZ6LxwUIfRg==}
    engines: {node: '>= 10.0.0'}
    cpu: [arm64]
    os: [win32]

  '@parcel/watcher-win32-ia32@2.4.1':
    resolution: {integrity: sha512-maNRit5QQV2kgHFSYwftmPBxiuK5u4DXjbXx7q6eKjq5dsLXZ4FJiVvlcw35QXzk0KrUecJmuVFbj4uV9oYrcw==}
    engines: {node: '>= 10.0.0'}
    cpu: [ia32]
    os: [win32]

  '@parcel/watcher-win32-x64@2.4.1':
    resolution: {integrity: sha512-+DvS92F9ezicfswqrvIRM2njcYJbd5mb9CUgtrHCHmvn7pPPa+nMDRu1o1bYYz/l5IB2NVGNJWiH7h1E58IF2A==}
    engines: {node: '>= 10.0.0'}
    cpu: [x64]
    os: [win32]

  '@parcel/watcher@2.4.1':
    resolution: {integrity: sha512-HNjmfLQEVRZmHRET336f20H/8kOozUGwk7yajvsonjNxbj2wBTK1WsQuHkD5yYh9RxFGL2EyDHryOihOwUoKDA==}
    engines: {node: '>= 10.0.0'}

  '@pedrouid/environment@1.0.1':
    resolution: {integrity: sha512-HaW78NszGzRZd9SeoI3JD11JqY+lubnaOx7Pewj5pfjqWXOEATpeKIFb9Z4t2WBUK2iryiXX3lzWwmYWgUL0Ug==}

  '@perawallet/connect-beta@2.0.14':
    resolution: {integrity: sha512-dv0WpYW4ZKD36fP2GBhBgKNJy1OtqondlPQbtwD+hLz8JekOE+55wIPLVqRNvWf3eZdE4cQEUfFvm3oOUX5yWw==}
    peerDependencies:
      algosdk: ^2.1.0

  '@perawallet/connect@1.3.4':
    resolution: {integrity: sha512-PRnD1YEXXoWjTlfWmZCGGHQWn7Zquxh44bXmEtluklq/kTkBOk5CToZWng1J/Ae9g0xMR85B1Y/xwnriFufcpA==}
    peerDependencies:
      algosdk: ^2.1.0

  '@pkgjs/parseargs@0.11.0':
    resolution: {integrity: sha512-+1VkjdD0QBLPodGrJUeqarH8VAIvQODIbwh9XpP5Syisf7YoQgsJKPNFoqqLQlu+VQ/tVSshMR6loPMn8U+dPg==}
    engines: {node: '>=14'}

  '@pkgr/core@0.1.1':
    resolution: {integrity: sha512-cq8o4cWH0ibXh9VGi5P20Tu9XF/0fFXl9EUinr9QfTM7a7p0oTA4iJRCQWppXR1Pg8dSM0UCItCkPwsk9qWWYA==}
    engines: {node: ^12.20.0 || ^14.18.0 || >=16.0.0}

  '@polka/url@1.0.0-next.28':
    resolution: {integrity: sha512-8LduaNlMZGwdZ6qWrKlfa+2M4gahzFkprZiAt2TF8uS0qQgBizKXpXURqvTJ4WtmupWxaLqjRb2UCTe72mu+Aw==}

  '@rollup/plugin-alias@5.1.0':
    resolution: {integrity: sha512-lpA3RZ9PdIG7qqhEfv79tBffNaoDuukFDrmhLqg9ifv99u/ehn+lOg30x2zmhf8AQqQUZaMk/B9fZraQ6/acDQ==}
    engines: {node: '>=14.0.0'}
    peerDependencies:
      rollup: ^1.20.0||^2.0.0||^3.0.0||^4.0.0
    peerDependenciesMeta:
      rollup:
        optional: true

  '@rollup/plugin-commonjs@25.0.8':
    resolution: {integrity: sha512-ZEZWTK5n6Qde0to4vS9Mr5x/0UZoqCxPVR9KRUjU4kA2sO7GEUn1fop0DAwpO6z0Nw/kJON9bDmSxdWxO/TT1A==}
    engines: {node: '>=14.0.0'}
    peerDependencies:
      rollup: ^2.68.0||^3.0.0||^4.0.0
    peerDependenciesMeta:
      rollup:
        optional: true

  '@rollup/plugin-inject@5.0.5':
    resolution: {integrity: sha512-2+DEJbNBoPROPkgTDNe8/1YXWcqxbN5DTjASVIOx8HS+pITXushyNiBV56RB08zuptzz8gT3YfkqriTBVycepg==}
    engines: {node: '>=14.0.0'}
    peerDependencies:
      rollup: ^1.20.0||^2.0.0||^3.0.0||^4.0.0
    peerDependenciesMeta:
      rollup:
        optional: true

  '@rollup/plugin-json@6.1.0':
    resolution: {integrity: sha512-EGI2te5ENk1coGeADSIwZ7G2Q8CJS2sF120T7jLw4xFw9n7wIOXHo+kIYRAoVpJAN+kmqZSoO3Fp4JtoNF4ReA==}
    engines: {node: '>=14.0.0'}
    peerDependencies:
      rollup: ^1.20.0||^2.0.0||^3.0.0||^4.0.0
    peerDependenciesMeta:
      rollup:
        optional: true

  '@rollup/plugin-node-resolve@15.2.3':
    resolution: {integrity: sha512-j/lym8nf5E21LwBT4Df1VD6hRO2L2iwUeUmP7litikRsVp1H6NWx20NEp0Y7su+7XGc476GnXXc4kFeZNGmaSQ==}
    engines: {node: '>=14.0.0'}
    peerDependencies:
      rollup: ^2.78.0||^3.0.0||^4.0.0
    peerDependenciesMeta:
      rollup:
        optional: true

  '@rollup/plugin-replace@5.0.7':
    resolution: {integrity: sha512-PqxSfuorkHz/SPpyngLyg5GCEkOcee9M1bkxiVDr41Pd61mqP1PLOoDPbpl44SB2mQGKwV/In74gqQmGITOhEQ==}
    engines: {node: '>=14.0.0'}
    peerDependencies:
      rollup: ^1.20.0||^2.0.0||^3.0.0||^4.0.0
    peerDependenciesMeta:
      rollup:
        optional: true

  '@rollup/plugin-terser@0.4.4':
    resolution: {integrity: sha512-XHeJC5Bgvs8LfukDwWZp7yeqin6ns8RTl2B9avbejt6tZqsqvVoWI7ZTQrcNsfKEDWBTnTxM8nMDkO2IFFbd0A==}
    engines: {node: '>=14.0.0'}
    peerDependencies:
      rollup: ^2.0.0||^3.0.0||^4.0.0
    peerDependenciesMeta:
      rollup:
        optional: true

  '@rollup/pluginutils@4.2.1':
    resolution: {integrity: sha512-iKnFXr7NkdZAIHiIWE+BX5ULi/ucVFYWD6TbAV+rZctiRTY2PL6tsIKhoIOaoskiWAkgu+VsbXgUVDNLHf+InQ==}
    engines: {node: '>= 8.0.0'}

  '@rollup/pluginutils@5.1.0':
    resolution: {integrity: sha512-XTIWOPPcpvyKI6L1NHo0lFlCyznUEyPmPY1mc3KpPVDYulHSTvyeLNVW00QTLIAFNhR3kYnJTQHeGqU4M3n09g==}
    engines: {node: '>=14.0.0'}
    peerDependencies:
      rollup: ^1.20.0||^2.0.0||^3.0.0||^4.0.0
    peerDependenciesMeta:
      rollup:
        optional: true

  '@rollup/rollup-android-arm-eabi@4.21.3':
    resolution: {integrity: sha512-MmKSfaB9GX+zXl6E8z4koOr/xU63AMVleLEa64v7R0QF/ZloMs5vcD1sHgM64GXXS1csaJutG+ddtzcueI/BLg==}
    cpu: [arm]
    os: [android]

  '@rollup/rollup-android-arm64@4.21.3':
    resolution: {integrity: sha512-zrt8ecH07PE3sB4jPOggweBjJMzI1JG5xI2DIsUbkA+7K+Gkjys6eV7i9pOenNSDJH3eOr/jLb/PzqtmdwDq5g==}
    cpu: [arm64]
    os: [android]

  '@rollup/rollup-darwin-arm64@4.21.3':
    resolution: {integrity: sha512-P0UxIOrKNBFTQaXTxOH4RxuEBVCgEA5UTNV6Yz7z9QHnUJ7eLX9reOd/NYMO3+XZO2cco19mXTxDMXxit4R/eQ==}
    cpu: [arm64]
    os: [darwin]

  '@rollup/rollup-darwin-x64@4.21.3':
    resolution: {integrity: sha512-L1M0vKGO5ASKntqtsFEjTq/fD91vAqnzeaF6sfNAy55aD+Hi2pBI5DKwCO+UNDQHWsDViJLqshxOahXyLSh3EA==}
    cpu: [x64]
    os: [darwin]

  '@rollup/rollup-linux-arm-gnueabihf@4.21.3':
    resolution: {integrity: sha512-btVgIsCjuYFKUjopPoWiDqmoUXQDiW2A4C3Mtmp5vACm7/GnyuprqIDPNczeyR5W8rTXEbkmrJux7cJmD99D2g==}
    cpu: [arm]
    os: [linux]

  '@rollup/rollup-linux-arm-musleabihf@4.21.3':
    resolution: {integrity: sha512-zmjbSphplZlau6ZTkxd3+NMtE4UKVy7U4aVFMmHcgO5CUbw17ZP6QCgyxhzGaU/wFFdTfiojjbLG3/0p9HhAqA==}
    cpu: [arm]
    os: [linux]

  '@rollup/rollup-linux-arm64-gnu@4.21.3':
    resolution: {integrity: sha512-nSZfcZtAnQPRZmUkUQwZq2OjQciR6tEoJaZVFvLHsj0MF6QhNMg0fQ6mUOsiCUpTqxTx0/O6gX0V/nYc7LrgPw==}
    cpu: [arm64]
    os: [linux]

  '@rollup/rollup-linux-arm64-musl@4.21.3':
    resolution: {integrity: sha512-MnvSPGO8KJXIMGlQDYfvYS3IosFN2rKsvxRpPO2l2cum+Z3exiExLwVU+GExL96pn8IP+GdH8Tz70EpBhO0sIQ==}
    cpu: [arm64]
    os: [linux]

  '@rollup/rollup-linux-powerpc64le-gnu@4.21.3':
    resolution: {integrity: sha512-+W+p/9QNDr2vE2AXU0qIy0qQE75E8RTwTwgqS2G5CRQ11vzq0tbnfBd6brWhS9bCRjAjepJe2fvvkvS3dno+iw==}
    cpu: [ppc64]
    os: [linux]

  '@rollup/rollup-linux-riscv64-gnu@4.21.3':
    resolution: {integrity: sha512-yXH6K6KfqGXaxHrtr+Uoy+JpNlUlI46BKVyonGiaD74ravdnF9BUNC+vV+SIuB96hUMGShhKV693rF9QDfO6nQ==}
    cpu: [riscv64]
    os: [linux]

  '@rollup/rollup-linux-s390x-gnu@4.21.3':
    resolution: {integrity: sha512-R8cwY9wcnApN/KDYWTH4gV/ypvy9yZUHlbJvfaiXSB48JO3KpwSpjOGqO4jnGkLDSk1hgjYkTbTt6Q7uvPf8eg==}
    cpu: [s390x]
    os: [linux]

  '@rollup/rollup-linux-x64-gnu@4.21.3':
    resolution: {integrity: sha512-kZPbX/NOPh0vhS5sI+dR8L1bU2cSO9FgxwM8r7wHzGydzfSjLRCFAT87GR5U9scj2rhzN3JPYVC7NoBbl4FZ0g==}
    cpu: [x64]
    os: [linux]

  '@rollup/rollup-linux-x64-musl@4.21.3':
    resolution: {integrity: sha512-S0Yq+xA1VEH66uiMNhijsWAafffydd2X5b77eLHfRmfLsRSpbiAWiRHV6DEpz6aOToPsgid7TI9rGd6zB1rhbg==}
    cpu: [x64]
    os: [linux]

  '@rollup/rollup-win32-arm64-msvc@4.21.3':
    resolution: {integrity: sha512-9isNzeL34yquCPyerog+IMCNxKR8XYmGd0tHSV+OVx0TmE0aJOo9uw4fZfUuk2qxobP5sug6vNdZR6u7Mw7Q+Q==}
    cpu: [arm64]
    os: [win32]

  '@rollup/rollup-win32-ia32-msvc@4.21.3':
    resolution: {integrity: sha512-nMIdKnfZfzn1Vsk+RuOvl43ONTZXoAPUUxgcU0tXooqg4YrAqzfKzVenqqk2g5efWh46/D28cKFrOzDSW28gTA==}
    cpu: [ia32]
    os: [win32]

  '@rollup/rollup-win32-x64-msvc@4.21.3':
    resolution: {integrity: sha512-fOvu7PCQjAj4eWDEuD8Xz5gpzFqXzGlxHZozHP4b9Jxv9APtdxL6STqztDzMLuRXEc4UpXGGhx029Xgm91QBeA==}
    cpu: [x64]
    os: [win32]

  '@rtsao/scc@1.1.0':
    resolution: {integrity: sha512-zt6OdqaDoOnJ1ZYsCYGt9YmWzDXl4vQdKTyJev62gFhRGKdx7mcT54V9KIjg+d2wi9EXsPvAPKe7i7WjfVWB8g==}

  '@rushstack/eslint-patch@1.10.4':
    resolution: {integrity: sha512-WJgX9nzTqknM393q1QJDJmoW28kUfEnybeTfVNcNAPnIx210RXm2DiXiHzfNPJNIUUb1tJnz/l4QGtJ30PgWmA==}

  '@sindresorhus/merge-streams@2.3.0':
    resolution: {integrity: sha512-LtoMMhxAlorcGhmFYI+LhPgbPZCkgP6ra1YL604EeF6U98pLlQ3iWIGMdWSC+vWmPBWBNgmDBAhnAobLROJmwg==}
    engines: {node: '>=18'}

  '@solidjs/testing-library@0.8.9':
    resolution: {integrity: sha512-gcjTSHwzXqy8roTrDgHTasRkrUcWjVm/7T7wjUI5WNm2BdUTTi296CorTiIGQVFZg2BVYuwtJOzzNn71Y/QQfg==}
    engines: {node: '>= 14'}
    peerDependencies:
      '@solidjs/router': '>=0.9.0'
      solid-js: '>=1.0.0'
    peerDependenciesMeta:
      '@solidjs/router':
        optional: true

  '@stablelib/aead@1.0.1':
    resolution: {integrity: sha512-q39ik6sxGHewqtO0nP4BuSe3db5G1fEJE8ukvngS2gLkBXyy6E7pLubhbYgnkDFv6V8cWaxcE4Xn0t6LWcJkyg==}

  '@stablelib/binary@1.0.1':
    resolution: {integrity: sha512-ClJWvmL6UBM/wjkvv/7m5VP3GMr9t0osr4yVgLZsLCOz4hGN9gIAFEqnJ0TsSMAN+n840nf2cHZnA5/KFqHC7Q==}

  '@stablelib/bytes@1.0.1':
    resolution: {integrity: sha512-Kre4Y4kdwuqL8BR2E9hV/R5sOrUj6NanZaZis0V6lX5yzqC3hBuVSDXUIBqQv/sCpmuWRiHLwqiT1pqqjuBXoQ==}

  '@stablelib/chacha20poly1305@1.0.1':
    resolution: {integrity: sha512-MmViqnqHd1ymwjOQfghRKw2R/jMIGT3wySN7cthjXCBdO+qErNPUBnRzqNpnvIwg7JBCg3LdeCZZO4de/yEhVA==}

  '@stablelib/chacha@1.0.1':
    resolution: {integrity: sha512-Pmlrswzr0pBzDofdFuVe1q7KdsHKhhU24e8gkEwnTGOmlC7PADzLVxGdn2PoNVBBabdg0l/IfLKg6sHAbTQugg==}

  '@stablelib/constant-time@1.0.1':
    resolution: {integrity: sha512-tNOs3uD0vSJcK6z1fvef4Y+buN7DXhzHDPqRLSXUel1UfqMB1PWNsnnAezrKfEwTLpN0cGH2p9NNjs6IqeD0eg==}

  '@stablelib/ed25519@1.0.3':
    resolution: {integrity: sha512-puIMWaX9QlRsbhxfDc5i+mNPMY+0TmQEskunY1rZEBPi1acBCVQAhnsk/1Hk50DGPtVsZtAWQg4NHGlVaO9Hqg==}

  '@stablelib/hash@1.0.1':
    resolution: {integrity: sha512-eTPJc/stDkdtOcrNMZ6mcMK1e6yBbqRBaNW55XA1jU8w/7QdnCF0CmMmOD1m7VSkBR44PWrMHU2l6r8YEQHMgg==}

  '@stablelib/hkdf@1.0.1':
    resolution: {integrity: sha512-SBEHYE16ZXlHuaW5RcGk533YlBj4grMeg5TooN80W3NpcHRtLZLLXvKyX0qcRFxf+BGDobJLnwkvgEwHIDBR6g==}

  '@stablelib/hmac@1.0.1':
    resolution: {integrity: sha512-V2APD9NSnhVpV/QMYgCVMIYKiYG6LSqw1S65wxVoirhU/51ACio6D4yDVSwMzuTJXWZoVHbDdINioBwKy5kVmA==}

  '@stablelib/int@1.0.1':
    resolution: {integrity: sha512-byr69X/sDtDiIjIV6m4roLVWnNNlRGzsvxw+agj8CIEazqWGOQp2dTYgQhtyVXV9wpO6WyXRQUzLV/JRNumT2w==}

  '@stablelib/keyagreement@1.0.1':
    resolution: {integrity: sha512-VKL6xBwgJnI6l1jKrBAfn265cspaWBPAPEc62VBQrWHLqVgNRE09gQ/AnOEyKUWrrqfD+xSQ3u42gJjLDdMDQg==}

  '@stablelib/poly1305@1.0.1':
    resolution: {integrity: sha512-1HlG3oTSuQDOhSnLwJRKeTRSAdFNVB/1djy2ZbS35rBSJ/PFqx9cf9qatinWghC2UbfOYD8AcrtbUQl8WoxabA==}

  '@stablelib/random@1.0.2':
    resolution: {integrity: sha512-rIsE83Xpb7clHPVRlBj8qNe5L8ISQOzjghYQm/dZ7VaM2KHYwMW5adjQjrzTZCchFnNCNhkwtnOBa9HTMJCI8w==}

  '@stablelib/sha256@1.0.1':
    resolution: {integrity: sha512-GIIH3e6KH+91FqGV42Kcj71Uefd/QEe7Dy42sBTeqppXV95ggCcxLTk39bEr+lZfJmp+ghsR07J++ORkRELsBQ==}

  '@stablelib/sha512@1.0.1':
    resolution: {integrity: sha512-13gl/iawHV9zvDKciLo1fQ8Bgn2Pvf7OV6amaRVKiq3pjQ3UmEpXxWiAfV8tYjUpeZroBxtyrwtdooQT/i3hzw==}

  '@stablelib/wipe@1.0.1':
    resolution: {integrity: sha512-WfqfX/eXGiAd3RJe4VU2snh/ZPwtSjLG4ynQ/vYzvghTh7dHFcI1wl+nrkWG6lGhukOxOsUHfv8dUXr58D0ayg==}

  '@stablelib/x25519@1.0.3':
    resolution: {integrity: sha512-KnTbKmUhPhHavzobclVJQG5kuivH+qDLpe84iRqX3CLrKp881cF160JvXJ+hjn1aMyCwYOKeIZefIH/P5cJoRw==}

  '@swc/counter@0.1.3':
    resolution: {integrity: sha512-e2BR4lsJkkRlKZ/qCHPw9ZaSxc0MVUd7gtbtaB7aMvHeJVYe8sOB8DBZkP2DtISHGSku9sCK6T6cnY0CtXrOCQ==}

  '@swc/helpers@0.5.5':
    resolution: {integrity: sha512-KGYxvIOXcceOAbEk4bi/dVLEK9z8sZ0uBB3Il5b1rhfClSpcX0yfRO0KmTkqR2cnQDymwLB+25ZyMzICg/cm/A==}

  '@tanstack/react-store@0.5.5':
    resolution: {integrity: sha512-1orYXGatBqXCYKuroFwV8Ll/6aDa5E3pU6RR4h7RvRk7TmxF1+zLCsWALZaeijXkySNMGmvawSbUXRypivg2XA==}
    peerDependencies:
      react: ^17.0.0 || ^18.0.0
      react-dom: ^17.0.0 || ^18.0.0

  '@tanstack/solid-store@0.5.5':
    resolution: {integrity: sha512-31UD/UQ7uNG/HRJ5KV12QsAoehmx8LB3oGITaJ2LjeMBY95DLB5elRqWTGj6EwwLKLOWFEGQIz6ksEYM9OIwMw==}
    peerDependencies:
      solid-js: ^1.6.0

  '@tanstack/store@0.5.5':
    resolution: {integrity: sha512-EOSrgdDAJExbvRZEQ/Xhh9iZchXpMN+ga1Bnk8Nmygzs8TfiE6hbzThF+Pr2G19uHL6+DTDTHhJ8VQiOd7l4tA==}

  '@tanstack/vue-store@0.5.5':
    resolution: {integrity: sha512-j+CDrxVhtQQNOjWzLmCqJeDwmmTAQGvEaNbLr1uPJ9rxJITodJtFNdBFj7l+Nd5o34v2ayEv64Ugh6+1BtuGNg==}
    peerDependencies:
      '@vue/composition-api': ^1.2.1
      vue: ^2.5.0 || ^3.0.0
    peerDependenciesMeta:
      '@vue/composition-api':
        optional: true

  '@testing-library/dom@10.4.0':
    resolution: {integrity: sha512-pemlzrSESWbdAloYml3bAJMEfNh1Z7EduzqPKprCH5S341frlpYnUEW0H72dLxa6IsYr+mPno20GiSm+h9dEdQ==}
    engines: {node: '>=18'}

  '@testing-library/jest-dom@6.5.0':
    resolution: {integrity: sha512-xGGHpBXYSHUUr6XsKBfs85TWlYKpTc37cSBBVrXcib2MkHLboWlkClhWF37JKlDb9KEq3dHs+f2xR7XJEWGBxA==}
    engines: {node: '>=14', npm: '>=6', yarn: '>=1'}

  '@testing-library/react@16.0.1':
    resolution: {integrity: sha512-dSmwJVtJXmku+iocRhWOUFbrERC76TX2Mnf0ATODz8brzAZrMBbzLwQixlBSanZxR6LddK3eiwpSFZgDET1URg==}
    engines: {node: '>=18'}
    peerDependencies:
      '@testing-library/dom': ^10.0.0
      '@types/react': ^18.0.0
      '@types/react-dom': ^18.0.0
      react: ^18.0.0
      react-dom: ^18.0.0
    peerDependenciesMeta:
      '@types/react':
        optional: true
      '@types/react-dom':
        optional: true

  '@trysound/sax@0.2.0':
    resolution: {integrity: sha512-L7z9BgrNEcYyUYtF+HaEfiS5ebkh9jXqbszz7pC0hRBPaatV0XjSD3+eHrpqFemQfgwiFF0QPIarnIihIDn7OA==}
    engines: {node: '>=10.13.0'}

  '@types/aria-query@5.0.4':
    resolution: {integrity: sha512-rfT93uj5s0PRL7EzccGMs3brplhcrghnDoV26NqKhCAS1hVo+WdNsPvE/yb6ilfr5hi2MEk6d5EWJTKdxg8jVw==}

  '@types/babel__core@7.20.5':
    resolution: {integrity: sha512-qoQprZvz5wQFJwMDqeseRXWv3rqMvhgpbXFfVyWhbx9X47POIA6i/+dXefEmZKoAgOaTdaIgNSMqMIU61yRyzA==}

  '@types/babel__generator@7.6.8':
    resolution: {integrity: sha512-ASsj+tpEDsEiFr1arWrlN6V3mdfjRMZt6LtK/Vp/kreFLnr5QH5+DhvD5nINYZXzwJvXeGq+05iUXcAzVrqWtw==}

  '@types/babel__template@7.4.4':
    resolution: {integrity: sha512-h/NUaSyG5EyxBIp8YRxo4RMe2/qQgvyowRwVMzhYhBCONbW8PUsg4lkFMrhgZhUe5z3L3MiLDuvyJ/CaPa2A8A==}

  '@types/babel__traverse@7.20.6':
    resolution: {integrity: sha512-r1bzfrm0tomOI8g1SzvCaQHo6Lcv6zu0EA+W2kHrt8dyrHQxGzBBL4kdkzIS+jBMV+EYcMAEAqXqYaLJq5rOZg==}

  '@types/bn.js@4.11.6':
    resolution: {integrity: sha512-pqr857jrp2kPuO9uRjZ3PwnJTjoQy+fcdxvBTvHm6dkmEL9q+hDD/2j/0ELOBPtPnS8LjCX0gI9nbl8lVkadpg==}

  '@types/bn.js@5.1.6':
    resolution: {integrity: sha512-Xh8vSwUeMKeYYrj3cX4lGQgFSF/N03r+tv4AiLl1SucqV+uTQpxRcnM8AkXKHwYP9ZPXOYXRr2KPXpVlIvqh9w==}

  '@types/estree@1.0.5':
    resolution: {integrity: sha512-/kYRxGDLWzHOB7q+wtSUQlFrtcdUccpfy+X+9iMBpHK8QLLhx2wIPYuS5DYtR9Wa/YlZAbIovy7qVdB1Aq6Lyw==}

  '@types/http-proxy@1.17.15':
    resolution: {integrity: sha512-25g5atgiVNTIv0LBDTg1H74Hvayx0ajtJPLLcYE3whFv75J0pWNtOBzaXJQgDTmrX1bx5U9YC2w/n65BN1HwRQ==}

  '@types/json5@0.0.29':
    resolution: {integrity: sha512-dRLjCWHYg4oaA77cxO64oO+7JwCwnIzkZPdrrC71jQmQtlhM556pwKo5bUzqvZndkVbeFLIIi+9TC40JNF5hNQ==}

  '@types/node@12.20.55':
    resolution: {integrity: sha512-J8xLz7q2OFulZ2cyGTLE1TbbZcjpno7FaN6zdJNrgAdrJ+DZzh/uFR6YrTb4C+nXakvud8Q4+rbhoIWlYQbUFQ==}

  '@types/node@20.11.30':
    resolution: {integrity: sha512-dHM6ZxwlmuZaRmUPfv1p+KrdD1Dci04FbdEm/9wEMouFqxYoFl5aMkt0VMAUtYRQDyYvD41WJLukhq/ha3YuTw==}

  '@types/pbkdf2@3.1.2':
    resolution: {integrity: sha512-uRwJqmiXmh9++aSu1VNEn3iIxWOhd8AHXNSdlaLfdAAdSTY9jYVeGWnzejM3dvrkbqE3/hyQkQQ29IFATEGlew==}

  '@types/prop-types@15.7.13':
    resolution: {integrity: sha512-hCZTSvwbzWGvhqxp/RqVqwU999pBf2vp7hzIjiYOsl8wqOmUxkQ6ddw1cV3l8811+kdUFus/q4d1Y3E3SyEifA==}

  '@types/react-dom@18.3.0':
    resolution: {integrity: sha512-EhwApuTmMBmXuFOikhQLIBUn6uFg81SwLMOAUgodJF14SOBOCMdU04gDoYi0WOJJHD144TL32z4yDqCW3dnkQg==}

  '@types/react@18.3.8':
    resolution: {integrity: sha512-syBUrW3/XpnW4WJ41Pft+I+aPoDVbrBVQGEnbD7NijDGlVC+8gV/XKRY+7vMDlfPpbwYt0l1vd/Sj8bJGMbs9Q==}

  '@types/resolve@1.20.2':
    resolution: {integrity: sha512-60BCwRFOZCQhDncwQdxxeOEEkbc5dIMccYLwbxsS4TUNeVECQ/pBJ0j09mrHOl/JJvpRPGwO9SvE4nR2Nb/a4Q==}

  '@types/secp256k1@4.0.6':
    resolution: {integrity: sha512-hHxJU6PAEUn0TP4S/ZOzuTUvJWuZ6eIKeNKb5RBpODvSl6hp1Wrw4s7ATY50rklRCScUDpHzVA/DQdSjJ3UoYQ==}

  '@types/trusted-types@2.0.7':
    resolution: {integrity: sha512-ScaPdn1dQczgbl0QFTeTOmVHFULt394XJgOQNoyVhZ6r2vLnMLJfBPd53SB52T/3G36VI1/g2MZaX0cwDuXsfw==}

  '@typescript-eslint/eslint-plugin@8.6.0':
    resolution: {integrity: sha512-UOaz/wFowmoh2G6Mr9gw60B1mm0MzUtm6Ic8G2yM1Le6gyj5Loi/N+O5mocugRGY+8OeeKmkMmbxNqUCq3B4Sg==}
    engines: {node: ^18.18.0 || ^20.9.0 || >=21.1.0}
    peerDependencies:
      '@typescript-eslint/parser': ^8.0.0 || ^8.0.0-alpha.0
      eslint: ^8.57.0 || ^9.0.0
      typescript: '*'
    peerDependenciesMeta:
      typescript:
        optional: true

  '@typescript-eslint/parser@8.6.0':
    resolution: {integrity: sha512-eQcbCuA2Vmw45iGfcyG4y6rS7BhWfz9MQuk409WD47qMM+bKCGQWXxvoOs1DUp+T7UBMTtRTVT+kXr7Sh4O9Ow==}
    engines: {node: ^18.18.0 || ^20.9.0 || >=21.1.0}
    peerDependencies:
      eslint: ^8.57.0 || ^9.0.0
      typescript: '*'
    peerDependenciesMeta:
      typescript:
        optional: true

  '@typescript-eslint/scope-manager@8.6.0':
    resolution: {integrity: sha512-ZuoutoS5y9UOxKvpc/GkvF4cuEmpokda4wRg64JEia27wX+PysIE9q+lzDtlHHgblwUWwo5/Qn+/WyTUvDwBHw==}
    engines: {node: ^18.18.0 || ^20.9.0 || >=21.1.0}

  '@typescript-eslint/type-utils@8.6.0':
    resolution: {integrity: sha512-dtePl4gsuenXVwC7dVNlb4mGDcKjDT/Ropsk4za/ouMBPplCLyznIaR+W65mvCvsyS97dymoBRrioEXI7k0XIg==}
    engines: {node: ^18.18.0 || ^20.9.0 || >=21.1.0}
    peerDependencies:
      typescript: '*'
    peerDependenciesMeta:
      typescript:
        optional: true

  '@typescript-eslint/types@8.6.0':
    resolution: {integrity: sha512-rojqFZGd4MQxw33SrOy09qIDS8WEldM8JWtKQLAjf/X5mGSeEFh5ixQlxssMNyPslVIk9yzWqXCsV2eFhYrYUw==}
    engines: {node: ^18.18.0 || ^20.9.0 || >=21.1.0}

  '@typescript-eslint/typescript-estree@8.6.0':
    resolution: {integrity: sha512-MOVAzsKJIPIlLK239l5s06YXjNqpKTVhBVDnqUumQJja5+Y94V3+4VUFRA0G60y2jNnTVwRCkhyGQpavfsbq/g==}
    engines: {node: ^18.18.0 || ^20.9.0 || >=21.1.0}
    peerDependencies:
      typescript: '*'
    peerDependenciesMeta:
      typescript:
        optional: true

  '@typescript-eslint/utils@8.6.0':
    resolution: {integrity: sha512-eNp9cWnYf36NaOVjkEUznf6fEgVy1TWpE0o52e4wtojjBx7D1UV2WAWGzR+8Y5lVFtpMLPwNbC67T83DWSph4A==}
    engines: {node: ^18.18.0 || ^20.9.0 || >=21.1.0}
    peerDependencies:
      eslint: ^8.57.0 || ^9.0.0

  '@typescript-eslint/visitor-keys@8.6.0':
    resolution: {integrity: sha512-wapVFfZg9H0qOYh4grNVQiMklJGluQrOUiOhYRrQWhx7BY/+I1IYb8BczWNbbUpO+pqy0rDciv3lQH5E1bCLrg==}
    engines: {node: ^18.18.0 || ^20.9.0 || >=21.1.0}

  '@ungap/structured-clone@1.2.0':
    resolution: {integrity: sha512-zuVdFrMJiuCDQUMCzQaD6KL28MjnqqN8XnAqiEq9PNm/hCPTSGfrXCOfwj1ow4LFb/tNymJPwsNbVePc1xFqrQ==}

  '@unhead/dom@1.11.6':
    resolution: {integrity: sha512-FYU8Cu+XWcpbO4OvXdB6x7m6GTPcl6CW7igI8rNu6Kc0Ilxb+atxIvyFXdTGAyB7h/F0w3ex06ZVWJ65f3EW8A==}

  '@unhead/schema@1.11.6':
    resolution: {integrity: sha512-Ava5+kQERaZ2fi66phgR9KZQr9SsheN1YhhKM8fCP2A4Jb5lHUssVQ19P0+89V6RX9iUg/Q27WdEbznm75LzhQ==}

  '@unhead/shared@1.11.6':
    resolution: {integrity: sha512-aGrtzRCcFlVh9iru73fBS8FA1vpQskS190t5cCRRMpisOEunVv3ueqXN1F8CseQd0W4wyEr/ycDvdfKt+RPv5g==}

  '@unhead/ssr@1.11.6':
    resolution: {integrity: sha512-jmRkJB3UWlaAV6aoTBcsi2cLOje8hJxWqbmcLmekmCBZcCgR8yHEjxVCzLtYnAQg68Trgg9+uqMt+8UFY40tDA==}

  '@unhead/vue@1.11.6':
    resolution: {integrity: sha512-CMuDJGTi4n4wKdOp6/JmB9roGshjTdoFKF34PEkXu4+g97BiVFiZ9LvgY44+UlWCUzQHcqEPRQIzm9iKEqcfKw==}
    peerDependencies:
      vue: '>=2.7 || >=3'

  '@vercel/nft@0.26.5':
    resolution: {integrity: sha512-NHxohEqad6Ra/r4lGknO52uc/GrWILXAMs1BB4401GTqww0fw1bAqzpG1XHuDO+dprg4GvsD9ZLLSsdo78p9hQ==}
    engines: {node: '>=16'}
    hasBin: true

  '@vitejs/plugin-react@4.3.1':
    resolution: {integrity: sha512-m/V2syj5CuVnaxcUJOQRel/Wr31FFXRFlnOoq1TVtkCxsY5veGMTEmpWHndrhB2U8ScHtCQB1e+4hWYExQc6Lg==}
    engines: {node: ^14.18.0 || >=16.0.0}
    peerDependencies:
      vite: ^4.2.0 || ^5.0.0

  '@vitejs/plugin-vue-jsx@4.0.1':
    resolution: {integrity: sha512-7mg9HFGnFHMEwCdB6AY83cVK4A6sCqnrjFYF4WIlebYAQVVJ/sC/CiTruVdrRlhrFoeZ8rlMxY9wYpPTIRhhAg==}
    engines: {node: ^18.0.0 || >=20.0.0}
    peerDependencies:
      vite: ^5.0.0
      vue: ^3.0.0

  '@vitejs/plugin-vue@5.1.4':
    resolution: {integrity: sha512-N2XSI2n3sQqp5w7Y/AN/L2XDjBIRGqXko+eDp42sydYSBeJuSm5a1sLf8zakmo8u7tA8NmBgoDLA1HeOESjp9A==}
    engines: {node: ^18.0.0 || >=20.0.0}
    peerDependencies:
      vite: ^5.0.0
      vue: ^3.2.25

  '@vitest/expect@2.1.1':
    resolution: {integrity: sha512-YeueunS0HiHiQxk+KEOnq/QMzlUuOzbU1Go+PgAsHvvv3tUkJPm9xWt+6ITNTlzsMXUjmgm5T+U7KBPK2qQV6w==}

  '@vitest/mocker@2.1.1':
    resolution: {integrity: sha512-LNN5VwOEdJqCmJ/2XJBywB11DLlkbY0ooDJW3uRX5cZyYCrc4PI/ePX0iQhE3BiEGiQmK4GE7Q/PqCkkaiPnrA==}
    peerDependencies:
      '@vitest/spy': 2.1.1
      msw: ^2.3.5
      vite: ^5.0.0
    peerDependenciesMeta:
      msw:
        optional: true
      vite:
        optional: true

  '@vitest/pretty-format@2.1.1':
    resolution: {integrity: sha512-SjxPFOtuINDUW8/UkElJYQSFtnWX7tMksSGW0vfjxMneFqxVr8YJ979QpMbDW7g+BIiq88RAGDjf7en6rvLPPQ==}

  '@vitest/runner@2.1.1':
    resolution: {integrity: sha512-uTPuY6PWOYitIkLPidaY5L3t0JJITdGTSwBtwMjKzo5O6RCOEncz9PUN+0pDidX8kTHYjO0EwUIvhlGpnGpxmA==}

  '@vitest/snapshot@2.1.1':
    resolution: {integrity: sha512-BnSku1WFy7r4mm96ha2FzN99AZJgpZOWrAhtQfoxjUU5YMRpq1zmHRq7a5K9/NjqonebO7iVDla+VvZS8BOWMw==}

  '@vitest/spy@2.1.1':
    resolution: {integrity: sha512-ZM39BnZ9t/xZ/nF4UwRH5il0Sw93QnZXd9NAZGRpIgj0yvVwPpLd702s/Cx955rGaMlyBQkZJ2Ir7qyY48VZ+g==}

  '@vitest/utils@2.1.1':
    resolution: {integrity: sha512-Y6Q9TsI+qJ2CC0ZKj6VBb+T8UPz593N113nnUykqwANqhgf3QkZeHFlusgKLTqrnVHbj/XDKZcDHol+dxVT+rQ==}

  '@volar/language-core@2.4.5':
    resolution: {integrity: sha512-F4tA0DCO5Q1F5mScHmca0umsi2ufKULAnMOVBfMsZdT4myhVl4WdKRwCaKcfOkIEuyrAVvtq1ESBdZ+rSyLVww==}

  '@volar/source-map@2.4.5':
    resolution: {integrity: sha512-varwD7RaKE2J/Z+Zu6j3mNNJbNT394qIxXwdvz/4ao/vxOfyClZpSDtLKkwWmecinkOVos5+PWkWraelfMLfpw==}

  '@volar/typescript@2.4.5':
    resolution: {integrity: sha512-mcT1mHvLljAEtHviVcBuOyAwwMKz1ibXTi5uYtP/pf4XxoAzpdkQ+Br2IC0NPCvLCbjPZmbf3I0udndkfB1CDg==}

  '@vue-macros/common@1.14.0':
    resolution: {integrity: sha512-xwQhDoEXRNXobNQmdqOD20yUGdVLVLZe4zhDlT9q/E+z+mvT3wukaAoJG80XRnv/BcgOOCVpxqpkQZ3sNTgjWA==}
    engines: {node: '>=16.14.0'}
    peerDependencies:
      vue: ^2.7.0 || ^3.2.25
    peerDependenciesMeta:
      vue:
        optional: true

  '@vue/babel-helper-vue-transform-on@1.2.5':
    resolution: {integrity: sha512-lOz4t39ZdmU4DJAa2hwPYmKc8EsuGa2U0L9KaZaOJUt0UwQNjNA3AZTq6uEivhOKhhG1Wvy96SvYBoFmCg3uuw==}

  '@vue/babel-plugin-jsx@1.2.5':
    resolution: {integrity: sha512-zTrNmOd4939H9KsRIGmmzn3q2zvv1mjxkYZHgqHZgDrXz5B1Q3WyGEjO2f+JrmKghvl1JIRcvo63LgM1kH5zFg==}
    peerDependencies:
      '@babel/core': ^7.0.0-0
    peerDependenciesMeta:
      '@babel/core':
        optional: true

  '@vue/babel-plugin-resolve-type@1.2.5':
    resolution: {integrity: sha512-U/ibkQrf5sx0XXRnUZD1mo5F7PkpKyTbfXM3a3rC4YnUz6crHEz9Jg09jzzL6QYlXNto/9CePdOg/c87O4Nlfg==}
    peerDependencies:
      '@babel/core': ^7.0.0-0

  '@vue/compiler-core@3.5.6':
    resolution: {integrity: sha512-r+gNu6K4lrvaQLQGmf+1gc41p3FO2OUJyWmNqaIITaJU6YFiV5PtQSFZt8jfztYyARwqhoCayjprC7KMvT3nRA==}

  '@vue/compiler-core@3.5.7':
    resolution: {integrity: sha512-A0gay3lK71MddsSnGlBxRPOugIVdACze9L/rCo5X5srCyjQfZOfYtSFMJc3aOZCM+xN55EQpb4R97rYn/iEbSw==}

  '@vue/compiler-dom@3.5.6':
    resolution: {integrity: sha512-xRXqxDrIqK8v8sSScpistyYH0qYqxakpsIvqMD2e5sV/PXQ1mTwtXp4k42yHK06KXxKSmitop9e45Ui/3BrTEw==}

  '@vue/compiler-dom@3.5.7':
    resolution: {integrity: sha512-GYWl3+gO8/g0ZdYaJ18fYHdI/WVic2VuuUd1NsPp60DWXKy+XjdhFsDW7FbUto8siYYZcosBGn9yVBkjhq1M8Q==}

  '@vue/compiler-sfc@3.5.6':
    resolution: {integrity: sha512-pjWJ8Kj9TDHlbF5LywjVso+BIxCY5wVOLhkEXRhuCHDxPFIeX1zaFefKs8RYoHvkSMqRWt93a0f2gNJVJixHwg==}

  '@vue/compiler-sfc@3.5.7':
    resolution: {integrity: sha512-EjOJtCWJrC7HqoCEzOwpIYHm+JH7YmkxC1hG6VkqIukYRqj8KFUlTLK6hcT4nGgtVov2+ZfrdrRlcaqS78HnBA==}

  '@vue/compiler-ssr@3.5.6':
    resolution: {integrity: sha512-VpWbaZrEOCqnmqjE83xdwegtr5qO/2OPUC6veWgvNqTJ3bYysz6vY3VqMuOijubuUYPRpG3OOKIh9TD0Stxb9A==}

  '@vue/compiler-ssr@3.5.7':
    resolution: {integrity: sha512-oZx+jXP2k5arV/8Ly3TpQbfFyimMw2ANrRqvHJoKjPqtEzazxQGZjCLOfq8TnZ3wy2TOXdqfmVp4q7FyYeHV4g==}

  '@vue/compiler-vue2@2.7.16':
    resolution: {integrity: sha512-qYC3Psj9S/mfu9uVi5WvNZIzq+xnXMhOwbTFKKDD7b1lhpnn71jXSFdTQ+WsIEk0ONCd7VV2IMm7ONl6tbQ86A==}

  '@vue/devtools-api@6.6.4':
    resolution: {integrity: sha512-sGhTPMuXqZ1rVOk32RylztWkfXTRhuS7vgAKv0zjqk8gbsHkJ7xfFf+jbySxt7tWObEJwyKaHMikV/WGDiQm8g==}

  '@vue/devtools-core@7.4.4':
    resolution: {integrity: sha512-DLxgA3DfeADkRzhAfm3G2Rw/cWxub64SdP5b+s5dwL30+whOGj+QNhmyFpwZ8ZTrHDFRIPj0RqNzJ8IRR1pz7w==}
    peerDependencies:
      vue: ^3.0.0

  '@vue/devtools-kit@7.4.4':
    resolution: {integrity: sha512-awK/4NfsUG0nQ7qnTM37m7ZkEUMREyPh8taFCX+uQYps/MTFEum0AD05VeGDRMXwWvMmGIcWX9xp8ZiBddY0jw==}

  '@vue/devtools-shared@7.4.5':
    resolution: {integrity: sha512-2XgUOkL/7QDmyYI9J7cm+rz/qBhcGv+W5+i1fhwdQ0HQ1RowhdK66F0QBuJSz/5k12opJY8eN6m03/XZMs7imQ==}

  '@vue/language-core@2.1.6':
    resolution: {integrity: sha512-MW569cSky9R/ooKMh6xa2g1D0AtRKbL56k83dzus/bx//RDJk24RHWkMzbAlXjMdDNyxAaagKPRquBIxkxlCkg==}
    peerDependencies:
      typescript: '*'
    peerDependenciesMeta:
      typescript:
        optional: true

  '@vue/reactivity@3.5.7':
    resolution: {integrity: sha512-yF0EpokpOHRNXyn/h6abXc9JFIzfdAf0MJHIi92xxCWS0mqrXH6+2aZ+A6EbSrspGzX5MHTd5N8iBA28HnXu9g==}

  '@vue/runtime-core@3.5.7':
    resolution: {integrity: sha512-OzLpBpKbZEaZVSNfd+hQbfBrDKux+b7Yl5hYhhWWWhHD7fEpF+CdI3Brm5k5GsufHEfvMcjruPxwQZuBN6nFYQ==}

  '@vue/runtime-dom@3.5.7':
    resolution: {integrity: sha512-fL7cETfE27U2jyTgqzE382IGFY6a6uyznErn27KbbEzNctzxxUWYDbaN3B55l9nXh0xW2LRWPuWKOvjtO2UewQ==}

  '@vue/server-renderer@3.5.7':
    resolution: {integrity: sha512-peRypij815eIDjpPpPXvYQGYqPH6QXwLJGWraJYPPn8JqWGl29A8QXnS7/Mh3TkMiOcdsJNhbFCoW2Agc2NgAQ==}
    peerDependencies:
      vue: 3.5.7

  '@vue/shared@3.5.6':
    resolution: {integrity: sha512-eidH0HInnL39z6wAt6SFIwBrvGOpDWsDxlw3rCgo1B+CQ1781WzQUSU3YjxgdkcJo9Q8S6LmXTkvI+cLHGkQfA==}

  '@vue/shared@3.5.7':
    resolution: {integrity: sha512-NBE1PBIvzIedxIc2RZiKXvGbJkrZ2/hLf3h8GlS4/sP9xcXEZMFWOazFkNd6aGeUCMaproe5MHVYB3/4AW9q9g==}

  '@vue/test-utils@2.4.6':
    resolution: {integrity: sha512-FMxEjOpYNYiFe0GkaHsnJPXFHxQ6m4t8vI/ElPGpMWxZKpmRvQ33OIrvRXemy6yha03RxhOlQuy+gZMC3CQSow==}

  '@walletconnect/browser-utils@1.8.0':
    resolution: {integrity: sha512-Wcqqx+wjxIo9fv6eBUFHPsW1y/bGWWRboni5dfD8PtOmrihrEpOCmvRJe4rfl7xgJW8Ea9UqKEaq0bIRLHlK4A==}

  '@walletconnect/client@1.8.0':
    resolution: {integrity: sha512-svyBQ14NHx6Cs2j4TpkQaBI/2AF4+LXz64FojTjMtV4VMMhl81jSO1vNeg+yYhQzvjcGH/GpSwixjyCW0xFBOQ==}
    deprecated: 'WalletConnect''s v1 SDKs are now deprecated. Please upgrade to a v2 SDK. For details see: https://docs.walletconnect.com/'

  '@walletconnect/core@1.8.0':
    resolution: {integrity: sha512-aFTHvEEbXcZ8XdWBw6rpQDte41Rxwnuk3SgTD8/iKGSRTni50gI9S3YEzMj05jozSiOBxQci4pJDMVhIUMtarw==}

  '@walletconnect/core@2.13.1':
    resolution: {integrity: sha512-h0MSYKJu9i1VEs5koCTT7c5YeQ1Kj0ncTFiMqANbDnB1r3mBulXn+FKtZ2fCmf1j7KDpgluuUzpSs+sQfPcv4Q==}

  '@walletconnect/core@2.16.1':
    resolution: {integrity: sha512-UlsnEMT5wwFvmxEjX8s4oju7R3zadxNbZgsFeHEsjh7uknY2zgmUe1Lfc5XU6zyPb1Jx7Nqpdx1KN485ee8ogw==}
    engines: {node: '>=18'}

  '@walletconnect/crypto@1.0.3':
    resolution: {integrity: sha512-+2jdORD7XQs76I2Odgr3wwrtyuLUXD/kprNVsjWRhhhdO9Mt6WqVzOPu0/t7OHSmgal8k7SoBQzUc5hu/8zL/g==}

  '@walletconnect/encoding@1.0.2':
    resolution: {integrity: sha512-CrwSBrjqJ7rpGQcTL3kU+Ief+Bcuu9PH6JLOb+wM6NITX1GTxR/MfNwnQfhLKK6xpRAyj2/nM04OOH6wS8Imag==}

  '@walletconnect/environment@1.0.1':
    resolution: {integrity: sha512-T426LLZtHj8e8rYnKfzsw1aG6+M0BT1ZxayMdv/p8yM0MU+eJDISqNY3/bccxRr4LrF9csq02Rhqt08Ibl0VRg==}

  '@walletconnect/events@1.0.1':
    resolution: {integrity: sha512-NPTqaoi0oPBVNuLv7qPaJazmGHs5JGyO8eEAk5VGKmJzDR7AHzD4k6ilox5kxk1iwiOnFopBOOMLs86Oa76HpQ==}

  '@walletconnect/heartbeat@1.2.2':
    resolution: {integrity: sha512-uASiRmC5MwhuRuf05vq4AT48Pq8RMi876zV8rr8cV969uTOzWdB/k+Lj5yI2PBtB1bGQisGen7MM1GcZlQTBXw==}

  '@walletconnect/iso-crypto@1.8.0':
    resolution: {integrity: sha512-pWy19KCyitpfXb70hA73r9FcvklS+FvO9QUIttp3c2mfW8frxgYeRXfxLRCIQTkaYueRKvdqPjbyhPLam508XQ==}

  '@walletconnect/jsonrpc-provider@1.0.14':
    resolution: {integrity: sha512-rtsNY1XqHvWj0EtITNeuf8PHMvlCLiS3EjQL+WOkxEOA4KPxsohFnBDeyPYiNm4ZvkQdLnece36opYidmtbmow==}

  '@walletconnect/jsonrpc-types@1.0.4':
    resolution: {integrity: sha512-P6679fG/M+wuWg9TY8mh6xFSdYnFyFjwFelxyISxMDrlbXokorEVXYOxiqEbrU3x1BmBoCAJJ+vtEaEoMlpCBQ==}

  '@walletconnect/jsonrpc-utils@1.0.8':
    resolution: {integrity: sha512-vdeb03bD8VzJUL6ZtzRYsFMq1eZQcM3EAzT0a3st59dyLfJ0wq+tKMpmGH7HlB7waD858UWgfIcudbPFsbzVdw==}

  '@walletconnect/jsonrpc-ws-connection@1.0.14':
    resolution: {integrity: sha512-Jsl6fC55AYcbkNVkwNM6Jo+ufsuCQRqViOQ8ZBPH9pRREHH9welbBiszuTLqEJiQcO/6XfFDl6bzCJIkrEi8XA==}

  '@walletconnect/keyvaluestorage@1.1.1':
    resolution: {integrity: sha512-V7ZQq2+mSxAq7MrRqDxanTzu2RcElfK1PfNYiaVnJgJ7Q7G7hTVwF8voIBx92qsRyGHZihrwNPHuZd1aKkd0rA==}
    peerDependencies:
      '@react-native-async-storage/async-storage': 1.x
    peerDependenciesMeta:
      '@react-native-async-storage/async-storage':
        optional: true

  '@walletconnect/logger@2.1.2':
    resolution: {integrity: sha512-aAb28I3S6pYXZHQm5ESB+V6rDqIYfsnHaQyzFbwUUBFY4H0OXx/YtTl8lvhUNhMMfb9UxbwEBS253TlXUYJWSw==}

  '@walletconnect/modal-core@2.6.2':
    resolution: {integrity: sha512-cv8ibvdOJQv2B+nyxP9IIFdxvQznMz8OOr/oR/AaUZym4hjXNL/l1a2UlSQBXrVjo3xxbouMxLb3kBsHoYP2CA==}

  '@walletconnect/modal-ui@2.6.2':
    resolution: {integrity: sha512-rbdstM1HPGvr7jprQkyPggX7rP4XiCG85ZA+zWBEX0dVQg8PpAgRUqpeub4xQKDgY7pY/xLRXSiCVdWGqvG2HA==}

  '@walletconnect/modal@2.6.2':
    resolution: {integrity: sha512-eFopgKi8AjKf/0U4SemvcYw9zlLpx9njVN8sf6DAkowC2Md0gPU/UNEbH1Wwj407pEKnEds98pKWib1NN1ACoA==}

  '@walletconnect/randombytes@1.0.3':
    resolution: {integrity: sha512-35lpzxcHFbTN3ABefC9W+uBpNZl1GC4Wpx0ed30gibfO/y9oLdy1NznbV96HARQKSBV9J9M/rrtIvf6a23jfYw==}

  '@walletconnect/relay-api@1.0.10':
    resolution: {integrity: sha512-tqrdd4zU9VBNqUaXXQASaexklv6A54yEyQQEXYOCr+Jz8Ket0dmPBDyg19LVSNUN2cipAghQc45/KVmfFJ0cYw==}

  '@walletconnect/relay-api@1.0.11':
    resolution: {integrity: sha512-tLPErkze/HmC9aCmdZOhtVmYZq1wKfWTJtygQHoWtgg722Jd4homo54Cs4ak2RUFUZIGO2RsOpIcWipaua5D5Q==}

  '@walletconnect/relay-auth@1.0.4':
    resolution: {integrity: sha512-kKJcS6+WxYq5kshpPaxGHdwf5y98ZwbfuS4EE/NkQzqrDFm5Cj+dP8LofzWvjrrLkZq7Afy7WrQMXdLy8Sx7HQ==}

  '@walletconnect/safe-json@1.0.0':
    resolution: {integrity: sha512-QJzp/S/86sUAgWY6eh5MKYmSfZaRpIlmCJdi5uG4DJlKkZrHEF7ye7gA+VtbVzvTtpM/gRwO2plQuiooIeXjfg==}

  '@walletconnect/safe-json@1.0.2':
    resolution: {integrity: sha512-Ogb7I27kZ3LPC3ibn8ldyUr5544t3/STow9+lzz7Sfo808YD7SBWk7SAsdBFlYgP2zDRy2hS3sKRcuSRM0OTmA==}

  '@walletconnect/sign-client@2.13.1':
    resolution: {integrity: sha512-e+dcqcLsedB4ZjnePFM5Cy8oxu0dyz5iZfhfKH/MOrQV/hyhZ+hJwh4MmkO2QyEu2PERKs9o2Uc6x8RZdi0UAQ==}

  '@walletconnect/sign-client@2.16.1':
    resolution: {integrity: sha512-s2Tx2n2duxt+sHtuWXrN9yZVaHaYqcEcjwlTD+55/vs5NUPlISf+fFmZLwSeX1kUlrSBrAuxPUcqQuRTKcjLOA==}

  '@walletconnect/socket-transport@1.8.0':
    resolution: {integrity: sha512-5DyIyWrzHXTcVp0Vd93zJ5XMW61iDM6bcWT4p8DTRfFsOtW46JquruMhxOLeCOieM4D73kcr3U7WtyR4JUsGuQ==}

  '@walletconnect/time@1.0.2':
    resolution: {integrity: sha512-uzdd9woDcJ1AaBZRhqy5rNC9laqWGErfc4dxA9a87mPdKOgWMD85mcFo9dIYIts/Jwocfwn07EC6EzclKubk/g==}

  '@walletconnect/types@1.8.0':
    resolution: {integrity: sha512-Cn+3I0V0vT9ghMuzh1KzZvCkiAxTq+1TR2eSqw5E5AVWfmCtECFkVZBP6uUJZ8YjwLqXheI+rnjqPy7sVM4Fyg==}
    deprecated: 'WalletConnect''s v1 SDKs are now deprecated. Please upgrade to a v2 SDK. For details see: https://docs.walletconnect.com/'

  '@walletconnect/types@2.13.1':
    resolution: {integrity: sha512-CIrdt66d38xdunGCy5peOOP17EQkCEGKweXc3+Gn/RWeSiRU35I7wjC/Bp4iWcgAQ6iBTZv4jGGST5XyrOp+Pg==}

  '@walletconnect/types@2.16.1':
    resolution: {integrity: sha512-9P4RG4VoDEF+yBF/n2TF12gsvT/aTaeZTVDb/AOayafqiPnmrQZMKmNCJJjq1sfdsDcHXFcZWMGsuCeSJCmrXA==}

  '@walletconnect/utils@1.8.0':
    resolution: {integrity: sha512-zExzp8Mj1YiAIBfKNm5u622oNw44WOESzo6hj+Q3apSMIb0Jph9X3GDIdbZmvVZsNPxWDL7uodKgZcCInZv2vA==}

  '@walletconnect/utils@2.13.1':
    resolution: {integrity: sha512-EcooXXlqy5hk9hy/nK2wBF/qxe7HjH0K8ZHzjKkXRkwAE5pCvy0IGXIXWmUR9sw8LFJEqZyd8rZdWLKNUe8hqA==}

  '@walletconnect/utils@2.16.1':
    resolution: {integrity: sha512-aoQirVoDoiiEtYeYDtNtQxFzwO/oCrz9zqeEEXYJaAwXlGVTS34KFe7W3/Rxd/pldTYKFOZsku2EzpISfH8Wsw==}

  '@walletconnect/window-getters@1.0.0':
    resolution: {integrity: sha512-xB0SQsLaleIYIkSsl43vm8EwETpBzJ2gnzk7e0wMF3ktqiTGS6TFHxcprMl5R44KKh4tCcHCJwolMCaDSwtAaA==}

  '@walletconnect/window-getters@1.0.1':
    resolution: {integrity: sha512-vHp+HqzGxORPAN8gY03qnbTMnhqIwjeRJNOMOAzePRg4xVEEE2WvYsI9G2NMjOknA8hnuYbU3/hwLcKbjhc8+Q==}

  '@walletconnect/window-metadata@1.0.0':
    resolution: {integrity: sha512-9eFvmJxIKCC3YWOL97SgRkKhlyGXkrHwamfechmqszbypFspaSk+t2jQXAEU7YClHF6Qjw5eYOmy1//zFi9/GA==}

  '@walletconnect/window-metadata@1.0.1':
    resolution: {integrity: sha512-9koTqyGrM2cqFRW517BPY/iEtUDx2r1+Pwwu5m7sJ7ka79wi3EyqhqcICk/yDmv6jAS1rjKgTKXlEhanYjijcA==}

  abbrev@1.1.1:
    resolution: {integrity: sha512-nne9/IiQ/hzIhY6pdDnbBtz7DjPTKrY00P/zvPSm5pOFkl6xuGrGnXn/VtTNNfNtAfZ9/1RtehkszU9qcTii0Q==}

  abbrev@2.0.0:
    resolution: {integrity: sha512-6/mh1E2u2YgEsCHdY0Yx5oW+61gZU+1vXaoiHHrpKeuRNNgFvS+/jrwHiQhB5apAf5oB7UB7E19ol2R2LKH8hQ==}
    engines: {node: ^14.17.0 || ^16.13.0 || >=18.0.0}

  abort-controller@3.0.0:
    resolution: {integrity: sha512-h8lQ8tacZYnR3vNQTgibj+tODHI5/+l06Au2Pcriv/Gmet0eaj4TwWH41sO9wnHDiQsEj19q0drzdWdeAHtweg==}
    engines: {node: '>=6.5'}

  acorn-import-attributes@1.9.5:
    resolution: {integrity: sha512-n02Vykv5uA3eHGM/Z2dQrcD56kL8TyDb2p1+0P83PClMnC/nc+anbQRhIOWnSq4Ke/KvDPrY3C9hDtC/A3eHnQ==}
    peerDependencies:
      acorn: ^8

  acorn-jsx@5.3.2:
    resolution: {integrity: sha512-rq9s+JNhf0IChjtDXxllJ7g41oZk5SlXtp0LHwyA5cejwn7vKmKp4pPri6YEePv2PU65sAsegbXtIinmDFDXgQ==}
    peerDependencies:
      acorn: ^6.0.0 || ^7.0.0 || ^8.0.0

  acorn@8.12.1:
    resolution: {integrity: sha512-tcpGyI9zbizT9JbV6oYE477V6mTlXvvi0T0G3SNIYE2apm/G5huBa1+K89VGeovbg+jycCrfhl3ADxErOuO6Jg==}
    engines: {node: '>=0.4.0'}
    hasBin: true

  aes-js@3.1.2:
    resolution: {integrity: sha512-e5pEa2kBnBOgR4Y/p20pskXI74UEz7de8ZGVo58asOtvSVG5YAbJeELPZxOmt+Bnz3rX753YKhfIn4X4l1PPRQ==}

  agent-base@6.0.2:
    resolution: {integrity: sha512-RZNwNclF7+MS/8bDg70amg32dyeZGZxiDuQmZxKLAlQjr3jGyLx+4Kkk58UO7D2QdgFIQCovuSuZESne6RG6XQ==}
    engines: {node: '>= 6.0.0'}

  agent-base@7.1.1:
    resolution: {integrity: sha512-H0TSyFNDMomMNJQBn8wFV5YC/2eJ+VXECwOadZJT554xP6cODZHPX3H9QMQECxvrgiSOP1pHjy1sMWQVYJOUOA==}
    engines: {node: '>= 14'}

  ajv@6.12.6:
    resolution: {integrity: sha512-j3fVLgvTo527anyYyJOGTYJbG+vnnQYvE0m5mmkc1TK+nxAppkCLMIL0aZ4dblVCNoGShhm+kzE4ZUykBoMg4g==}

  algo-msgpack-with-bigint@2.1.1:
    resolution: {integrity: sha512-F1tGh056XczEaEAqu7s+hlZUDWwOBT70Eq0lfMpBP2YguSQVyxRbprLq5rELXKQOyOaixTWYhMeMQMzP0U5FoQ==}
    engines: {node: '>= 10'}

  algosdk@2.9.0:
    resolution: {integrity: sha512-o0n0nLMbTX6SFQdMUk2/2sy50jmEmZk5OTPYSh2aAeP8DUPxrhjMPfwGsYNvaO+qk75MixC2eWpfA9vygCQ/Mg==}
    engines: {node: '>=18.0.0'}

  ansi-colors@4.1.3:
    resolution: {integrity: sha512-/6w/C21Pm1A7aZitlI5Ni/2J6FFQN8i1Cvz3kHABAAbw93v/NlvKdVOqz7CCWz/3iv/JplRSEEZ83XION15ovw==}
    engines: {node: '>=6'}

  ansi-escapes@4.3.2:
    resolution: {integrity: sha512-gKXj5ALrKWQLsYG9jlTRmR/xKluxHV+Z9QEwNIgCfM1/uwPMCuzVVnh5mwTd+OuBZcwSIMbqssNWRm1lE51QaQ==}
    engines: {node: '>=8'}

  ansi-regex@5.0.1:
    resolution: {integrity: sha512-quJQXlTSUGL2LH9SUXo8VwsY4soanhgo6LNSm84E1LBcE8s3O0wpdiRzyR9z/ZZJMlMWv37qOOb9pdJlMUEKFQ==}
    engines: {node: '>=8'}

  ansi-regex@6.1.0:
    resolution: {integrity: sha512-7HSX4QQb4CspciLpVFwyRe79O3xsIZDDLER21kERQ71oaPodF8jL725AgJMFAYbooIqolJoRLuM81SpeUkpkvA==}
    engines: {node: '>=12'}

  ansi-styles@3.2.1:
    resolution: {integrity: sha512-VT0ZI6kZRdTh8YyJw3SMbYm/u+NqfsAxEpWO0Pf9sq8/e94WxxOpPKx9FR1FlyCtOVDNOQ+8ntlqFxiRc+r5qA==}
    engines: {node: '>=4'}

  ansi-styles@4.3.0:
    resolution: {integrity: sha512-zbB9rCJAT1rbjiVDb2hqKFHNYLxgtk8NURxZ3IZwD3F6NtxbXZQCnnSi1Lkx+IDohdPlFp222wVALIheZJQSEg==}
    engines: {node: '>=8'}

  ansi-styles@5.2.0:
    resolution: {integrity: sha512-Cxwpt2SfTzTtXcfOlzGEee8O+c+MmUgGrNiBcXnuWxuFJHe6a5Hz7qwhwe5OgaSYI0IJvkLqWX1ASG+cJOkEiA==}
    engines: {node: '>=10'}

  ansi-styles@6.2.1:
    resolution: {integrity: sha512-bN798gFfQX+viw3R7yrGWRqnrN2oRkEkUjjl4JNn4E8GxxbjtG3FbrEIIY3l8/hrwUwIeCZvi4QuOTP4MErVug==}
    engines: {node: '>=12'}

  any-promise@1.3.0:
    resolution: {integrity: sha512-7UvmKalWRt1wgjL1RrGxoSJW/0QZFIegpeGvZG9kjp8vrRu55XTHbwnqq2GpXm9uLbcuhxm3IqX9OB4MZR1b2A==}

  anymatch@3.1.3:
    resolution: {integrity: sha512-KMReFUr0B4t+D+OBkjR3KYqvocp2XaSzO55UcB6mgQMd3KbcE+mWTyvVV7D/zsdEbNnV6acZUutkiHQXvTr1Rw==}
    engines: {node: '>= 8'}

  aproba@2.0.0:
    resolution: {integrity: sha512-lYe4Gx7QT+MKGbDsA+Z+he/Wtef0BiwDOlK/XkBrdfsh9J/jPPXbX0tE9x9cl27Tmu5gg3QUbUrQYa/y+KOHPQ==}

  archiver-utils@5.0.2:
    resolution: {integrity: sha512-wuLJMmIBQYCsGZgYLTy5FIB2pF6Lfb6cXMSF8Qywwk3t20zWnAi7zLcQFdKQmIB8wyZpY5ER38x08GbwtR2cLA==}
    engines: {node: '>= 14'}

  archiver@7.0.1:
    resolution: {integrity: sha512-ZcbTaIqJOfCc03QwD468Unz/5Ir8ATtvAHsK+FdXbDIbGfihqh9mrvdcYunQzqn4HrvWWaFyaxJhGZagaJJpPQ==}
    engines: {node: '>= 14'}

  are-we-there-yet@2.0.0:
    resolution: {integrity: sha512-Ci/qENmwHnsYo9xKIcUJN5LeDKdJ6R1Z1j9V/J5wyq8nh/mYPEpIKJbBZXtZjG04HiK7zV/p6Vs9952MrMeUIw==}
    engines: {node: '>=10'}
    deprecated: This package is no longer supported.

  argparse@2.0.1:
    resolution: {integrity: sha512-8+9WqebbFzpX9OR+Wa6O29asIogeRMzcGtAINdpMHHyAg10f05aSFVBbcEqGf/PXw1EjAZ+q2/bEBg3DvurK3Q==}

  aria-query@5.1.3:
    resolution: {integrity: sha512-R5iJ5lkuHybztUfuOAznmboyjWq8O6sqNqtK7CLOqdydi54VNbORp49mb14KbWgG1QD3JFO9hJdZ+y4KutfdOQ==}

  aria-query@5.3.0:
    resolution: {integrity: sha512-b0P0sZPKtyu8HkeRAfCq0IfURZK+SuwMjY1UXGBU27wpAiTwQAIlq56IbIO+ytk/JjS1fMR14ee5WBBfKi5J6A==}

  aria-query@5.3.1:
    resolution: {integrity: sha512-Z/ZeOgVl7bcSYZ/u/rh0fOpvEpq//LZmdbkXyc7syVzjPAhfOa9ebsdTSjEBDU4vs5nC98Kfduj1uFo0qyET3g==}
    engines: {node: '>= 0.4'}

  array-buffer-byte-length@1.0.1:
    resolution: {integrity: sha512-ahC5W1xgou+KTXix4sAO8Ki12Q+jf4i0+tmk3sC+zgcynshkHxzpXdImBehiUYKKKDwvfFiJl1tZt6ewscS1Mg==}
    engines: {node: '>= 0.4'}

  array-includes@3.1.8:
    resolution: {integrity: sha512-itaWrbYbqpGXkGhZPGUulwnhVf5Hpy1xiCFsGqyIGglbBxmG5vSjxQen3/WGOjPpNEv1RtBLKxbmVXm8HpJStQ==}
    engines: {node: '>= 0.4'}

  array.prototype.findlast@1.2.5:
    resolution: {integrity: sha512-CVvd6FHg1Z3POpBLxO6E6zr+rSKEQ9L6rZHAaY7lLfhKsWYUBBOuMs0e9o24oopj6H+geRCX0YJ+TJLBK2eHyQ==}
    engines: {node: '>= 0.4'}

  array.prototype.findlastindex@1.2.5:
    resolution: {integrity: sha512-zfETvRFA8o7EiNn++N5f/kaCw221hrpGsDmcpndVupkPzEc1Wuf3VgC0qby1BbHs7f5DVYjgtEU2LLh5bqeGfQ==}
    engines: {node: '>= 0.4'}

  array.prototype.flat@1.3.2:
    resolution: {integrity: sha512-djYB+Zx2vLewY8RWlNCUdHjDXs2XOgm602S9E7P/UpHgfeHL00cRiIF+IN/G/aUJ7kGPb6yO/ErDI5V2s8iycA==}
    engines: {node: '>= 0.4'}

  array.prototype.flatmap@1.3.2:
    resolution: {integrity: sha512-Ewyx0c9PmpcsByhSW4r+9zDU7sGjFc86qf/kKtuSCRdhfbk0SNLLkaT5qvcHnRGgc5NP/ly/y+qkXkqONX54CQ==}
    engines: {node: '>= 0.4'}

  array.prototype.tosorted@1.1.4:
    resolution: {integrity: sha512-p6Fx8B7b7ZhL/gmUsAy0D15WhvDccw3mnGNbZpi3pmeJdxtWsj2jEaI4Y6oo3XiHfzuSgPwKc04MYt6KgvC/wA==}
    engines: {node: '>= 0.4'}

  arraybuffer.prototype.slice@1.0.3:
    resolution: {integrity: sha512-bMxMKAjg13EBSVscxTaYA4mRc5t1UAXa2kXiGTNfZ079HIWXEkKmkgFrh/nJqamaLSrXO5H4WFFkPEaLJWbs3A==}
    engines: {node: '>= 0.4'}

  assertion-error@2.0.1:
    resolution: {integrity: sha512-Izi8RQcffqCeNVgFigKli1ssklIbpHnCYc6AknXGYoB6grJqyeby7jv12JUQgmTAnIDnbck1uxksT4dzN3PWBA==}
    engines: {node: '>=12'}

  ast-kit@1.2.0:
    resolution: {integrity: sha512-7TnogTQQZEagrHcOcddY0PqXPxVqFoNPPsKoa42Peyc83iinzT+QPKoRLDmzpaUVWZbgqSoHtezsTIoJyyBE+Q==}
    engines: {node: '>=16.14.0'}

  ast-types-flow@0.0.8:
    resolution: {integrity: sha512-OH/2E5Fg20h2aPrbe+QL8JZQFko0YZaF+j4mnQ7BGhfavO7OpSLa8a0y9sBwomHdSbkhTS8TQNayBfnW5DwbvQ==}

  ast-walker-scope@0.6.2:
    resolution: {integrity: sha512-1UWOyC50xI3QZkRuDj6PqDtpm1oHWtYs+NQGwqL/2R11eN3Q81PHAHPM0SWW3BNQm53UDwS//Jv8L4CCVLM1bQ==}
    engines: {node: '>=16.14.0'}

  async-sema@3.1.1:
    resolution: {integrity: sha512-tLRNUXati5MFePdAk8dw7Qt7DpxPB60ofAgn8WRhW6a2rcimZnYBP9oxHiv0OHy+Wz7kPMG+t4LGdt31+4EmGg==}

  async@3.2.6:
    resolution: {integrity: sha512-htCUDlxyyCLMgaM3xXg0C0LW2xqfuQ6p05pCEIsXuyQ+a1koYKTuBMzRNwmybfLgvJDMd0r1LTn4+E0Ti6C2AA==}

  asynckit@0.4.0:
    resolution: {integrity: sha512-Oei9OH4tRh0YqU3GxhX79dM/mwVgvbZJaSNaRk+bshkj0S5cfHcgYakreBjrHwatXKbz+IoIdYLxrKim2MjW0Q==}

  atomic-sleep@1.0.0:
    resolution: {integrity: sha512-kNOjDqAh7px0XWNI+4QbzoiR/nTkHAWNud2uvnJquD1/x5a7EQZMJT0AczqK0Qn67oY/TTQ1LbUKajZpp3I9tQ==}
    engines: {node: '>=8.0.0'}

  autoprefixer@10.4.20:
    resolution: {integrity: sha512-XY25y5xSv/wEoqzDyXXME4AFfkZI0P23z6Fs3YgymDnKJkCGOnkL0iTxCa85UTqaSgfcqyf3UA6+c7wUvx/16g==}
    engines: {node: ^10 || ^12 || >=14}
    hasBin: true
    peerDependencies:
      postcss: ^8.1.0

  available-typed-arrays@1.0.7:
    resolution: {integrity: sha512-wvUjBtSGN7+7SjNpq/9M2Tg350UZD3q62IFZLbRAR1bSMlCo1ZaeW+BJ+D090e4hIIZLBcTDWe4Mh4jvUDajzQ==}
    engines: {node: '>= 0.4'}

  axe-core@4.10.0:
    resolution: {integrity: sha512-Mr2ZakwQ7XUAjp7pAwQWRhhK8mQQ6JAaNWSjmjxil0R8BPioMtQsTLOolGYkji1rcL++3dCqZA3zWqpT+9Ew6g==}
    engines: {node: '>=4'}

  axobject-query@4.1.0:
    resolution: {integrity: sha512-qIj0G9wZbMGNLjLmg1PT6v2mE9AH2zlnADJD/2tC6E00hgmhUOfEB6greHPAfLRSufHqROIUTkw6E+M3lH0PTQ==}
    engines: {node: '>= 0.4'}

  b4a@1.6.6:
    resolution: {integrity: sha512-5Tk1HLk6b6ctmjIkAcU/Ujv/1WqiDl0F0JdRCR80VsOcUlHcu7pWeWRlOqQLHfDEsVx9YH/aif5AG4ehoCtTmg==}

  babel-plugin-jsx-dom-expressions@0.38.5:
    resolution: {integrity: sha512-JfjHYKOKGwoiOYQ56Oo8gbZPb9wNMpPuEEUhSCjMpnuHM9K21HFIUBm83TZPB40Av4caCIW4Tfjzpkp/MtFpMw==}
    peerDependencies:
      '@babel/core': ^7.20.12

  babel-preset-solid@1.8.22:
    resolution: {integrity: sha512-nKwisb//lZsiRF2NErlRP64zVTJqa1OSZiDnSl0YbcTiCZoMt52CY2Pg+9fsYAPtjYMT7RHBmzU41pxK6hFOcg==}
    peerDependencies:
      '@babel/core': ^7.0.0

  balanced-match@1.0.2:
    resolution: {integrity: sha512-3oSeUO0TMV67hN1AmbXsK4yaqU7tjiHlbxRDZOpH0KW9+CeX4bRAaX0Anxt0tx2MrpRpWwQaPwIlISEJhYU5Pw==}

  bare-events@2.4.2:
    resolution: {integrity: sha512-qMKFd2qG/36aA4GwvKq8MxnPgCQAmBWmSyLWsJcbn8v03wvIPQ/hG1Ms8bPzndZxMDoHpxez5VOS+gC9Yi24/Q==}

  base-x@3.0.10:
    resolution: {integrity: sha512-7d0s06rR9rYaIWHkpfLIFICM/tkSVdoPC9qYAQRpxn9DdKNWNsKC0uk++akckyLq16Tx2WIinnZ6WRriAt6njQ==}

  base64-js@1.5.1:
    resolution: {integrity: sha512-AKpaYlHn8t4SVbOHCy+b5+KKgvR4vrsD8vbvrbiQJps7fKDTkjkDry6ji0rUJjC0kzbNePLwzxq8iypo41qeWA==}

  bignumber.js@9.1.2:
    resolution: {integrity: sha512-2/mKyZH9K85bzOEfhXDBFZTGd1CTs+5IHpeFQo9luiBG7hghdC851Pj2WAhb6E3R6b9tZj/XKhbg4fum+Kepug==}

  binary-extensions@2.3.0:
    resolution: {integrity: sha512-Ceh+7ox5qe7LJuLHoY0feh3pHuUDHAcRUeyL2VYghZwfpkNIy/+8Ocg0a3UuSoYzavmylwuLWQOf3hl0jjMMIw==}
    engines: {node: '>=8'}

  bindings@1.5.0:
    resolution: {integrity: sha512-p2q/t/mhvuOj/UeLlV6566GD/guowlr0hHxClI0W9m7MWYkL1F0hLo+0Aexs9HSPCtR1SXQ0TD3MMKrXZajbiQ==}

  birpc@0.2.17:
    resolution: {integrity: sha512-+hkTxhot+dWsLpp3gia5AkVHIsKlZybNT5gIYiDlNzJrmYPcTM9k5/w2uaj3IPpd7LlEYpmCj4Jj1nC41VhDFg==}

  blakejs@1.2.1:
    resolution: {integrity: sha512-QXUSXI3QVc/gJME0dBpXrag1kbzOqCjCX8/b54ntNyW6sjtoqxqRk3LTmXzaJoh71zMsDCjM+47jS7XiwN/+fQ==}

  bn.js@4.11.6:
    resolution: {integrity: sha512-XWwnNNFCuuSQ0m3r3C4LE3EiORltHd9M05pq6FOlVeiophzRbMo50Sbz1ehl8K3Z+jw9+vmgnXefY1hz8X+2wA==}

  bn.js@4.11.8:
    resolution: {integrity: sha512-ItfYfPLkWHUjckQCk8xC+LwxgK8NYcXywGigJgSwOP8Y2iyWT4f2vsZnoOXTTbo+o5yXmIUJ4gn5538SO5S3gA==}

  bn.js@4.12.0:
    resolution: {integrity: sha512-c98Bf3tPniI+scsdk237ku1Dc3ujXQTSgyiPUDEOe7tRkhrqridvh8klBv0HCEso1OLOYcHuCv/cS6DNxKH+ZA==}

  bn.js@5.2.1:
    resolution: {integrity: sha512-eXRvHzWyYPBuB4NBy0cmYQjGitUrtqwbvlzP3G6VFnNRbsZQIxQ10PbKKHt8gZ/HW/D/747aDl+QkDqg3KQLMQ==}

  boolbase@1.0.0:
    resolution: {integrity: sha512-JZOSA7Mo9sNGB8+UjSgzdLtokWAky1zbztM3WRLCbZ70/3cTANmQmOdR7y2g+J0e2WXywy1yS468tY+IruqEww==}

  bowser@2.11.0:
    resolution: {integrity: sha512-AlcaJBi/pqqJBIQ8U9Mcpc9i8Aqxn88Skv5d+xBX006BY5u8N3mGLHa5Lgppa7L/HfwgwLgZ6NYs+Ag6uUmJRA==}

  brace-expansion@1.1.11:
    resolution: {integrity: sha512-iCuPHDFgrHX7H2vEI/5xpz07zSHB00TpugqhmYtVmMO6518mCuRMoOYFldEBl0g187ufozdaHgWKcYFb61qGiA==}

  brace-expansion@2.0.1:
    resolution: {integrity: sha512-XnAIvQ8eM+kC6aULx6wuQiwVsnzsi9d3WxzV3FpWTGA19F621kwdbsAcFKXgKUHZWsy+mY6iL1sHTxWEFCytDA==}

  braces@3.0.3:
    resolution: {integrity: sha512-yQbXgO/OSZVD2IsiLlro+7Hf6Q18EJrKSEsdoMzKePKXct3gvD8oLcOQdIzGupr5Fj+EDe8gO/lxc1BzfMpxvA==}
    engines: {node: '>=8'}

  brorand@1.1.0:
    resolution: {integrity: sha512-cKV8tMCEpQs4hK/ik71d6LrPOnpkpGBR0wzxqr68g2m/LB2GxVYQroAjMJZRVM1Y4BCjCKc3vAamxSzOY2RP+w==}

  browserify-aes@1.2.0:
    resolution: {integrity: sha512-+7CHXqGuspUn/Sl5aO7Ea0xWGAtETPXNSAjHo48JfLdPWcMng33Xe4znFvQweqc/uzk5zSOI3H52CYnjCfb5hA==}

  browserslist@4.23.3:
    resolution: {integrity: sha512-btwCFJVjI4YWDNfau8RhZ+B1Q/VLoUITrm3RlP6y1tYGWIOa+InuYiRGXUBXo8nA1qKmHMyLB/iVQg5TT4eFoA==}
    engines: {node: ^6 || ^7 || ^8 || ^9 || ^10 || ^11 || ^12 || >=13.7}
    hasBin: true

  bs58@4.0.1:
    resolution: {integrity: sha512-Ok3Wdf5vOIlBrgCvTq96gBkJw+JUEzdBgyaza5HLtPm7yTHkjRy8+JzNyHF7BHa0bNWOQIp3m5YF0nnFcOIKLw==}

  bs58check@2.1.2:
    resolution: {integrity: sha512-0TS1jicxdU09dwJMNZtVAfzPi6Q6QeN0pM1Fkzrjn+XYHvzMKPU3pHVpva+769iNVSfIYWf7LJ6WR+BuuMf8cA==}

  buffer-crc32@1.0.0:
    resolution: {integrity: sha512-Db1SbgBS/fg/392AblrMJk97KggmvYhr4pB5ZIMTWtaivCPMWLkmb7m21cJvpvgK+J3nsU2CmmixNBZx4vFj/w==}
    engines: {node: '>=8.0.0'}

  buffer-from@1.1.2:
    resolution: {integrity: sha512-E+XQCRwSbaaiChtv6k6Dwgc+bx+Bs6vuKJHHl5kox/BaKbhiXzqQOwK4cO22yElGp2OCmjwVhT3HmxgyPGnJfQ==}

  buffer-to-arraybuffer@0.0.5:
    resolution: {integrity: sha512-3dthu5CYiVB1DEJp61FtApNnNndTckcqe4pFcLdvHtrpG+kcyekCJKg4MRiDcFW7A6AODnXB9U4dwQiCW5kzJQ==}

  buffer-xor@1.0.3:
    resolution: {integrity: sha512-571s0T7nZWK6vB67HI5dyUF7wXiNcfaPPPTl6zYCNApANjIvYJTg7hlud/+cJpdAhS7dVzqMLmfhfHR3rAcOjQ==}

  buffer@6.0.3:
    resolution: {integrity: sha512-FTiCpNxtwiZZHEZbcbTIcZjERVICn9yq/pDFkTl95/AxzD1naBctN7YO68riM/gLSDY7sdrMby8hofADYuuqOA==}

  bufferutil@4.0.8:
    resolution: {integrity: sha512-4T53u4PdgsXqKaIctwF8ifXlRTTmEPJ8iEPWFdGZvcf7sbwYo6FKFEX9eNNAnzFZ7EzJAQ3CJeOtCRA4rDp7Pw==}
    engines: {node: '>=6.14.2'}

  builtin-modules@3.3.0:
    resolution: {integrity: sha512-zhaCDicdLuWN5UbN5IMnFqNMhNfo919sH85y2/ea+5Yg9TsTkeZxpL+JLbp6cgYFS4sRLp3YV4S6yDuqVWHYOw==}
    engines: {node: '>=6'}

  bundle-name@4.1.0:
    resolution: {integrity: sha512-tjwM5exMg6BGRI+kNmTntNsvdZS1X8BFYS6tnJ2hdH0kVxM6/eVZ2xy+FqStSWvYmtfFMDLIxurorHwDKfDz5Q==}
    engines: {node: '>=18'}

  bundle-require@5.0.0:
    resolution: {integrity: sha512-GuziW3fSSmopcx4KRymQEJVbZUfqlCqcq7dvs6TYwKRZiegK/2buMxQTPs6MGlNv50wms1699qYO54R8XfRX4w==}
    engines: {node: ^12.20.0 || ^14.13.1 || >=16.0.0}
    peerDependencies:
      esbuild: '>=0.18'

  busboy@1.6.0:
    resolution: {integrity: sha512-8SFQbg/0hQ9xy3UNTB0YEnsNBbWfhf7RtnzpL7TkBiTBRfrQ9Fxcnz7VJsleJpyp6rVLvXiuORqjlHi5q+PYuA==}
    engines: {node: '>=10.16.0'}

  c12@1.11.2:
    resolution: {integrity: sha512-oBs8a4uvSDO9dm8b7OCFW7+dgtVrwmwnrVXYzLm43ta7ep2jCn/0MhoUFygIWtxhyy6+/MG7/agvpY0U1Iemew==}
    peerDependencies:
      magicast: ^0.3.4
    peerDependenciesMeta:
      magicast:
        optional: true

  cac@6.7.14:
    resolution: {integrity: sha512-b6Ilus+c3RrdDk+JhLKUAQfzzgLEPy6wcXqS7f/xe1EETvsDP6GORG7SFuOs6cID5YkqchW/LXZbX5bc8j7ZcQ==}
    engines: {node: '>=8'}

  call-bind@1.0.7:
    resolution: {integrity: sha512-GHTSNSYICQ7scH7sZ+M2rFopRoLh8t2bLSW6BbgrtLsahOIB5iyAVJf9GjWK3cYTDaMj4XdBpM1cA6pIS0Kv2w==}
    engines: {node: '>= 0.4'}

  callsites@3.1.0:
    resolution: {integrity: sha512-P8BjAsXvZS+VIDUI11hHCQEv74YT67YUi5JJFNWIqL235sBmjX4+qx9Muvls5ivyNENctx46xQLQ3aTuE7ssaQ==}
    engines: {node: '>=6'}

  camelcase@5.3.1:
    resolution: {integrity: sha512-L28STB170nwWS63UjtlEOE3dldQApaJXZkOI1uMFfzf3rRuPegHaHesyee+YxQ+W6SvRDQV6UrdOdRiR153wJg==}
    engines: {node: '>=6'}

  caniuse-api@3.0.0:
    resolution: {integrity: sha512-bsTwuIg/BZZK/vreVTYYbSWoe2F+71P7K5QGEX+pT250DZbfU1MQ5prOKpPR+LL6uWKK3KMwMCAS74QB3Um1uw==}

  caniuse-lite@1.0.30001660:
    resolution: {integrity: sha512-GacvNTTuATm26qC74pt+ad1fW15mlQ/zuTzzY1ZoIzECTP8HURDfF43kNxPgf7H1jmelCBQTTbBNxdSXOA7Bqg==}

  chai@5.1.1:
    resolution: {integrity: sha512-pT1ZgP8rPNqUgieVaEY+ryQr6Q4HXNg8Ei9UnLUrjN4IA7dvQC5JB+/kxVcPNDHyBcc/26CXPkbNzq3qwrOEKA==}
    engines: {node: '>=12'}

  chalk@2.4.2:
    resolution: {integrity: sha512-Mti+f9lpJNcwF4tWV8/OrTTtF1gZi+f8FqlyAdouralcFWFQWF2+NgCHShjkCb+IFBLq9buZwE1xckQU4peSuQ==}
    engines: {node: '>=4'}

  chalk@3.0.0:
    resolution: {integrity: sha512-4D3B6Wf41KOYRFdszmDqMCGq5VV/uMAB273JILmO+3jAlh8X4qDtdtgCR3fxtbLEMzSx22QdhnDcJvu2u1fVwg==}
    engines: {node: '>=8'}

  chalk@4.1.2:
    resolution: {integrity: sha512-oKnbhFyRIXpUuez8iBMmyEa4nbj4IOQyuhc/wy9kY7/WVPcwIO9VA668Pu8RkO7+0G76SLROeyw9CpQ061i4mA==}
    engines: {node: '>=10'}

  chalk@5.3.0:
    resolution: {integrity: sha512-dLitG79d+GV1Nb/VYcCDFivJeK1hiukt9QjRNVOsUtTy1rR1YJsmpGGTZ3qJos+uw7WmWF4wUwBd9jxjocFC2w==}
    engines: {node: ^12.17.0 || ^14.13 || >=16.0.0}

  check-error@2.1.1:
    resolution: {integrity: sha512-OAlb+T7V4Op9OwdkjmguYRqncdlx5JiofwOAUkmTF+jNdHwzTaTs4sRAGpzLF3oOz5xAyDGrPgeIDFQmDOTiJw==}
    engines: {node: '>= 16'}

  chokidar@3.6.0:
    resolution: {integrity: sha512-7VT13fmjotKpGipCW9JEQAusEPE+Ei8nl6/g4FBAmIm0GOOLMua9NDDo/DWp0ZAxCr3cPq5ZpBqmPAQgDda2Pw==}
    engines: {node: '>= 8.10.0'}

  chownr@2.0.0:
    resolution: {integrity: sha512-bIomtDF5KGpdogkLd9VspvFzk9KfpyyGlS8YFVZl7TGPBHL5snIOnxeshwVgPteQ9b4Eydl+pVbIyE1DcvCWgQ==}
    engines: {node: '>=10'}

  ci-info@4.0.0:
    resolution: {integrity: sha512-TdHqgGf9odd8SXNuxtUBVx8Nv+qZOejE6qyqiy5NtbYYQOeFa6zmHkxlPzmaLxWWHsU6nJmB7AETdVPi+2NBUg==}
    engines: {node: '>=8'}

  cipher-base@1.0.4:
    resolution: {integrity: sha512-Kkht5ye6ZGmwv40uUDZztayT2ThLQGfnj/T71N/XzeZeo3nf8foyW7zGTsPYkEya3m5f3cAypH+qe7YOrM1U2Q==}

  citty@0.1.6:
    resolution: {integrity: sha512-tskPPKEs8D2KPafUypv2gxwJP8h/OaJmC82QQGGDQcHvXX43xF2VDACcJVmZ0EuSxkpO9Kc4MlrA3q0+FG58AQ==}

  clear@0.1.0:
    resolution: {integrity: sha512-qMjRnoL+JDPJHeLePZJuao6+8orzHMGP04A8CdwCNsKhRbOnKRjefxONR7bwILT3MHecxKBjHkKL/tkZ8r4Uzw==}

  client-only@0.0.1:
    resolution: {integrity: sha512-IV3Ou0jSMzZrd3pZ48nLkT9DA7Ag1pnPzaiQhpW7c3RbcqqzvzzVu+L8gfqMp/8IM2MQtSiqaCxrrcfu8I8rMA==}

  clipboardy@4.0.0:
    resolution: {integrity: sha512-5mOlNS0mhX0707P2I0aZ2V/cmHUEO/fL7VFLqszkhUsxt7RwnmrInf/eEQKlf5GzvYeHIjT+Ov1HRfNmymlG0w==}
    engines: {node: '>=18'}

  cliui@6.0.0:
    resolution: {integrity: sha512-t6wbgtoCXvAzst7QgXxJYqPt0usEfbgQdftEPbLL/cvv6HPE5VgvqCuAIDR0NgU52ds6rFwqrgakNLrHEjCbrQ==}

  cliui@8.0.1:
    resolution: {integrity: sha512-BSeNnyus75C4//NQ9gQt1/csTXyo/8Sb+afLAkzAptFuMsod9HFokGNudZpi/oQV73hnVK+sR+5PVRMd+Dr7YQ==}
    engines: {node: '>=12'}

  cluster-key-slot@1.1.2:
    resolution: {integrity: sha512-RMr0FhtfXemyinomL4hrWcYJxmX6deFdCxpJzhDttxgO1+bcCnkk+9drydLVDmAMG7NE6aN/fl4F7ucU/90gAA==}
    engines: {node: '>=0.10.0'}

  color-convert@1.9.3:
    resolution: {integrity: sha512-QfAUtd+vFdAtFQcC8CCyYt1fYWxSqAiK2cSD6zDB8N3cpsEBAvRxp9zOGg6G/SHHJYAT88/az/IuDGALsNVbGg==}

  color-convert@2.0.1:
    resolution: {integrity: sha512-RRECPsj7iu/xb5oKYcsFHSppFNnsj/52OVTRKb4zP5onXwVF3zVmmToNcOfGC+CRDpfK/U584fMg38ZHCaElKQ==}
    engines: {node: '>=7.0.0'}

  color-name@1.1.3:
    resolution: {integrity: sha512-72fSenhMw2HZMTVHeCA9KCmpEIbzWiQsjN+BHcBbS9vr1mtt+vJjPdksIBNUmKAW8TFUDPJK5SUU3QhE9NEXDw==}

  color-name@1.1.4:
    resolution: {integrity: sha512-dOy+3AuW3a2wNbZHIuMZpTcgjGuLU/uBL/ubcZF9OXbDo8ff4O8yVp5Bf0efS8uEoYo5q4Fx7dY9OgQGXgAsQA==}

  color-support@1.1.3:
    resolution: {integrity: sha512-qiBjkpbMLO/HL68y+lh4q0/O1MZFj2RX6X/KmMa3+gJD3z+WwI1ZzDHysvqHGS3mP6mznPckpXmw1nI9cJjyRg==}
    hasBin: true

  colord@2.9.3:
    resolution: {integrity: sha512-jeC1axXpnb0/2nn/Y1LPuLdgXBLH7aDcHu4KEKfqw3CUhX7ZpfBSlPKyqXE6btIgEzfWtrX3/tyBCaCvXvMkOw==}

  combined-stream@1.0.8:
    resolution: {integrity: sha512-FQN4MRfuJeHf7cBbBMJFXhKSDq+2kAArBlmRBvcvFE5BB1HZKXtSFASDhdlz9zOYwxh8lDdnvmMOe/+5cdoEdg==}
    engines: {node: '>= 0.8'}

  commander@10.0.1:
    resolution: {integrity: sha512-y4Mg2tXshplEbSGzx7amzPwKKOCGuoSRP/CjEdwwk0FOGlUbq6lKuoyDZTNZkmxHdJtp54hdfY/JUrdL7Xfdug==}
    engines: {node: '>=14'}

  commander@2.20.3:
    resolution: {integrity: sha512-GpVkmM8vF2vQUkj2LvZmD35JxeJOLCwJ9cUkugyk2nuhbv3+mJvpLYYt+0+USMxE+oj+ey/lJEnhZw75x/OMcQ==}

  commander@4.1.1:
    resolution: {integrity: sha512-NOKm8xhkzAjzFx8B2v5OAHT+u5pRQc2UCa2Vq9jYL/31o2wi9mxBA7LIFs3sV5VSC49z6pEhfbMULvShKj26WA==}
    engines: {node: '>= 6'}

  commander@7.2.0:
    resolution: {integrity: sha512-QrWXB+ZQSVPmIWIhtEO9H+gwHaMGYiF5ChvoJ+K9ZGHG/sVsa6yiesAD1GC/x46sET00Xlwo1u49RVVVzvcSkw==}
    engines: {node: '>= 10'}

  commander@8.3.0:
    resolution: {integrity: sha512-OkTL9umf+He2DZkUq8f8J9of7yL6RJKI24dVITBmNfZBmri9zYZQrKkuXiKhyfPSu8tUhnVBB1iKXevvnlR4Ww==}
    engines: {node: '>= 12'}

  commondir@1.0.1:
    resolution: {integrity: sha512-W9pAhw0ja1Edb5GVdIF1mjZw/ASI0AlShXM83UUGe2DVr5TdAPEA1OA8m/g8zWp9x6On7gqufY+FatDbC3MDQg==}

  compatx@0.1.8:
    resolution: {integrity: sha512-jcbsEAR81Bt5s1qOFymBufmCbXCXbk0Ql+K5ouj6gCyx2yHlu6AgmGIi9HxfKixpUDO5bCFJUHQ5uM6ecbTebw==}

  compress-commons@6.0.2:
    resolution: {integrity: sha512-6FqVXeETqWPoGcfzrXb37E50NP0LXT8kAMu5ooZayhWWdgEY4lBEEcbQNXtkuKQsGduxiIcI4gOTsxTmuq/bSg==}
    engines: {node: '>= 14'}

  computeds@0.0.1:
    resolution: {integrity: sha512-7CEBgcMjVmitjYo5q8JTJVra6X5mQ20uTThdK+0kR7UEaDrAWEQcRiBtWJzga4eRpP6afNwwLsX2SET2JhVB1Q==}

  concat-map@0.0.1:
    resolution: {integrity: sha512-/Srv4dswyQNBfohGpz9o6Yb3Gz3SrUDqBH5rTuhGR7ahtlbYKnVxw2bCFMRljaA7EXHaXZ8wsHdodFvbkhKmqg==}

  confbox@0.1.7:
    resolution: {integrity: sha512-uJcB/FKZtBMCJpK8MQji6bJHgu1tixKPxRLeGkNzBoOZzpnZUJm0jm2/sBDWcuBx1dYgxV4JU+g5hmNxCyAmdA==}

  config-chain@1.1.13:
    resolution: {integrity: sha512-qj+f8APARXHrM0hraqXYb2/bOVSV4PvJQlNZ/DVj0QrmNM2q2euizkeuVckQ57J+W0mRH6Hvi+k50M4Jul2VRQ==}

  consola@3.2.3:
    resolution: {integrity: sha512-I5qxpzLv+sJhTVEoLYNcTW+bThDCPsit0vLNKShZx6rLtpilNpmmeTPaeqJb9ZE9dV3DGaeby6Vuhrw38WjeyQ==}
    engines: {node: ^14.18.0 || >=16.10.0}

  console-control-strings@1.1.0:
    resolution: {integrity: sha512-ty/fTekppD2fIwRvnZAVdeOiGd1c7YXEixbgJTNzqcxJWKQnjJ/V1bNEEE6hygpM3WjwHFUVK6HTjWSzV4a8sQ==}

  convert-source-map@2.0.0:
    resolution: {integrity: sha512-Kvp459HrV2FEJ1CAsi1Ku+MY3kasH19TFykTz2xWmMeq6bk2NU3XXvfJ+Q61m0xktWwt+1HSYf3JZsTms3aRJg==}

  cookie-es@1.2.2:
    resolution: {integrity: sha512-+W7VmiVINB+ywl1HGXJXmrqkOhpKrIiVZV6tQuV54ZyQC7MMuBt81Vc336GMLoHBq5hV/F9eXgt5Mnx0Rha5Fg==}

  cookiejar@2.1.4:
    resolution: {integrity: sha512-LDx6oHrK+PhzLKJU9j5S7/Y3jM/mUHvD/DeI1WQmJn652iPC5Y4TBzC9l+5OMOXlyTTA+SmVUPm0HQUwpD5Jqw==}

  copy-anything@3.0.5:
    resolution: {integrity: sha512-yCEafptTtb4bk7GLEQoM8KVJpxAfdBJYaXyzQEgQQQgYrZiDp8SJmGKlYza6CYjEDNstAdNdKA3UuoULlEbS6w==}
    engines: {node: '>=12.13'}

  core-util-is@1.0.3:
    resolution: {integrity: sha512-ZQBvi1DcpJ4GDqanjucZ2Hj3wEO5pZDS89BWbkcrvdxksJorwUDDZamX9ldFkp9aw2lmBDLgkObEA4DWNJ9FYQ==}

  crc-32@1.2.2:
    resolution: {integrity: sha512-ROmzCKrTnOwybPcJApAA6WBWij23HVfGVNKqqrZpuyZOHqK2CwHSvpGuyt/UNNvaIjEd8X5IFGp4Mh+Ie1IHJQ==}
    engines: {node: '>=0.8'}
    hasBin: true

  crc32-stream@6.0.0:
    resolution: {integrity: sha512-piICUB6ei4IlTv1+653yq5+KoqfBYmj9bw6LqXoOneTMDXk5nM1qt12mFW1caG3LlJXEKW1Bp0WggEmIfQB34g==}
    engines: {node: '>= 14'}

  create-hash@1.2.0:
    resolution: {integrity: sha512-z00bCGNHDG8mHAkP7CtT1qVu+bFQUPjYq/4Iv3C3kWjTFV10zIjfSoeqXo9Asws8gwSHDGj/hl2u4OGIjapeCg==}

  create-hmac@1.1.7:
    resolution: {integrity: sha512-MJG9liiZ+ogc4TzUwuvbER1JRdgvUFSB5+VR/g5h82fGaIRWMWddtKBHi7/sVhfjQZ6SehlyhvQYrcYkaUIpLg==}

  create-require@1.1.1:
    resolution: {integrity: sha512-dcKFX3jn0MpIaXjisoRvexIJVEKzaq7z2rZKxf+MSr9TkdmHmsU4m2lcLojrj/FHl8mk5VxMmYA+ftRkP/3oKQ==}

  croner@8.1.1:
    resolution: {integrity: sha512-1VdUuRnQP4drdFkS8NKvDR1NBgevm8TOuflcaZEKsxw42CxonjW/2vkj1AKlinJb4ZLwBcuWF9GiPr7FQc6AQA==}
    engines: {node: '>=18.0'}

  cronstrue@2.50.0:
    resolution: {integrity: sha512-ULYhWIonJzlScCCQrPUG5uMXzXxSixty4djud9SS37DoNxDdkeRocxzHuAo4ImRBUK+mAuU5X9TSwEDccnnuPg==}
    hasBin: true

  cross-spawn@7.0.3:
    resolution: {integrity: sha512-iRDPJKUPVEND7dHPO8rkbOnPpyDygcDFtWjpeWNCgy8WP2rXcxXL8TskReQl6OrB2G7+UJrags1q15Fudc7G6w==}
    engines: {node: '>= 8'}

  crossws@0.2.4:
    resolution: {integrity: sha512-DAxroI2uSOgUKLz00NX6A8U/8EE3SZHmIND+10jkVSaypvyt57J5JEOxAQOL6lQxyzi/wZbTIwssU1uy69h5Vg==}
    peerDependencies:
      uWebSockets.js: '*'
    peerDependenciesMeta:
      uWebSockets.js:
        optional: true

  css-declaration-sorter@7.2.0:
    resolution: {integrity: sha512-h70rUM+3PNFuaBDTLe8wF/cdWu+dOZmb7pJt8Z2sedYbAcQVQV/tEchueg3GWxwqS0cxtbxmaHEdkNACqcvsow==}
    engines: {node: ^14 || ^16 || >=18}
    peerDependencies:
      postcss: ^8.0.9

  css-select@5.1.0:
    resolution: {integrity: sha512-nwoRF1rvRRnnCqqY7updORDsuqKzqYJ28+oSMaJMMgOauh3fvwHqMS7EZpIPqK8GL+g9mKxF1vP/ZjSeNjEVHg==}

  css-tree@2.2.1:
    resolution: {integrity: sha512-OA0mILzGc1kCOCSJerOeqDxDQ4HOh+G8NbOJFOTgOCzpw7fCBubk0fEyxp8AgOL/jvLgYA/uV0cMbe43ElF1JA==}
    engines: {node: ^10 || ^12.20.0 || ^14.13.0 || >=15.0.0, npm: '>=7.0.0'}

  css-tree@2.3.1:
    resolution: {integrity: sha512-6Fv1DV/TYw//QF5IzQdqsNDjx/wc8TrMBZsqjL9eW01tWb7R7k/mq+/VXfJCl7SoD5emsJop9cOByJZfs8hYIw==}
    engines: {node: ^10 || ^12.20.0 || ^14.13.0 || >=15.0.0}

  css-what@6.1.0:
    resolution: {integrity: sha512-HTUrgRJ7r4dsZKU6GjmpfRK1O76h97Z8MfS1G0FozR+oF2kG6Vfe8JE6zwrkbxigziPHinCJ+gCPjA9EaBDtRw==}
    engines: {node: '>= 6'}

  css.escape@1.5.1:
    resolution: {integrity: sha512-YUifsXXuknHlUsmlgyY0PKzgPOr7/FjCePfHNt0jxm83wHZi44VDMQ7/fGNkjY3/jV1MC+1CmZbaHzugyeRtpg==}

  cssesc@3.0.0:
    resolution: {integrity: sha512-/Tb/JcjK111nNScGob5MNtsntNM1aCNUDipB/TkwZFhyDrrE47SOx/18wF2bbjgc3ZzCSKW1T5nt5EbFoAz/Vg==}
    engines: {node: '>=4'}
    hasBin: true

  cssnano-preset-default@7.0.6:
    resolution: {integrity: sha512-ZzrgYupYxEvdGGuqL+JKOY70s7+saoNlHSCK/OGn1vB2pQK8KSET8jvenzItcY+kA7NoWvfbb/YhlzuzNKjOhQ==}
    engines: {node: ^18.12.0 || ^20.9.0 || >=22.0}
    peerDependencies:
      postcss: ^8.4.31

  cssnano-utils@5.0.0:
    resolution: {integrity: sha512-Uij0Xdxc24L6SirFr25MlwC2rCFX6scyUmuKpzI+JQ7cyqDEwD42fJ0xfB3yLfOnRDU5LKGgjQ9FA6LYh76GWQ==}
    engines: {node: ^18.12.0 || ^20.9.0 || >=22.0}
    peerDependencies:
      postcss: ^8.4.31

  cssnano@7.0.6:
    resolution: {integrity: sha512-54woqx8SCbp8HwvNZYn68ZFAepuouZW4lTwiMVnBErM3VkO7/Sd4oTOt3Zz3bPx3kxQ36aISppyXj2Md4lg8bw==}
    engines: {node: ^18.12.0 || ^20.9.0 || >=22.0}
    peerDependencies:
      postcss: ^8.4.31

  csso@5.0.5:
    resolution: {integrity: sha512-0LrrStPOdJj+SPCCrGhzryycLjwcgUSHBtxNA8aIDxf0GLsRh1cKYhB00Gd1lDOS4yGH69+SNn13+TWbVHETFQ==}
    engines: {node: ^10 || ^12.20.0 || ^14.13.0 || >=15.0.0, npm: '>=7.0.0'}

  cssstyle@4.1.0:
    resolution: {integrity: sha512-h66W1URKpBS5YMI/V8PyXvTMFT8SupJ1IzoIV8IeBC/ji8WVmrO8dGlTi+2dh6whmdk6BiKJLD/ZBkhWbcg6nA==}
    engines: {node: '>=18'}

  csstype@3.1.3:
    resolution: {integrity: sha512-M1uQkMl8rQK/szD0LNhtqxIPLpimGm8sOBwU7lLnCpSbTyY3yeU1Vc7l4KT5zT4s/yOxHH5O7tIuuLOCnLADRw==}

  d@1.0.2:
    resolution: {integrity: sha512-MOqHvMWF9/9MX6nza0KgvFH4HpMU0EF5uUDXqX/BtxtU8NfB0QzRtJ8Oe/6SuS4kbhyzVJwjd97EA4PKrzJ8bw==}
    engines: {node: '>=0.12'}

  damerau-levenshtein@1.0.8:
    resolution: {integrity: sha512-sdQSFB7+llfUcQHUQO3+B8ERRj0Oa4w9POWMI/puGtuf7gFywGmkaLCElnudfTiKZV+NvHqL0ifzdrI8Ro7ESA==}

  data-urls@5.0.0:
    resolution: {integrity: sha512-ZYP5VBHshaDAiVZxjbRVcFJpc+4xGgT0bK3vzy1HLN8jTO975HEbuYzZJcHoQEY5K1a0z8YayJkyVETa08eNTg==}
    engines: {node: '>=18'}

  data-view-buffer@1.0.1:
    resolution: {integrity: sha512-0lht7OugA5x3iJLOWFhWK/5ehONdprk0ISXqVFn/NFrDu+cuc8iADFrGQz5BnRK7LLU3JmkbXSxaqX+/mXYtUA==}
    engines: {node: '>= 0.4'}

  data-view-byte-length@1.0.1:
    resolution: {integrity: sha512-4J7wRJD3ABAzr8wP+OcIcqq2dlUKp4DVflx++hs5h5ZKydWMI6/D/fAot+yh6g2tHh8fLFTvNOaVN357NvSrOQ==}
    engines: {node: '>= 0.4'}

  data-view-byte-offset@1.0.0:
    resolution: {integrity: sha512-t/Ygsytq+R995EJ5PZlD4Cu56sWa8InXySaViRzw9apusqsOO2bQP+SbYzAhR0pFKoB+43lYy8rWban9JSuXnA==}
    engines: {node: '>= 0.4'}

  db0@0.1.4:
    resolution: {integrity: sha512-Ft6eCwONYxlwLjBXSJxw0t0RYtA5gW9mq8JfBXn9TtC0nDPlqePAhpv9v4g9aONBi6JI1OXHTKKkUYGd+BOrCA==}
    peerDependencies:
      '@libsql/client': ^0.5.2
      better-sqlite3: ^9.4.3
      drizzle-orm: ^0.29.4
    peerDependenciesMeta:
      '@libsql/client':
        optional: true
      better-sqlite3:
        optional: true
      drizzle-orm:
        optional: true

  de-indent@1.0.2:
    resolution: {integrity: sha512-e/1zu3xH5MQryN2zdVaF0OrdNLUbvWxzMbi+iNA6Bky7l1RoP8a2fIbRocyHclXt/arDrrR6lL3TqFD9pMQTsg==}

  debug@2.6.9:
    resolution: {integrity: sha512-bC7ElrdJaJnPbAP+1EotYvqZsb3ecl5wi6Bfi6BJTUcNowp6cvspg0jXznRTKDjm/E7AdgFBVeAPVMNcKGsHMA==}
    peerDependencies:
      supports-color: '*'
    peerDependenciesMeta:
      supports-color:
        optional: true

  debug@3.2.7:
    resolution: {integrity: sha512-CFjzYYAi4ThfiQvizrFQevTTXHtnCqWfe7x1AhgEscTz6ZbLbfoLRLPugTQyBth6f8ZERVUSyWHFD/7Wu4t1XQ==}
    peerDependencies:
      supports-color: '*'
    peerDependenciesMeta:
      supports-color:
        optional: true

  debug@4.3.7:
    resolution: {integrity: sha512-Er2nc/H7RrMXZBFCEim6TCmMk02Z8vLC2Rbi1KEBggpo0fS6l0S1nnapwmIi3yW/+GOJap1Krg4w0Hg80oCqgQ==}
    engines: {node: '>=6.0'}
    peerDependencies:
      supports-color: '*'
    peerDependenciesMeta:
      supports-color:
        optional: true

  decamelize@1.2.0:
    resolution: {integrity: sha512-z2S+W9X73hAUUki+N+9Za2lBlun89zigOyGrsax+KUQ6wKW4ZoWpEYBkGhQjwAjjDCkWxhY0VKEhk8wzY7F5cA==}
    engines: {node: '>=0.10.0'}

  decimal.js@10.4.3:
    resolution: {integrity: sha512-VBBaLc1MgL5XpzgIP7ny5Z6Nx3UrRkIViUkPUdtl9aya5amy3De1gsUUSB1g3+3sExYNjCAsAznmukyxCb1GRA==}

  decode-uri-component@0.2.2:
    resolution: {integrity: sha512-FqUYQ+8o158GyGTrMFJms9qh3CqTKvAqgqsTnkLI8sKu0028orqBhxNMFkFen0zGyg6epACD32pjVk58ngIErQ==}
    engines: {node: '>=0.10'}

  decompress-response@3.3.0:
    resolution: {integrity: sha512-BzRPQuY1ip+qDonAOz42gRm/pg9F768C+npV/4JOsxRC2sq+Rlk+Q4ZCAsOhnIaMrgarILY+RMUIvMmmX1qAEA==}
    engines: {node: '>=4'}

  deep-eql@5.0.2:
    resolution: {integrity: sha512-h5k/5U50IJJFpzfL6nO9jaaumfjO/f2NjK/oYB2Djzm4p9L+3T9qWpZqZ2hAbLPuuYq9wrU08WQyBTL5GbPk5Q==}
    engines: {node: '>=6'}

  deep-equal@2.2.3:
    resolution: {integrity: sha512-ZIwpnevOurS8bpT4192sqAowWM76JDKSHYzMLty3BZGSswgq6pBaH3DhCSW5xVAZICZyKdOBPjwww5wfgT/6PA==}
    engines: {node: '>= 0.4'}

  deep-is@0.1.4:
    resolution: {integrity: sha512-oIPzksmTg4/MriiaYGO+okXDT7ztn/w3Eptv/+gSIdMdKsJo0u4CfYNFJPy+4SKMuCqGw2wxnA+URMg3t8a/bQ==}

  deepmerge@4.3.1:
    resolution: {integrity: sha512-3sUqbMEc77XqpdNO7FRyRog+eW3ph+GYCbj+rK+uYyRMuwsVy0rMiVtPn+QJlKFvWP/1PYpapqYn0Me2knFn+A==}
    engines: {node: '>=0.10.0'}

  default-browser-id@5.0.0:
    resolution: {integrity: sha512-A6p/pu/6fyBcA1TRz/GqWYPViplrftcW2gZC9q79ngNCKAeR/X3gcEdXQHl4KNXV+3wgIJ1CPkJQ3IHM6lcsyA==}
    engines: {node: '>=18'}

  default-browser@5.2.1:
    resolution: {integrity: sha512-WY/3TUME0x3KPYdRRxEJJvXRHV4PyPoUsxtZa78lwItwRQRHhd2U9xOscaT/YTf8uCXIAjeJOFBVEh/7FtD8Xg==}
    engines: {node: '>=18'}

  define-data-property@1.1.4:
    resolution: {integrity: sha512-rBMvIzlpA8v6E+SJZoo++HAYqsLrkg7MSfIinMPFhmkorw7X+dOXVJQs+QT69zGkzMyfDnIMN2Wid1+NbL3T+A==}
    engines: {node: '>= 0.4'}

  define-lazy-prop@2.0.0:
    resolution: {integrity: sha512-Ds09qNh8yw3khSjiJjiUInaGX9xlqZDY7JVryGxdxV7NPeuqQfplOpQ66yJFZut3jLa5zOwkXw1g9EI2uKh4Og==}
    engines: {node: '>=8'}

  define-lazy-prop@3.0.0:
    resolution: {integrity: sha512-N+MeXYoqr3pOgn8xfyRPREN7gHakLYjhsHhWGT3fWAiL4IkAt0iDw14QiiEm2bE30c5XX5q0FtAA3CK5f9/BUg==}
    engines: {node: '>=12'}

  define-properties@1.2.1:
    resolution: {integrity: sha512-8QmQKqEASLd5nx0U1B1okLElbUuuttJ/AnYmRXbbbGDWh6uS208EjD4Xqq/I9wK7u0v6O08XhTWnt5XtEbR6Dg==}
    engines: {node: '>= 0.4'}

  defu@6.1.4:
    resolution: {integrity: sha512-mEQCMmwJu317oSz8CwdIOdwf3xMif1ttiM8LTufzc3g6kR+9Pe236twL8j3IYT1F7GfRgGcW6MWxzZjLIkuHIg==}

  delayed-stream@1.0.0:
    resolution: {integrity: sha512-ZySD7Nf91aLB0RxL4KGrKHBXl7Eds1DAmEdcoVawXnLD7SDhpNgtuII2aAkg7a7QS41jxPSZ17p4VdGnMHk3MQ==}
    engines: {node: '>=0.4.0'}

  delegates@1.0.0:
    resolution: {integrity: sha512-bd2L678uiWATM6m5Z1VzNCErI3jiGzt6HGY8OVICs40JQq/HALfbyNJmp0UDakEY4pMMaN0Ly5om/B1VI/+xfQ==}

  denque@2.1.0:
    resolution: {integrity: sha512-HVQE3AAb/pxF8fQAoiqpvg9i3evqug3hoiwakOyZAwJm+6vZehbkYXZ0l4JxS+I3QxM97v5aaRNhj8v5oBhekw==}
    engines: {node: '>=0.10'}

  depd@2.0.0:
    resolution: {integrity: sha512-g7nH6P6dyDioJogAAGprGpCtVImJhpPk/roCzdb3fIh61/s/nPsfR6onyMwkCAR/OlC3yBC0lESvUoQEAssIrw==}
    engines: {node: '>= 0.8'}

  dequal@2.0.3:
    resolution: {integrity: sha512-0je+qPKHEMohvfRTCEo3CrPG6cAzAYgmzKyxRiYSSDkS6eGJdyVJm7WaYA5ECaAD9wLB2T4EEeymA5aFVcYXCA==}
    engines: {node: '>=6'}

  destr@2.0.3:
    resolution: {integrity: sha512-2N3BOUU4gYMpTP24s5rF5iP7BDr7uNTCs4ozw3kf/eKfvWSIu93GEBi5m427YoyJoeOzQ5smuu4nNAPGb8idSQ==}

  destroy@1.2.0:
    resolution: {integrity: sha512-2sJGJTaXIIaR1w4iJSNoN0hnMY7Gpc/n8D4qSCJw8QqFWXf7cuAgnEHxBpweaVcPevC2l3KpjYCx3NypQQgaJg==}
    engines: {node: '>= 0.8', npm: 1.2.8000 || >= 1.4.16}

  detect-browser@5.2.0:
    resolution: {integrity: sha512-tr7XntDAu50BVENgQfajMLzacmSe34D+qZc4zjnniz0ZVuw/TZcLcyxHQjYpJTM36sGEkZZlYLnIM1hH7alTMA==}

  detect-browser@5.3.0:
    resolution: {integrity: sha512-53rsFbGdwMwlF7qvCt0ypLM5V5/Mbl0szB7GPN8y9NCcbknYOeVVXdrXEq+90IwAfrrzt6Hd+u2E2ntakICU8w==}

  detect-libc@1.0.3:
    resolution: {integrity: sha512-pGjwhsmsp4kL2RTz08wcOlGN83otlqHeD/Z5T8GXZB+/YcpQ/dgo+lbU8ZsGxV0HIvqqxo9l7mqYwyYMD9bKDg==}
    engines: {node: '>=0.10'}
    hasBin: true

  detect-libc@2.0.3:
    resolution: {integrity: sha512-bwy0MGW55bG41VqxxypOsdSdGqLwXPI/focwgTYCFMbdUiBAxLg9CFzG08sz2aqzknwiX7Hkl0bQENjg8iLByw==}
    engines: {node: '>=8'}

  devalue@5.0.0:
    resolution: {integrity: sha512-gO+/OMXF7488D+u3ue+G7Y4AA3ZmUnB3eHJXmBTgNHvr4ZNzl36A0ZtG+XCRNYCkYx/bFmw4qtkoFLa+wSrwAA==}

  diff@7.0.0:
    resolution: {integrity: sha512-PJWHUb1RFevKCwaFA9RlG5tCd+FO5iRh9A8HEtkmBH2Li03iJriB6m6JIN4rGz3K3JLawI7/veA1xzRKP6ISBw==}
    engines: {node: '>=0.3.1'}

  dijkstrajs@1.0.3:
    resolution: {integrity: sha512-qiSlmBq9+BCdCA/L46dw8Uy93mloxsPSbwnm5yrKn2vMPiy8KyAskTF6zuV/j5BMsmOGZDPs7KjU+mjb670kfA==}

  doctrine@2.1.0:
    resolution: {integrity: sha512-35mSku4ZXK0vfCuHEDAwt55dg2jNajHZ1odvF+8SSr82EsZY4QmXfuWso8oEd8zRhVObSN18aM0CjSdoBX7zIw==}
    engines: {node: '>=0.10.0'}

  doctrine@3.0.0:
    resolution: {integrity: sha512-yS+Q5i3hBf7GBkd4KG8a7eBNNWNGLTaEwwYWUijIYM7zrlYDM0BFXHjjPWlWZ1Rg7UaddZeIDmi9jF3HmqiQ2w==}
    engines: {node: '>=6.0.0'}

  dom-accessibility-api@0.5.16:
    resolution: {integrity: sha512-X7BJ2yElsnOJ30pZF4uIIDfBEVgF4XEBxL9Bxhy6dnrm5hkzqmsWHGTiHqRiITNhMyFLyAiWndIJP7Z1NTteDg==}

  dom-accessibility-api@0.6.3:
    resolution: {integrity: sha512-7ZgogeTnjuHbo+ct10G9Ffp0mif17idi0IyWNVA/wcwcm7NPOD/WEHVP3n7n3MhXqxoIYm8d6MuZohYWIZ4T3w==}

  dom-serializer@2.0.0:
    resolution: {integrity: sha512-wIkAryiqt/nV5EQKqQpo3SToSOV9J0DnbJqwK7Wv/Trc92zIAYZ4FlMu+JPFW1DfGFt81ZTCGgDEabffXeLyJg==}

  dom-walk@0.1.2:
    resolution: {integrity: sha512-6QvTW9mrGeIegrFXdtQi9pk7O/nSK6lSdXW2eqUspN5LWD7UTji2Fqw5V2YLjBpHEoU9Xl/eUWNpDeZvoyOv2w==}

  domelementtype@2.3.0:
    resolution: {integrity: sha512-OLETBj6w0OsagBwdXnPdN0cnMfF9opN69co+7ZrbfPGrdpPVNBUj02spi6B1N7wChLQiPn4CSH/zJvXw56gmHw==}

  domhandler@5.0.3:
    resolution: {integrity: sha512-cgwlv/1iFQiFnU96XXgROh8xTeetsnJiDsTc7TYCLFd9+/WNkIqPTxiM/8pSd8VIrhXGTf1Ny1q1hquVqDJB5w==}
    engines: {node: '>= 4'}

  domutils@3.1.0:
    resolution: {integrity: sha512-H78uMmQtI2AhgDJjWeQmHwJJ2bLPD3GMmO7Zja/ZZh84wkm+4ut+IUnUdRa8uCGX88DiVx1j6FRe1XfxEgjEZA==}

  dot-prop@8.0.2:
    resolution: {integrity: sha512-xaBe6ZT4DHPkg0k4Ytbvn5xoxgpG0jOS1dYxSOwAHPuNLjP3/OzN0gH55SrLqpx8cBfSaVt91lXYkApjb+nYdQ==}
    engines: {node: '>=16'}

  dotenv@16.4.5:
    resolution: {integrity: sha512-ZmdL2rui+eB2YwhsWzjInR8LldtZHGDoQ1ugH85ppHKwpUHL7j7rN0Ti9NCnGiQbhaZ11FpR+7ao1dNsmduNUg==}
    engines: {node: '>=12'}

  duplexer@0.1.2:
    resolution: {integrity: sha512-jtD6YG370ZCIi/9GTaJKQxWTZD045+4R4hTk/x1UyoqadyJ9x9CgSi1RlVDQF8U2sxLLSnFkCaMihqljHIWgMg==}

  duplexify@4.1.3:
    resolution: {integrity: sha512-M3BmBhwJRZsSx38lZyhE53Csddgzl5R7xGJNk7CVddZD6CcmwMCH8J+7AprIrQKH7TonKxaCjcv27Qmf+sQ+oA==}

  eastasianwidth@0.2.0:
    resolution: {integrity: sha512-I88TYZWc9XiYHRQ4/3c5rjjfgkjhLyW2luGIheGERbNQ6OY7yTybanSpDXZa8y7VUP9YmDcYa+eyq4ca7iLqWA==}

  editorconfig@1.0.4:
    resolution: {integrity: sha512-L9Qe08KWTlqYMVvMcTIvMAdl1cDUubzRNYL+WfA4bLDMHe4nemKkpmYzkznE1FwLKu0EEmy6obgQKzMJrg4x9Q==}
    engines: {node: '>=14'}
    hasBin: true

  ee-first@1.1.1:
    resolution: {integrity: sha512-WMwm9LhRUo+WUaRN+vRuETqG89IgZphVSNkdFgeb6sS/E4OrDIN7t48CAewSHXc6C8lefD8KKfr5vY61brQlow==}

  electron-to-chromium@1.5.24:
    resolution: {integrity: sha512-0x0wLCmpdKFCi9ulhvYZebgcPmHTkFVUfU2wzDykadkslKwT4oAmDTHEKLnlrDsMGZe4B+ksn8quZfZjYsBetA==}

  elliptic@6.5.4:
    resolution: {integrity: sha512-iLhC6ULemrljPZb+QutR5TQGB+pdW6KGD5RSegS+8sorOZT+rdQFbsQFJgvN3eRqNALqJer4oQ16YvJHlU8hzQ==}

  elliptic@6.5.7:
    resolution: {integrity: sha512-ESVCtTwiA+XhY3wyh24QqRGBoP3rEdDUl3EDUUo9tft074fi19IrdpH7hLCMMP3CIj7jb3W96rn8lt/BqIlt5Q==}

  emoji-regex@8.0.0:
    resolution: {integrity: sha512-MSjYzcWNOA0ewAHpz0MxpYFvwg6yjy1NG3xteoqz644VCo/RPgnr1/GGt+ic3iJTzQ8Eu3TdM14SawnVUmGE6A==}

  emoji-regex@9.2.2:
    resolution: {integrity: sha512-L18DaJsXSUk2+42pv8mLs5jJT2hqFkFE4j21wOmgbUqsZ2hL72NsUU785g9RXgo3s0ZNgVl42TiHp3ZtOv/Vyg==}

  encode-utf8@1.0.3:
    resolution: {integrity: sha512-ucAnuBEhUK4boH2HjVYG5Q2mQyPorvv0u/ocS+zhdw0S8AlHYY+GOFhP1Gio5z4icpP2ivFSvhtFjQi8+T9ppw==}

  encodeurl@1.0.2:
    resolution: {integrity: sha512-TPJXq8JqFaVYm2CWmPvnP2Iyo4ZSM7/QKcSmuMLDObfpH5fi7RUGmd/rTDf+rut/saiDiQEeVTNgAmJEdAOx0w==}
    engines: {node: '>= 0.8'}

  encodeurl@2.0.0:
    resolution: {integrity: sha512-Q0n9HRi4m6JuGIV1eFlmvJB7ZEVxu93IrMyiMsGC0lrMJMWzRgx6WGquyfQgZVb31vhGgXnfmPNNXmxnOkRBrg==}
    engines: {node: '>= 0.8'}

  end-of-stream@1.4.4:
    resolution: {integrity: sha512-+uw1inIHVPQoaVuHzRyXd21icM+cnt4CzD5rW+NC1wjOUSTOs+Te7FOv7AhN7vS9x/oIyhLP5PR1H+phQAHu5Q==}

  enhanced-resolve@5.17.1:
    resolution: {integrity: sha512-LMHl3dXhTcfv8gM4kEzIUeTQ+7fpdA0l2tUf34BddXPkz2A5xJ5L/Pchd5BL6rdccM9QGvu0sWZzK1Z1t4wwyg==}
    engines: {node: '>=10.13.0'}

  entities@4.5.0:
    resolution: {integrity: sha512-V0hjH4dGPh9Ao5p0MoRY6BVqtwCjhz6vI5LT8AJ55H+4g9/4vbHx1I54fS0XuclLhDHArPQCiMjDxjaL8fPxhw==}
    engines: {node: '>=0.12'}

  error-stack-parser-es@0.1.5:
    resolution: {integrity: sha512-xHku1X40RO+fO8yJ8Wh2f2rZWVjqyhb1zgq1yZ8aZRQkv6OOKhKWRUaht3eSCUbAOBaKIgM+ykwFLE+QUxgGeg==}

  errx@0.1.0:
    resolution: {integrity: sha512-fZmsRiDNv07K6s2KkKFTiD2aIvECa7++PKyD5NC32tpRw46qZA3sOz+aM+/V9V0GDHxVTKLziveV4JhzBHDp9Q==}

  es-abstract@1.23.3:
    resolution: {integrity: sha512-e+HfNH61Bj1X9/jLc5v1owaLYuHdeHHSQlkhCBiTK8rBvKaULl/beGMxwrMXjpYrv4pz22BlY570vVePA2ho4A==}
    engines: {node: '>= 0.4'}

  es-define-property@1.0.0:
    resolution: {integrity: sha512-jxayLKShrEqqzJ0eumQbVhTYQM27CfT1T35+gCgDFoL82JLsXqTJ76zv6A0YLOgEnLUMvLzsDsGIrl8NFpT2gQ==}
    engines: {node: '>= 0.4'}

  es-errors@1.3.0:
    resolution: {integrity: sha512-Zf5H2Kxt2xjTvbJvP2ZWLEICxA6j+hAmMzIlypy4xcBg1vKVnx89Wy0GbS+kf5cwCVFFzdCFh2XSCFNULS6csw==}
    engines: {node: '>= 0.4'}

  es-get-iterator@1.1.3:
    resolution: {integrity: sha512-sPZmqHBe6JIiTfN5q2pEi//TwxmAFHwj/XEuYjTuse78i8KxaqMTTzxPoFKuzRpDpTJ+0NAbpfenkmH2rePtuw==}

  es-iterator-helpers@1.0.19:
    resolution: {integrity: sha512-zoMwbCcH5hwUkKJkT8kDIBZSz9I6mVG//+lDCinLCGov4+r7NIy0ld8o03M0cJxl2spVf6ESYVS6/gpIfq1FFw==}
    engines: {node: '>= 0.4'}

  es-object-atoms@1.0.0:
    resolution: {integrity: sha512-MZ4iQ6JwHOBQjahnjwaC1ZtIBH+2ohjamzAO3oaHcXYup7qxjF2fixyH+Q71voWHeOkI2q/TnJao/KfXYIZWbw==}
    engines: {node: '>= 0.4'}

  es-set-tostringtag@2.0.3:
    resolution: {integrity: sha512-3T8uNMC3OQTHkFUsFq8r/BwAXLHvU/9O9mE0fBc/MY5iq/8H7ncvO947LmYA6ldWw9Uh8Yhf25zu6n7nML5QWQ==}
    engines: {node: '>= 0.4'}

  es-shim-unscopables@1.0.2:
    resolution: {integrity: sha512-J3yBRXCzDu4ULnQwxyToo/OjdMx6akgVC7K6few0a7F/0wLtmKKN7I73AH5T2836UuXRqN7Qg+IIUw/+YJksRw==}

  es-to-primitive@1.2.1:
    resolution: {integrity: sha512-QCOllgZJtaUo9miYBcLChTUaHNjJF3PYs1VidD7AwiEj1kYxKeQTctLAezAOH5ZKRH0g2IgPn6KwB4IT8iRpvA==}
    engines: {node: '>= 0.4'}

  es5-ext@0.10.64:
    resolution: {integrity: sha512-p2snDhiLaXe6dahss1LddxqEm+SkuDvV8dnIQG0MWjyHpcMNfXKPE+/Cc0y+PhxJX3A4xGNeFCj5oc0BUh6deg==}
    engines: {node: '>=0.10'}

  es6-iterator@2.0.3:
    resolution: {integrity: sha512-zw4SRzoUkd+cl+ZoE15A9o1oQd920Bb0iOJMQkQhl3jNc03YqVjAhG7scf9C5KWRU/R13Orf588uCC6525o02g==}

  es6-symbol@3.1.4:
    resolution: {integrity: sha512-U9bFFjX8tFiATgtkJ1zg25+KviIXpgRvRHS8sau3GfhVzThRQrOeksPeT0BWW2MNZs1OEWJ1DPXOQMn0KKRkvg==}
    engines: {node: '>=0.12'}

  esbuild-plugin-solid@0.5.0:
    resolution: {integrity: sha512-ITK6n+0ayGFeDVUZWNMxX+vLsasEN1ILrg4pISsNOQ+mq4ljlJJiuXotInd+HE0MzwTcA9wExT1yzDE2hsqPsg==}
    peerDependencies:
      esbuild: '>=0.12'
      solid-js: '>= 1.0'

  esbuild@0.20.2:
    resolution: {integrity: sha512-WdOOppmUNU+IbZ0PaDiTst80zjnrOkyJNHoKupIcVyU8Lvla3Ugx94VzkQ32Ijqd7UhHJy75gNWDMUekcrSJ6g==}
    engines: {node: '>=12'}
    hasBin: true

  esbuild@0.21.5:
    resolution: {integrity: sha512-mg3OPMV4hXywwpoDxu3Qda5xCKQi+vCTZq8S9J/EpkhB2HzKXq4SNFZE3+NK93JYxc8VMSep+lOUSC/RVKaBqw==}
    engines: {node: '>=12'}
    hasBin: true

  esbuild@0.23.1:
    resolution: {integrity: sha512-VVNz/9Sa0bs5SELtn3f7qhJCDPCF5oMEl5cO9/SSinpE9hbPVvxbd572HH5AKiP7WD8INO53GgfDDhRjkylHEg==}
    engines: {node: '>=18'}
    hasBin: true

  escalade@3.2.0:
    resolution: {integrity: sha512-WUj2qlxaQtO4g6Pq5c29GTcWGDyd8itL8zTlipgECz3JesAiiOKotd8JU6otB3PACgG6xkJUyVhboMS+bje/jA==}
    engines: {node: '>=6'}

  escape-html@1.0.3:
    resolution: {integrity: sha512-NiSupZ4OeuGwr68lGIeym/ksIZMJodUGOSCZ/FSnTxcrekbvqrgdUxlJOMpijaKZVjAJrWrGs/6Jy8OMuyj9ow==}

  escape-string-regexp@1.0.5:
    resolution: {integrity: sha512-vbRorB5FUQWvla16U8R/qgaFIya2qGzwDrNmCZuYKrbdSUMG6I1ZCGQRefkRVhuOkIGVne7BQ35DSfo1qvJqFg==}
    engines: {node: '>=0.8.0'}

  escape-string-regexp@4.0.0:
    resolution: {integrity: sha512-TtpcNJ3XAzx3Gq8sWRzJaVajRs0uVxA2YAkdb1jm2YkPz4G6egUFAyA3n5vtEIZefPk5Wa4UXbKuS5fKkJWdgA==}
    engines: {node: '>=10'}

  escape-string-regexp@5.0.0:
    resolution: {integrity: sha512-/veY75JbMK4j1yjvuUxuVsiS/hr/4iHs9FTT6cgTexxdE0Ly/glccBAkloH/DofkjRbZU3bnoj38mOmhkZ0lHw==}
    engines: {node: '>=12'}

  eslint-config-next@14.2.13:
    resolution: {integrity: sha512-aro1EKAoyYchnO/3Tlo91hnNBO7QO7qnv/79MAFC+4Jq8TdUVKQlht5d2F+YjrePjdpOvfL+mV9JPfyYNwkk1g==}
    peerDependencies:
      eslint: ^7.23.0 || ^8.0.0
      typescript: '>=3.3.1'
    peerDependenciesMeta:
      typescript:
        optional: true

  eslint-config-prettier@9.1.0:
    resolution: {integrity: sha512-NSWl5BFQWEPi1j4TjVNItzYV7dZXZ+wP6I6ZhrBGpChQhZRUaElihE9uRRkcbRnNb76UMKDF3r+WTmNcGPKsqw==}
    hasBin: true
    peerDependencies:
      eslint: '>=7.0.0'

  eslint-import-resolver-node@0.3.9:
    resolution: {integrity: sha512-WFj2isz22JahUv+B788TlO3N6zL3nNJGU8CcZbPZvVEkBPaJdCV4vy5wyghty5ROFbCRnm132v8BScu5/1BQ8g==}

  eslint-import-resolver-typescript@3.6.3:
    resolution: {integrity: sha512-ud9aw4szY9cCT1EWWdGv1L1XR6hh2PaRWif0j2QjQ0pgTY/69iw+W0Z4qZv5wHahOl8isEr+k/JnyAqNQkLkIA==}
    engines: {node: ^14.18.0 || >=16.0.0}
    peerDependencies:
      eslint: '*'
      eslint-plugin-import: '*'
      eslint-plugin-import-x: '*'
    peerDependenciesMeta:
      eslint-plugin-import:
        optional: true
      eslint-plugin-import-x:
        optional: true

  eslint-module-utils@2.11.0:
    resolution: {integrity: sha512-gbBE5Hitek/oG6MUVj6sFuzEjA/ClzNflVrLovHi/JgLdC7fiN5gLAY1WIPW1a0V5I999MnsrvVrCOGmmVqDBQ==}
    engines: {node: '>=4'}
    peerDependencies:
      '@typescript-eslint/parser': '*'
      eslint: '*'
      eslint-import-resolver-node: '*'
      eslint-import-resolver-typescript: '*'
      eslint-import-resolver-webpack: '*'
    peerDependenciesMeta:
      '@typescript-eslint/parser':
        optional: true
      eslint:
        optional: true
      eslint-import-resolver-node:
        optional: true
      eslint-import-resolver-typescript:
        optional: true
      eslint-import-resolver-webpack:
        optional: true

  eslint-plugin-import@2.30.0:
    resolution: {integrity: sha512-/mHNE9jINJfiD2EKkg1BKyPyUk4zdnT54YgbOgfjSakWT5oyX/qQLVNTkehyfpcMxZXMy1zyonZ2v7hZTX43Yw==}
    engines: {node: '>=4'}
    peerDependencies:
      '@typescript-eslint/parser': '*'
      eslint: ^2 || ^3 || ^4 || ^5 || ^6 || ^7.2.0 || ^8
    peerDependenciesMeta:
      '@typescript-eslint/parser':
        optional: true

  eslint-plugin-jsx-a11y@6.10.0:
    resolution: {integrity: sha512-ySOHvXX8eSN6zz8Bywacm7CvGNhUtdjvqfQDVe6020TUK34Cywkw7m0KsCCk1Qtm9G1FayfTN1/7mMYnYO2Bhg==}
    engines: {node: '>=4.0'}
    peerDependencies:
      eslint: ^3 || ^4 || ^5 || ^6 || ^7 || ^8 || ^9

  eslint-plugin-prettier@5.2.1:
    resolution: {integrity: sha512-gH3iR3g4JfF+yYPaJYkN7jEl9QbweL/YfkoRlNnuIEHEz1vHVlCmWOS+eGGiRuzHQXdJFCOTxRgvju9b8VUmrw==}
    engines: {node: ^14.18.0 || >=16.0.0}
    peerDependencies:
      '@types/eslint': '>=8.0.0'
      eslint: '>=8.0.0'
      eslint-config-prettier: '*'
      prettier: '>=3.0.0'
    peerDependenciesMeta:
      '@types/eslint':
        optional: true
      eslint-config-prettier:
        optional: true

  eslint-plugin-react-hooks@4.6.2:
    resolution: {integrity: sha512-QzliNJq4GinDBcD8gPB5v0wh6g8q3SUi6EFF0x8N/BL9PoVs0atuGc47ozMRyOWAKdwaZ5OnbOEa3WR+dSGKuQ==}
    engines: {node: '>=10'}
    peerDependencies:
      eslint: ^3.0.0 || ^4.0.0 || ^5.0.0 || ^6.0.0 || ^7.0.0 || ^8.0.0-0

  eslint-plugin-react-refresh@0.4.12:
    resolution: {integrity: sha512-9neVjoGv20FwYtCP6CB1dzR1vr57ZDNOXst21wd2xJ/cTlM2xLq0GWVlSNTdMn/4BtP6cHYBMCSp1wFBJ9jBsg==}
    peerDependencies:
      eslint: '>=7'

  eslint-plugin-react@7.36.1:
    resolution: {integrity: sha512-/qwbqNXZoq+VP30s1d4Nc1C5GTxjJQjk4Jzs4Wq2qzxFM7dSmuG2UkIjg2USMLh3A/aVcUNrK7v0J5U1XEGGwA==}
    engines: {node: '>=4'}
    peerDependencies:
      eslint: ^3 || ^4 || ^5 || ^6 || ^7 || ^8 || ^9.7

  eslint-scope@7.2.2:
    resolution: {integrity: sha512-dOt21O7lTMhDM+X9mB4GX+DZrZtCUJPL/wlcTqxyrx5IvO0IYtILdtrQGQp+8n5S0gwSVmOf9NQrjMOgfQZlIg==}
    engines: {node: ^12.22.0 || ^14.17.0 || >=16.0.0}

  eslint-visitor-keys@3.4.3:
    resolution: {integrity: sha512-wpc+LXeiyiisxPlEkUzU6svyS1frIO3Mgxj1fdy7Pm8Ygzguax2N3Fa/D/ag1WqbOprdI+uY6wMUl8/a2G+iag==}
    engines: {node: ^12.22.0 || ^14.17.0 || >=16.0.0}

  eslint@8.57.1:
    resolution: {integrity: sha512-ypowyDxpVSYpkXr9WPv2PAZCtNip1Mv5KTW0SCurXv/9iOpcrH9PaqUElksqEB6pChqHGDRCFTyrZlGhnLNGiA==}
    engines: {node: ^12.22.0 || ^14.17.0 || >=16.0.0}
    hasBin: true

  esniff@2.0.1:
    resolution: {integrity: sha512-kTUIGKQ/mDPFoJ0oVfcmyJn4iBDRptjNVIzwIFR7tqWXdVI9xfA2RMwY/gbSpJG3lkdWNEjLap/NqVHZiJsdfg==}
    engines: {node: '>=0.10'}

  espree@9.6.1:
    resolution: {integrity: sha512-oruZaFkjorTpF32kDSI5/75ViwGeZginGGy2NoOSg3Q9bnwlnmDm4HLnkl0RE3n+njDXR037aY1+x58Z/zFdwQ==}
    engines: {node: ^12.22.0 || ^14.17.0 || >=16.0.0}

  esquery@1.6.0:
    resolution: {integrity: sha512-ca9pw9fomFcKPvFLXhBKUK90ZvGibiGOvRJNbjljY7s7uq/5YO4BOzcYtJqExdx99rF6aAcnRxHmcUHcz6sQsg==}
    engines: {node: '>=0.10'}

  esrecurse@4.3.0:
    resolution: {integrity: sha512-KmfKL3b6G+RXvP8N1vr3Tq1kL/oCFgn2NYXEtqP8/L3pKapUA4G8cFVaoF3SU323CD4XypR/ffioHmkti6/Tag==}
    engines: {node: '>=4.0'}

  estraverse@5.3.0:
    resolution: {integrity: sha512-MMdARuVEQziNTeJD8DgMqmhwR11BRQ/cBP+pLtYdSTnf3MIO8fFeiINEbX36ZdNlfU/7A9f3gUw49B3oQsvwBA==}
    engines: {node: '>=4.0'}

  estree-walker@2.0.2:
    resolution: {integrity: sha512-Rfkk/Mp/DL7JVje3u18FxFujQlTNR2q6QfMSMB7AvCBx91NGj/ba3kCfza0f6dVDbw7YlRf/nDrn7pQrCCyQ/w==}

  estree-walker@3.0.3:
    resolution: {integrity: sha512-7RUKfXgSMMkzt6ZuXmqapOurLGPPfgj6l9uRZ7lRGolvk0y2yocc35LdcxKC5PQZdn2DMqioAQ2NoWcrTKmm6g==}

  esutils@2.0.3:
    resolution: {integrity: sha512-kVscqXk4OCp68SZ0dkgEKVi6/8ij300KBWTJq32P/dYeWTSwK41WyTxalN1eRmA5Z9UU/LX9D7FWSmV9SAYx6g==}
    engines: {node: '>=0.10.0'}

  etag@1.8.1:
    resolution: {integrity: sha512-aIL5Fx7mawVa300al2BnEE4iNvo1qETxLrPI/o05L7z6go7fCw1J6EQmbK4FmJ2AS7kgVF/KEZWufBfdClMcPg==}
    engines: {node: '>= 0.6'}

  eth-lib@0.2.8:
    resolution: {integrity: sha512-ArJ7x1WcWOlSpzdoTBX8vkwlkSQ85CjjifSZtV4co64vWxSV8geWfPI9x4SVYu3DSxnX4yWFVTtGL+j9DUFLNw==}

  ethereum-bloom-filters@1.2.0:
    resolution: {integrity: sha512-28hyiE7HVsWubqhpVLVmZXFd4ITeHi+BUu05o9isf0GUpMtzBUi+8/gFrGaGYzvGAJQmJ3JKj77Mk9G98T84rA==}

  ethereum-cryptography@0.1.3:
    resolution: {integrity: sha512-w8/4x1SGGzc+tO97TASLja6SLd3fRIK2tLVcV2Gx4IB21hE19atll5Cq9o3d0ZmAYC/8aw0ipieTSiekAea4SQ==}

  ethereumjs-util@7.1.5:
    resolution: {integrity: sha512-SDl5kKrQAudFBUe5OJM9Ac6WmMyYmXX/6sTmLZ3ffG2eY6ZIGBes3pEDxNN6V72WyOw4CPD5RomKdsa8DAAwLg==}
    engines: {node: '>=10.0.0'}

  ethjs-unit@0.1.6:
    resolution: {integrity: sha512-/Sn9Y0oKl0uqQuvgFk/zQgR7aw1g36qX/jzSQ5lSwlO0GigPymk4eGQfeNTD03w1dPOqfz8V77Cy43jH56pagw==}
    engines: {node: '>=6.5.0', npm: '>=3'}

  event-emitter@0.3.5:
    resolution: {integrity: sha512-D9rRn9y7kLPnJ+hMq7S/nhvoKwwvVJahBi2BPmx3bvbsEdK3W9ii8cBSGjP+72/LnM4n6fo3+dkCX5FeTQruXA==}

  event-target-shim@5.0.1:
    resolution: {integrity: sha512-i/2XbnSz/uxRCU6+NdVJgKWDTM427+MqYbkQzD321DuCQJUqOuJKIA0IM2+W2xtYHdKOmZ4dR6fExsd4SXL+WQ==}
    engines: {node: '>=6'}

  eventemitter3@4.0.4:
    resolution: {integrity: sha512-rlaVLnVxtxvoyLsQQFBx53YmXHDxRIzzTLbdfxqi4yocpSjAxXwkU0cScM5JgSKMqEhrZpnvQ2D9gjylR0AimQ==}

  eventemitter3@4.0.7:
    resolution: {integrity: sha512-8guHBZCwKnFhYdHr2ysuRWErTwhoN2X8XELRlrRwpmfeY2jjuUN4taQMsULKUVo1K4DvZl+0pgfyoysHxvmvEw==}

  events@3.3.0:
    resolution: {integrity: sha512-mQw+2fkQbALzQ7V0MY0IqdnXNOeTtP4r0lN9z7AAawCXgqea7bDii20AYrIBrFd/Hx0M2Ocz6S111CaFkUcb0Q==}
    engines: {node: '>=0.8.x'}

  evp_bytestokey@1.0.3:
    resolution: {integrity: sha512-/f2Go4TognH/KvCISP7OUsHn85hT9nUkxxA9BEWxFn+Oj9o8ZNLm/40hdlgSLyuOimsrTKLUMEorQexp/aPQeA==}

  execa@5.1.1:
    resolution: {integrity: sha512-8uSpZZocAZRBAPIEINJj3Lo9HyGitllczc27Eh5YYojjMFMn8yHMDMaUHE2Jqfq05D/wucwI4JGURyXt1vchyg==}
    engines: {node: '>=10'}

  execa@7.2.0:
    resolution: {integrity: sha512-UduyVP7TLB5IcAQl+OzLyLcS/l32W/GLg+AhHJ+ow40FOk2U3SAllPwR44v4vmdFwIWqpdwxxpQbF1n5ta9seA==}
    engines: {node: ^14.18.0 || ^16.14.0 || >=18.0.0}

  execa@8.0.1:
    resolution: {integrity: sha512-VyhnebXciFV2DESc+p6B+y0LjSm0krU4OgJN44qFAhBY0TJ+1V61tYD2+wHusZ6F9n5K+vl8k0sTy7PEfV4qpg==}
    engines: {node: '>=16.17'}

  ext@1.7.0:
    resolution: {integrity: sha512-6hxeJYaL110a9b5TEJSj0gojyHQAmA2ch5Os+ySCiA1QGdS697XWY1pzsrSjqA9LDEEgdB/KypIlR59RcLuHYw==}

  externality@1.0.2:
    resolution: {integrity: sha512-LyExtJWKxtgVzmgtEHyQtLFpw1KFhQphF9nTG8TpAIVkiI/xQ3FJh75tRFLYl4hkn7BNIIdLJInuDAavX35pMw==}

  fast-deep-equal@3.1.3:
    resolution: {integrity: sha512-f3qQ9oQy9j2AhBe/H9VC91wLmKBCCU/gDOnKNAYG5hswO7BLKj09Hc5HYNz9cGI++xlpDCIgDaitVs03ATR84Q==}

  fast-diff@1.3.0:
    resolution: {integrity: sha512-VxPP4NqbUjj6MaAOafWeUn2cXWLcCtljklUtZf0Ind4XQ+QPtmA0b18zZy0jIQx+ExRVCR/ZQpBmik5lXshNsw==}

  fast-fifo@1.3.2:
    resolution: {integrity: sha512-/d9sfos4yxzpwkDkuN7k2SqFKtYNmCTzgfEpz82x34IM9/zc8KGxQoXg1liNC/izpRM/MBdt44Nmx41ZWqk+FQ==}

  fast-glob@3.3.2:
    resolution: {integrity: sha512-oX2ruAFQwf/Orj8m737Y5adxDQO0LAB7/S5MnxCdTNDd4p6BsyIVsv9JQsATbTSq8KHRpLwIHbVlUNatxd+1Ow==}
    engines: {node: '>=8.6.0'}

  fast-json-stable-stringify@2.1.0:
    resolution: {integrity: sha512-lhd/wF+Lk98HZoTCtlVraHtfh5XYijIjalXck7saUtuanSDyLMxnHhSXEDJqHxD7msR8D0uCmqlkwjCV8xvwHw==}

  fast-levenshtein@2.0.6:
    resolution: {integrity: sha512-DCXu6Ifhqcks7TZKY3Hxp3y6qphY5SJZmrWMDrKcERSOXWQdMhU9Ig/PYrzyw/ul9jOIyh0N4M0tbC5hodg8dw==}

  fast-npm-meta@0.2.2:
    resolution: {integrity: sha512-E+fdxeaOQGo/CMWc9f4uHFfgUPJRAu7N3uB8GBvB3SDPAIWJK4GKyYhkAGFq+GYrcbKNfQIz5VVQyJnDuPPCrg==}

  fast-redact@3.5.0:
    resolution: {integrity: sha512-dwsoQlS7h9hMeYUq1W++23NDcBLV4KqONnITDV9DjfS3q1SgDGVrBdvvTLUotWtPSD7asWDV9/CmsZPy8Hf70A==}
    engines: {node: '>=6'}

  fastq@1.17.1:
    resolution: {integrity: sha512-sRVD3lWVIXWg6By68ZN7vho9a1pQcN/WBFaAAsDDFzlJjvoGx0P8z7V1t72grFJfJhu3YPZBuu25f7Kaw2jN1w==}

  fdir@6.3.0:
    resolution: {integrity: sha512-QOnuT+BOtivR77wYvCWHfGt9s4Pz1VIMbD463vegT5MLqNXy8rYFT/lPVEqf/bhYeT6qmqrNHhsX+rWwe3rOCQ==}
    peerDependencies:
      picomatch: ^3 || ^4
    peerDependenciesMeta:
      picomatch:
        optional: true

  file-entry-cache@6.0.1:
    resolution: {integrity: sha512-7Gps/XWymbLk2QLYK4NzpMOrYjMhdIxXuIvy2QBsLE6ljuodKvdkWs/cpyJJ3CVIVpH0Oi1Hvg1ovbMzLdFBBg==}
    engines: {node: ^10.12.0 || >=12.0.0}

  file-uri-to-path@1.0.0:
    resolution: {integrity: sha512-0Zt+s3L7Vf1biwWZ29aARiVYLx7iMGnEUl9x33fbB/j3jR81u/O2LbqK+Bm1CDSNDKVtJ/YjwY7TUd5SkeLQLw==}

  fill-range@7.1.1:
    resolution: {integrity: sha512-YsGpe3WHLK8ZYi4tWDg2Jy3ebRz2rXowDxnld4bkQB00cc/1Zw9AWnC0i9ztDJitivtQvaI9KaLyKrc+hBW0yg==}
    engines: {node: '>=8'}

  filter-obj@1.1.0:
    resolution: {integrity: sha512-8rXg1ZnX7xzy2NGDVkBVaAy+lSlPNwad13BtgSlLuxfIslyt5Vg64U7tFcCt4WS1R0hvtnQybT/IyCkGZ3DpXQ==}
    engines: {node: '>=0.10.0'}

  find-up@4.1.0:
    resolution: {integrity: sha512-PpOwAdQ/YlXQ2vj8a3h8IipDuYRi3wceVQQGYWxNINccq40Anw7BlsEXCMbt1Zt+OLA6Fq9suIpIWD0OsnISlw==}
    engines: {node: '>=8'}

  find-up@5.0.0:
    resolution: {integrity: sha512-78/PXT1wlLLDgTzDs7sjq9hzz0vXD+zn+7wypEe4fXQxCmdmqfGsEPQxmiCSQI3ajFV91bVSsvNtrJRiW6nGng==}
    engines: {node: '>=10'}

  flat-cache@3.2.0:
    resolution: {integrity: sha512-CYcENa+FtcUKLmhhqyctpclsq7QF38pKjZHsGNiSQF5r4FtoKDWabFDl3hzaEQMvT1LHEysw5twgLvpYYb4vbw==}
    engines: {node: ^10.12.0 || >=12.0.0}

  flatted@3.3.1:
    resolution: {integrity: sha512-X8cqMLLie7KsNUDSdzeN8FYK9rEt4Dt67OsG/DNGnYTSDBG4uFAJFBnUeiV+zCVAvwFy56IjM9sH51jVaEhNxw==}

  for-each@0.3.3:
    resolution: {integrity: sha512-jqYfLp7mo9vIyQf8ykW2v7A+2N4QjeCeI5+Dz9XraiO1ign81wjiH7Fb9vSOWvQfNtmSa4H2RoQTrrXivdUZmw==}

  foreground-child@3.3.0:
    resolution: {integrity: sha512-Ld2g8rrAyMYFXBhEqMz8ZAHBi4J4uS1i/CxGMDnjyFWddMXLVcDp051DZfu+t7+ab7Wv6SMqpWmyFIj5UbfFvg==}
    engines: {node: '>=14'}

  form-data@4.0.0:
    resolution: {integrity: sha512-ETEklSGi5t0QMZuiXoA/Q6vcnxcLQP5vdugSpuAyi6SVGi2clPPp+xgEhuMaHC+zGgn31Kd235W35f7Hykkaww==}
    engines: {node: '>= 6'}

  fraction.js@4.3.7:
    resolution: {integrity: sha512-ZsDfxO51wGAXREY55a7la9LScWpwv9RxIrYABrlvOFBlH/ShPnrtsXeuUIfXKKOVicNxQ+o8JTbJvjS4M89yew==}

  fresh@0.5.2:
    resolution: {integrity: sha512-zJ2mQYM18rEFOudeV4GShTGIQ7RbzA7ozbU9I/XBpm7kqgMywgmylMwXHxZJmkVoYkna9d2pVXVXPdYTP9ej8Q==}
    engines: {node: '>= 0.6'}

  fs-extra@11.2.0:
    resolution: {integrity: sha512-PmDi3uwK5nFuXh7XDTlVnS17xJS7vW36is2+w3xcv8SVxiB4NyATf4ctkVY5bkSjX0Y4nbvZCq1/EjtEyr9ktw==}
    engines: {node: '>=14.14'}

  fs-minipass@2.1.0:
    resolution: {integrity: sha512-V/JgOLFCS+R6Vcq0slCuaeWEdNC3ouDlJMNIsacH2VtALiu9mV4LPrHc5cDl8k5aw6J8jwgWWpiTo5RYhmIzvg==}
    engines: {node: '>= 8'}

  fs.realpath@1.0.0:
    resolution: {integrity: sha512-OO0pH2lK6a0hZnAdau5ItzHPI6pUlvI7jMVnxUQRtw4owF2wk8lOSabtGDCTP4Ggrg2MbGnWO9X8K1t4+fGMDw==}

  fsevents@2.3.3:
    resolution: {integrity: sha512-5xoDfX+fL7faATnagmWPpbFtwh/R77WmMMqqHGS65C3vvB0YHrgF+B1YmZ3441tMj5n63k0212XNoJwzlhffQw==}
    engines: {node: ^8.16.0 || ^10.6.0 || >=11.0.0}
    os: [darwin]

  function-bind@1.1.2:
    resolution: {integrity: sha512-7XHNxH7qX9xG5mIwxkhumTox/MIRNcOgDrxWsMt2pAr23WHp6MrRlN7FBSFpCpr+oVO0F744iUgR82nJMfG2SA==}

  function.prototype.name@1.1.6:
    resolution: {integrity: sha512-Z5kx79swU5P27WEayXM1tBi5Ze/lbIyiNgU3qyXUOf9b2rgXYyF9Dy9Cx+IQv/Lc8WCG6L82zwUPpSS9hGehIg==}
    engines: {node: '>= 0.4'}

  functions-have-names@1.2.3:
    resolution: {integrity: sha512-xckBUXyTIqT97tq2x2AMb+g163b5JFysYk0x4qxNFwbfQkmNZoiRHb6sPzI9/QV33WeuvVYBUIiD4NzNIyqaRQ==}

  gauge@3.0.2:
    resolution: {integrity: sha512-+5J6MS/5XksCuXq++uFRsnUd7Ovu1XenbeuIuNRJxYWjgQbPuFhT14lAvsWfqfAmnwluf1OwMjz39HjfLPci0Q==}
    engines: {node: '>=10'}
    deprecated: This package is no longer supported.

  gensync@1.0.0-beta.2:
    resolution: {integrity: sha512-3hN7NaskYvMDLQY55gnW3NQ+mesEAepTqlg+VEbj7zzqEMBVNhzcGYYeqFo/TlYz6eQiFcp1HcsCZO+nGgS8zg==}
    engines: {node: '>=6.9.0'}

  get-caller-file@2.0.5:
    resolution: {integrity: sha512-DyFP3BM/3YHTQOCUL/w0OZHR0lpKeGrxotcHWcqNEdnltqFwXVfhEBQ94eIo34AfQpo0rGki4cyIiftY06h2Fg==}
    engines: {node: 6.* || 8.* || >= 10.*}

  get-func-name@2.0.2:
    resolution: {integrity: sha512-8vXOvuE167CtIc3OyItco7N/dpRtBbYOsPsXCz7X/PMnlGjYjSGuZJgM1Y7mmew7BKf9BqvLX2tnOVy1BBUsxQ==}

  get-intrinsic@1.2.4:
    resolution: {integrity: sha512-5uYhsJH8VJBTv7oslg4BznJYhDoRI6waYCxMmCdnTrcCrHA/fCFKoTFz2JKKE0HdDFUF7/oQuhzumXJK7paBRQ==}
    engines: {node: '>= 0.4'}

  get-port-please@3.1.2:
    resolution: {integrity: sha512-Gxc29eLs1fbn6LQ4jSU4vXjlwyZhF5HsGuMAa7gqBP4Rw4yxxltyDUuF5MBclFzDTXO+ACchGQoeela4DSfzdQ==}

  get-stream@6.0.1:
    resolution: {integrity: sha512-ts6Wi+2j3jQjqi70w5AlN8DFnkSwC+MqmxEzdEALB2qXZYV3X/b1CTfgPLGJNMeAWxdPfU8FO1ms3NUfaHCPYg==}
    engines: {node: '>=10'}

  get-stream@8.0.1:
    resolution: {integrity: sha512-VaUJspBffn/LMCJVoMvSAdmscJyS1auj5Zulnn5UoYcY531UWmdwhRWkcGKnGU93m5HSXP9LP2usOryrBtQowA==}
    engines: {node: '>=16'}

  get-symbol-description@1.0.2:
    resolution: {integrity: sha512-g0QYk1dZBxGwk+Ngc+ltRH2IBp2f7zBkBMBJZCDerh6EhlhSR6+9irMCuT/09zD6qkarHUSn529sK/yL4S27mg==}
    engines: {node: '>= 0.4'}

  get-tsconfig@4.8.1:
    resolution: {integrity: sha512-k9PN+cFBmaLWtVz29SkUoqU5O0slLuHJXt/2P+tMVFT+phsSGXGkp9t3rQIqdz0e+06EHNGs3oM6ZX1s2zHxRg==}

  giget@1.2.3:
    resolution: {integrity: sha512-8EHPljDvs7qKykr6uw8b+lqLiUc/vUg+KVTI0uND4s63TdsZM2Xus3mflvF0DDG9SiM4RlCkFGL+7aAjRmV7KA==}
    hasBin: true

  git-config-path@2.0.0:
    resolution: {integrity: sha512-qc8h1KIQbJpp+241id3GuAtkdyJ+IK+LIVtkiFTRKRrmddDzs3SI9CvP1QYmWBFvm1I/PWRwj//of8bgAc0ltA==}
    engines: {node: '>=4'}

  git-up@7.0.0:
    resolution: {integrity: sha512-ONdIrbBCFusq1Oy0sC71F5azx8bVkvtZtMJAsv+a6lz5YAmbNnLD6HAB4gptHZVLPR8S2/kVN6Gab7lryq5+lQ==}

  git-url-parse@15.0.0:
    resolution: {integrity: sha512-5reeBufLi+i4QD3ZFftcJs9jC26aULFLBU23FeKM/b1rI0K6ofIeAblmDVO7Ht22zTDE9+CkJ3ZVb0CgJmz3UQ==}

  glob-parent@5.1.2:
    resolution: {integrity: sha512-AOIgSQCepiJYwP3ARnGx+5VnTu2HBYdzbGP45eLw1vr3zB3vZLeyed1sC9hnbcOc9/SrMyM5RPQrkGz4aS9Zow==}
    engines: {node: '>= 6'}

  glob-parent@6.0.2:
    resolution: {integrity: sha512-XxwI8EOhVQgWp6iDL+3b0r86f4d6AX6zSU55HfB4ydCEuXLXc5FcYeOu+nnGftS4TEju/11rt4KJPTMgbfmv4A==}
    engines: {node: '>=10.13.0'}

  glob@10.3.10:
    resolution: {integrity: sha512-fa46+tv1Ak0UPK1TOy/pZrIybNNt4HCv7SDzwyfiOZkvZLEbjsZkJBPtDHVshZjbecAoAGSC20MjLDG/qr679g==}
    engines: {node: '>=16 || 14 >=14.17'}
    hasBin: true

  glob@10.4.5:
    resolution: {integrity: sha512-7Bv8RF0k6xjo7d4A/PxYLbUCfb6c+Vpd2/mB2yRDlew7Jb5hEXiCD9ibfO7wpk8i4sevK6DFny9h7EYbM3/sHg==}
    hasBin: true

  glob@7.2.3:
    resolution: {integrity: sha512-nFR0zLpU2YCaRxwoCJvL6UvCH2JFyFVIvwTLsIf21AuHlMskA1hhTdk+LlYJtOlYt9v6dvszD2BGRqBL+iQK9Q==}
    deprecated: Glob versions prior to v9 are no longer supported

  glob@8.1.0:
    resolution: {integrity: sha512-r8hpEjiQEYlF2QU0df3dS+nxxSIreXQS1qRhMJM0Q5NDdR386C7jb7Hwwod8Fgiuex+k0GFjgft18yvxm5XoCQ==}
    engines: {node: '>=12'}
    deprecated: Glob versions prior to v9 are no longer supported

  global-directory@4.0.1:
    resolution: {integrity: sha512-wHTUcDUoZ1H5/0iVqEudYW4/kAlN5cZ3j/bXn0Dpbizl9iaUVeWSHqiOjsgk6OW2bkLclbBjzewBz6weQ1zA2Q==}
    engines: {node: '>=18'}

  global@4.4.0:
    resolution: {integrity: sha512-wv/LAoHdRE3BeTGz53FAamhGlPLhlssK45usmGFThIi4XqnBmjKQ16u+RNbP7WvigRZDxUsM0J3gcQ5yicaL0w==}

  globals@11.12.0:
    resolution: {integrity: sha512-WOBp/EEGUiIsJSp7wcv/y6MO+lV9UoncWqxuFfm8eBwzWNgyfBd6Gz+IeKQ9jCmyhoH99g15M3T+QaVHFjizVA==}
    engines: {node: '>=4'}

  globals@13.24.0:
    resolution: {integrity: sha512-AhO5QUcj8llrbG09iWhPU2B204J1xnPeL8kQmVorSsy+Sjj1sk8gIyh6cUocGmH4L0UuhAJy+hJMRA4mgA4mFQ==}
    engines: {node: '>=8'}

  globalthis@1.0.4:
    resolution: {integrity: sha512-DpLKbNU4WylpxJykQujfCcwYWiV/Jhm50Goo0wrVILAv5jOr9d+H+UR3PhSCD2rCCEIg0uc+G+muBTwD54JhDQ==}
    engines: {node: '>= 0.4'}

  globby@14.0.2:
    resolution: {integrity: sha512-s3Fq41ZVh7vbbe2PN3nrW7yC7U7MFVc5c98/iTl9c2GawNMKx/J648KQRW6WKkuU8GIbbh2IXfIRQjOZnXcTnw==}
    engines: {node: '>=18'}

  gopd@1.0.1:
    resolution: {integrity: sha512-d65bNlIadxvpb/A2abVdlqKqV563juRnZ1Wtk6s1sIR8uNsXR70xqIzVqxVf1eTqDunwT2MkczEeaezCKTZhwA==}

  graceful-fs@4.2.11:
    resolution: {integrity: sha512-RbJ5/jmFcNNCcDV5o9eTnBLJ/HszWV0P73bc+Ff4nS/rJj+YaS6IGyiOL0VoBYX+l1Wrl3k63h/KrH+nhJ0XvQ==}

  graphemer@1.4.0:
    resolution: {integrity: sha512-EtKwoO6kxCL9WO5xipiHTZlSzBm7WLT627TqC/uVRd0HKmq8NXyebnNYxDoBi7wt8eTWrUrKXCOVaFq9x1kgag==}

  gzip-size@7.0.0:
    resolution: {integrity: sha512-O1Ld7Dr+nqPnmGpdhzLmMTQ4vAsD+rHwMm1NLUmoUFFymBOMKxCCrtDxqdBRYXdeEPEi3SyoR4TizJLQrnKBNA==}
    engines: {node: ^12.20.0 || ^14.13.1 || >=16.0.0}

  h3@1.12.0:
    resolution: {integrity: sha512-Zi/CcNeWBXDrFNlV0hUBJQR9F7a96RjMeAZweW/ZWkR9fuXrMcvKnSA63f/zZ9l0GgQOZDVHGvXivNN9PWOwhA==}

  has-bigints@1.0.2:
    resolution: {integrity: sha512-tSvCKtBr9lkF0Ex0aQiP9N+OpV4zi2r/Nee5VkRDbaqv35RLYMzbwQfFSZZH0kR+Rd6302UJZ2p/bJCEoR3VoQ==}

  has-flag@3.0.0:
    resolution: {integrity: sha512-sKJf1+ceQBr4SMkvQnBDNDtf4TXpVhVGateu0t918bl30FnbE2m4vNLX+VWe/dpjlb+HugGYzW7uQXH98HPEYw==}
    engines: {node: '>=4'}

  has-flag@4.0.0:
    resolution: {integrity: sha512-EykJT/Q1KjTWctppgIAgfSO0tKVuZUjhgMr17kqTumMl6Afv3EISleU7qZUzoXDFTAHTDC4NOoG/ZxU3EvlMPQ==}
    engines: {node: '>=8'}

  has-property-descriptors@1.0.2:
    resolution: {integrity: sha512-55JNKuIW+vq4Ke1BjOTjM2YctQIvCT7GFzHwmfZPGo5wnrgkid0YQtnAleFSqumZm4az3n2BS+erby5ipJdgrg==}

  has-proto@1.0.3:
    resolution: {integrity: sha512-SJ1amZAJUiZS+PhsVLf5tGydlaVB8EdFpaSO4gmiUKUOxk8qzn5AIy4ZeJUmh22znIdk/uMAUT2pl3FxzVUH+Q==}
    engines: {node: '>= 0.4'}

  has-symbols@1.0.3:
    resolution: {integrity: sha512-l3LCuF6MgDNwTDKkdYGEihYjt5pRPbEg46rtlmnSPlUbgmB8LOIrKJbYYFBSbnPaJexMKtiPO8hmeRjRz2Td+A==}
    engines: {node: '>= 0.4'}

  has-tostringtag@1.0.2:
    resolution: {integrity: sha512-NqADB8VjPFLM2V0VvHUewwwsw0ZWBaIdgo+ieHtK3hasLz4qeCRjYcqfB6AQrBggRKppKF8L52/VqdVsO47Dlw==}
    engines: {node: '>= 0.4'}

  has-unicode@2.0.1:
    resolution: {integrity: sha512-8Rf9Y83NBReMnx0gFzA8JImQACstCYWUplepDa9xprwwtmgEZUF0h/i5xSA625zB/I37EtrswSST6OXxwaaIJQ==}

  hash-base@3.1.0:
    resolution: {integrity: sha512-1nmYp/rhMDiE7AYkDw+lLwlAzz0AntGIe51F3RfFfEqyQ3feY2eI/NcwC6umIQVOASPMsWJLJScWKSSvzL9IVA==}
    engines: {node: '>=4'}

  hash-sum@2.0.0:
    resolution: {integrity: sha512-WdZTbAByD+pHfl/g9QSsBIIwy8IT+EsPiKDs0KNX+zSHhdDLFKdZu0BQHljvO+0QI/BasbMSUa8wYNCZTvhslg==}

  hash.js@1.1.7:
    resolution: {integrity: sha512-taOaskGt4z4SOANNseOviYDvjEJinIkRgmp7LbKP2YTTmVxWBl87s/uzK9r+44BclBSp2X7K1hqeNfz9JbBeXA==}

  hasown@2.0.2:
    resolution: {integrity: sha512-0hJU9SCPvmMzIBdZFqNPXWa6dqh7WdH0cII9y+CyS8rG3nL48Bclra9HmKhVVUHyPWNH5Y7xDwAB7bfgSjkUMQ==}
    engines: {node: '>= 0.4'}

  he@1.2.0:
    resolution: {integrity: sha512-F/1DnUGPopORZi0ni+CvrCgHQ5FyEAHRLSApuYWMmrbSwoN2Mn/7k+Gl38gJnR7yyDZk6WLXwiGod1JOWNDKGw==}
    hasBin: true

  hey-listen@1.0.8:
    resolution: {integrity: sha512-COpmrF2NOg4TBWUJ5UVyaCU2A88wEMkUPK4hNqyCkqHbxT92BbvfjoSozkAIIm6XhicGlJHhFdullInrdhwU8Q==}

  hi-base32@0.5.1:
    resolution: {integrity: sha512-EmBBpvdYh/4XxsnUybsPag6VikPYnN30td+vQk+GI3qpahVEG9+gTkG0aXVxTjBqQ5T6ijbWIu77O+C5WFWsnA==}

  hmac-drbg@1.0.1:
    resolution: {integrity: sha512-Tti3gMqLdZfhOQY1Mzf/AanLiqh1WTiJgEj26ZuYQ9fbkLomzGchCws4FyrSd4VkpBfiNhaE1On+lOz894jvXg==}

  hookable@5.5.3:
    resolution: {integrity: sha512-Yc+BQe8SvoXH1643Qez1zqLRmbA5rCL+sSmk6TVos0LWVfNIB7PGncdlId77WzLGSIB5KaWgTaNTs2lNVEI6VQ==}

  html-encoding-sniffer@4.0.0:
    resolution: {integrity: sha512-Y22oTqIU4uuPgEemfz7NDJz6OeKf12Lsu+QC+s3BVpda64lTiMYCyGwg5ki4vFxkMwQdeZDl2adZoqUgdFuTgQ==}
    engines: {node: '>=18'}

  html-entities@2.3.3:
    resolution: {integrity: sha512-DV5Ln36z34NNTDgnz0EWGBLZENelNAtkiFA4kyNOG2tDI6Mz1uSWiq1wAKdyjnJwyDiDO7Fa2SO1CTxPXL8VxA==}

  html-tags@3.3.1:
    resolution: {integrity: sha512-ztqyC3kLto0e9WbNp0aeP+M3kTt+nbaIveGmUxAtZa+8iFgKLUOD4YKM5j+f3QD89bra7UeumolZHKuOXnTmeQ==}
    engines: {node: '>=8'}

  http-errors@2.0.0:
    resolution: {integrity: sha512-FtwrG/euBzaEjYeRqOgly7G0qviiXoJWnvEH2Z1plBdXgbyjv34pHTSb9zoeHMyDy33+DWy5Wt9Wo+TURtOYSQ==}
    engines: {node: '>= 0.8'}

  http-https@1.0.0:
    resolution: {integrity: sha512-o0PWwVCSp3O0wS6FvNr6xfBCHgt0m1tvPLFOCc2iFDKTRAXhB7m8klDf7ErowFH8POa6dVdGatKU5I1YYwzUyg==}

  http-proxy-agent@7.0.2:
    resolution: {integrity: sha512-T1gkAiYYDWYx3V5Bmyu7HcfcvL7mUrTWiM6yOfa3PIphViJ/gFPbvidQ+veqSOHci/PxBcDabeUNCzpOODJZig==}
    engines: {node: '>= 14'}

  http-shutdown@1.2.2:
    resolution: {integrity: sha512-S9wWkJ/VSY9/k4qcjG318bqJNruzE4HySUhFYknwmu6LBP97KLLfwNf+n4V1BHurvFNkSKLFnK/RsuUnRTf9Vw==}
    engines: {iojs: '>= 1.0.0', node: '>= 0.12.0'}

  https-proxy-agent@5.0.1:
    resolution: {integrity: sha512-dFcAjpTQFgoLMzC2VwU+C/CbS7uRL0lWmxDITmqm7C+7F0Odmj6s9l6alZc6AELXhrnggM2CeWSXHGOdX2YtwA==}
    engines: {node: '>= 6'}

  https-proxy-agent@7.0.5:
    resolution: {integrity: sha512-1e4Wqeblerz+tMKPIq2EMGiiWW1dIjZOksyHWSUm1rmuvw/how9hBHZ38lAGj5ID4Ik6EdkOw7NmWPy6LAwalw==}
    engines: {node: '>= 14'}

  httpxy@0.1.5:
    resolution: {integrity: sha512-hqLDO+rfststuyEUTWObQK6zHEEmZ/kaIP2/zclGGZn6X8h/ESTWg+WKecQ/e5k4nPswjzZD+q2VqZIbr15CoQ==}

  human-signals@2.1.0:
    resolution: {integrity: sha512-B4FFZ6q/T2jhhksgkbEW3HBvWIfDW85snkQgawt07S7J5QXTk6BkNV+0yAeZrM5QpMAdYlocGoljn0sJ/WQkFw==}
    engines: {node: '>=10.17.0'}

  human-signals@4.3.1:
    resolution: {integrity: sha512-nZXjEF2nbo7lIw3mgYjItAfgQXog3OjJogSbKa2CQIIvSGWcKgeJnQlNXip6NglNzYH45nSRiEVimMvYL8DDqQ==}
    engines: {node: '>=14.18.0'}

  human-signals@5.0.0:
    resolution: {integrity: sha512-AXcZb6vzzrFAUE61HnN4mpLqd/cSIwNQjtNWR0euPm6y0iqx3G4gOXaIDdtdDwZmhwe82LA6+zinmW4UBWVePQ==}
    engines: {node: '>=16.17.0'}

  iconv-lite@0.6.3:
    resolution: {integrity: sha512-4fCk79wshMdzMp2rH06qWrJE4iolqLhCUH+OiuIgU++RB0+94NlDL81atO7GX55uUKueo0txHNtvEyI6D7WdMw==}
    engines: {node: '>=0.10.0'}

  idb-keyval@6.2.1:
    resolution: {integrity: sha512-8Sb3veuYCyrZL+VBt9LJfZjLUPWVvqn8tG28VqYNFCo43KHcKuq+b4EiXGeuaLAQWL2YmyDgMp2aSpH9JHsEQg==}

  ieee754@1.2.1:
    resolution: {integrity: sha512-dcyqhDvX1C46lXZcVqCpK+FtMRQVdIMN6/Df5js2zouUsqG7I6sFxitIC+7KYK29KdXOLHdu9zL4sFnoVQnqaA==}

  ignore@5.3.2:
    resolution: {integrity: sha512-hsBTNUqQTDwkWtcdYI2i06Y/nUBEsNEDJKjWdigLvegy8kDuJAS8uRlpkkcQpyEXL0Z/pjDy5HBmMjRCJ2gq+g==}
    engines: {node: '>= 4'}

  image-meta@0.2.1:
    resolution: {integrity: sha512-K6acvFaelNxx8wc2VjbIzXKDVB0Khs0QT35U6NkGfTdCmjLNcO2945m7RFNR9/RPVFm48hq7QPzK8uGH18HCGw==}

  immediate@3.0.6:
    resolution: {integrity: sha512-XXOFtyqDjNDAQxVfYxuF7g9Il/IbWmmlQg2MYKOH8ExIT1qg6xc4zyS3HaEEATgs1btfzxq15ciUiY7gjSXRGQ==}

  import-fresh@3.3.0:
    resolution: {integrity: sha512-veYYhQa+D1QBKznvhUHxb8faxlrwUnxseDAbAp457E0wLNio2bOSKnjYDhMj+YiAq61xrMGhQk9iXVk5FzgQMw==}
    engines: {node: '>=6'}

  impound@0.1.0:
    resolution: {integrity: sha512-F9nJgOsDc3tysjN74edE0vGPEQrU7DAje6g5nNAL5Jc9Tv4JW3mH7XMGne+EaadTniDXLeUrVR21opkNfWO1zQ==}

  imurmurhash@0.1.4:
    resolution: {integrity: sha512-JmXMZ6wuvDmLiHEml9ykzqO6lwFbof0GG4IkcGaENdCRDDmMVnny7s5HsIgHCbaq0w2MyPhDqkhTUgS2LU2PHA==}
    engines: {node: '>=0.8.19'}

  indent-string@4.0.0:
    resolution: {integrity: sha512-EdDDZu4A2OyIK7Lr/2zG+w5jmbuk1DVBnEwREQvBzspBJkCEbRa8GxU1lghYcaGJCnRWibjDXlq779X1/y5xwg==}
    engines: {node: '>=8'}

  inflight@1.0.6:
    resolution: {integrity: sha512-k92I/b08q4wvFscXCLvqfsHCrjrF7yiXsQuIVvVE7N82W3+aqpzuUdBbfhWcy/FZR3/4IgflMgKLOsvPDrGCJA==}
    deprecated: This module is not supported, and leaks memory. Do not use it. Check out lru-cache if you want a good and tested way to coalesce async requests by a key value, which is much more comprehensive and powerful.

  inherits@2.0.4:
    resolution: {integrity: sha512-k/vGaX4/Yla3WzyMCvTQOXYeIHvqOKtnqBduzTHpzpQZzAskKMhZ2K+EnBiSM9zGSoIFeMpXKxa4dYeZIQqewQ==}

  ini@1.3.8:
    resolution: {integrity: sha512-JV/yugV2uzW5iMRSiZAyDtQd+nxtUnjeLt0acNdw98kKLrvuRVyB80tsREOE7yvGVgalhZ6RNXCmEHkUKBKxew==}

  ini@4.1.1:
    resolution: {integrity: sha512-QQnnxNyfvmHFIsj7gkPcYymR8Jdw/o7mp5ZFihxn6h8Ci6fh3Dx4E1gPjpQEpIuPo9XVNY/ZUwh4BPMjGyL01g==}
    engines: {node: ^14.17.0 || ^16.13.0 || >=18.0.0}

  internal-slot@1.0.7:
    resolution: {integrity: sha512-NGnrKwXzSms2qUUih/ILZ5JBqNTSa1+ZmP6flaIp6KmSElgE9qdndzS3cqjrDovwFdmwsGsLdeFgB6suw+1e9g==}
    engines: {node: '>= 0.4'}

  ioredis@5.4.1:
    resolution: {integrity: sha512-2YZsvl7jopIa1gaePkeMtd9rAcSjOOjPtpcLlOeusyO+XH2SK5ZcT+UCrElPP+WVIInh2TzeI4XW9ENaSLVVHA==}
    engines: {node: '>=12.22.0'}

  iron-webcrypto@1.2.1:
    resolution: {integrity: sha512-feOM6FaSr6rEABp/eDfVseKyTMDt+KGpeB35SkVn9Tyn0CqvVsY3EwI0v5i8nMHyJnzCIQf7nsy3p41TPkJZhg==}

  is-arguments@1.1.1:
    resolution: {integrity: sha512-8Q7EARjzEnKpt/PCD7e1cgUS0a6X8u5tdSiMqXhojOdoV9TsMsiO+9VLC5vAmO8N7/GmXn7yjR8qnA6bVAEzfA==}
    engines: {node: '>= 0.4'}

  is-array-buffer@3.0.4:
    resolution: {integrity: sha512-wcjaerHw0ydZwfhiKbXJWLDY8A7yV7KhjQOpb83hGgGfId/aQa4TOvwyzn2PuswW2gPCYEL/nEAiSVpdOj1lXw==}
    engines: {node: '>= 0.4'}

  is-async-function@2.0.0:
    resolution: {integrity: sha512-Y1JXKrfykRJGdlDwdKlLpLyMIiWqWvuSd17TvZk68PLAOGOoF4Xyav1z0Xhoi+gCYjZVeC5SI+hYFOfvXmGRCA==}
    engines: {node: '>= 0.4'}

  is-bigint@1.0.4:
    resolution: {integrity: sha512-zB9CruMamjym81i2JZ3UMn54PKGsQzsJeo6xvN3HJJ4CAsQNB6iRutp2To77OfCNuoxspsIhzaPoO1zyCEhFOg==}

  is-binary-path@2.1.0:
    resolution: {integrity: sha512-ZMERYes6pDydyuGidse7OsHxtbI7WVeUEozgR/g7rd0xUimYNlvZRE/K2MgZTjWy725IfelLeVcEM97mmtRGXw==}
    engines: {node: '>=8'}

  is-boolean-object@1.1.2:
    resolution: {integrity: sha512-gDYaKHJmnj4aWxyj6YHyXVpdQawtVLHU5cb+eztPGczf6cjuTdwve5ZIEfgXqH4e57An1D1AKf8CZ3kYrQRqYA==}
    engines: {node: '>= 0.4'}

  is-builtin-module@3.2.1:
    resolution: {integrity: sha512-BSLE3HnV2syZ0FK0iMA/yUGplUeMmNz4AW5fnTunbCIqZi4vG3WjJT9FHMy5D69xmAYBHXQhJdALdpwVxV501A==}
    engines: {node: '>=6'}

  is-bun-module@1.2.1:
    resolution: {integrity: sha512-AmidtEM6D6NmUiLOvvU7+IePxjEjOzra2h0pSrsfSAcXwl/83zLLXDByafUJy9k/rKK0pvXMLdwKwGHlX2Ke6Q==}

  is-callable@1.2.7:
    resolution: {integrity: sha512-1BC0BVFhS/p0qtw6enp8e+8OD0UrK0oFLztSjNzhcKA3WDuJxxAPXzPuPtKkjEY9UUoEWlX/8fgKeu2S8i9JTA==}
    engines: {node: '>= 0.4'}

  is-core-module@2.15.1:
    resolution: {integrity: sha512-z0vtXSwucUJtANQWldhbtbt7BnL0vxiFjIdDLAatwhDYty2bad6s+rijD6Ri4YuYJubLzIJLUidCh09e1djEVQ==}
    engines: {node: '>= 0.4'}

  is-data-view@1.0.1:
    resolution: {integrity: sha512-AHkaJrsUVW6wq6JS8y3JnM/GJF/9cf+k20+iDzlSaJrinEo5+7vRiteOSwBhHRiAyQATN1AmY4hwzxJKPmYf+w==}
    engines: {node: '>= 0.4'}

  is-date-object@1.0.5:
    resolution: {integrity: sha512-9YQaSxsAiSwcvS33MBk3wTCVnWK+HhF8VZR2jRxehM16QcVOdHqPn4VPHmRK4lSr38n9JriurInLcP90xsYNfQ==}
    engines: {node: '>= 0.4'}

  is-docker@2.2.1:
    resolution: {integrity: sha512-F+i2BKsFrH66iaUFc0woD8sLy8getkwTwtOBjvs56Cx4CgJDeKQeqfz8wAYiSb8JOprWhHH5p77PbmYCvvUuXQ==}
    engines: {node: '>=8'}
    hasBin: true

  is-docker@3.0.0:
    resolution: {integrity: sha512-eljcgEDlEns/7AXFosB5K/2nCM4P7FQPkGc/DWLy5rmFEWvZayGrik1d9/QIY5nJ4f9YsVvBkA6kJpHn9rISdQ==}
    engines: {node: ^12.20.0 || ^14.13.1 || >=16.0.0}
    hasBin: true

  is-extglob@2.1.1:
    resolution: {integrity: sha512-SbKbANkN603Vi4jEZv49LeVJMn4yGwsbzZworEoyEiutsN3nJYdbO36zfhGJ6QEDpOZIFkDtnq5JRxmvl3jsoQ==}
    engines: {node: '>=0.10.0'}

  is-finalizationregistry@1.0.2:
    resolution: {integrity: sha512-0by5vtUJs8iFQb5TYUHHPudOR+qXYIMKtiUzvLIZITZUjknFmziyBJuLhVRc+Ds0dREFlskDNJKYIdIzu/9pfw==}

  is-fullwidth-code-point@3.0.0:
    resolution: {integrity: sha512-zymm5+u+sCsSWyD9qNaejV3DFvhCKclKdizYaJUuHA83RLjb7nSuGnddCHGv0hk+KY7BMAlsWeK4Ueg6EV6XQg==}
    engines: {node: '>=8'}

  is-function@1.0.2:
    resolution: {integrity: sha512-lw7DUp0aWXYg+CBCN+JKkcE0Q2RayZnSvnZBlwgxHBQhqt5pZNVy4Ri7H9GmmXkdu7LUthszM+Tor1u/2iBcpQ==}

  is-generator-function@1.0.10:
    resolution: {integrity: sha512-jsEjy9l3yiXEQ+PsXdmBwEPcOxaXWLspKdplFUVI9vq1iZgIekeC0L167qeu86czQaxed3q/Uzuw0swL0irL8A==}
    engines: {node: '>= 0.4'}

  is-glob@4.0.3:
    resolution: {integrity: sha512-xelSayHH36ZgE7ZWhli7pW34hNbNl8Ojv5KVmkJD4hBdD3th8Tfk9vYasLM+mXWOZhFkgZfxhLSnrwRr4elSSg==}
    engines: {node: '>=0.10.0'}

  is-hex-prefixed@1.0.0:
    resolution: {integrity: sha512-WvtOiug1VFrE9v1Cydwm+FnXd3+w9GaeVUss5W4v/SLy3UW00vP+6iNF2SdnfiBoLy4bTqVdkftNGTUeOFVsbA==}
    engines: {node: '>=6.5.0', npm: '>=3'}

  is-inside-container@1.0.0:
    resolution: {integrity: sha512-KIYLCCJghfHZxqjYBE7rEy0OBuTd5xCHS7tHVgvCLkx7StIoaxwNW3hCALgEUjFfeRk+MG/Qxmp/vtETEF3tRA==}
    engines: {node: '>=14.16'}
    hasBin: true

  is-installed-globally@1.0.0:
    resolution: {integrity: sha512-K55T22lfpQ63N4KEN57jZUAaAYqYHEe8veb/TycJRk9DdSCLLcovXz/mL6mOnhQaZsQGwPhuFopdQIlqGSEjiQ==}
    engines: {node: '>=18'}

  is-map@2.0.3:
    resolution: {integrity: sha512-1Qed0/Hr2m+YqxnM09CjA2d/i6YZNfF6R2oRAOj36eUdS6qIV/huPJNSEpKbupewFs+ZsJlxsjjPbc0/afW6Lw==}
    engines: {node: '>= 0.4'}

  is-module@1.0.0:
    resolution: {integrity: sha512-51ypPSPCoTEIN9dy5Oy+h4pShgJmPCygKfyRCISBI+JoWT/2oJvK8QPxmwv7b/p239jXrm9M1mlQbyKJ5A152g==}

  is-negative-zero@2.0.3:
    resolution: {integrity: sha512-5KoIu2Ngpyek75jXodFvnafB6DJgr3u8uuK0LEZJjrU19DrMD3EVERaR8sjz8CCGgpZvxPl9SuE1GMVPFHx1mw==}
    engines: {node: '>= 0.4'}

  is-number-object@1.0.7:
    resolution: {integrity: sha512-k1U0IRzLMo7ZlYIfzRu23Oh6MiIFasgpb9X76eqfFZAqwH44UI4KTBvBYIZ1dSL9ZzChTB9ShHfLkR4pdW5krQ==}
    engines: {node: '>= 0.4'}

  is-number@7.0.0:
    resolution: {integrity: sha512-41Cifkg6e8TylSpdtTpeLVMqvSBEVzTttHvERD741+pnZ8ANv0004MRL43QKPDlK9cGvNp6NZWZUBlbGXYxxng==}
    engines: {node: '>=0.12.0'}

  is-path-inside@3.0.3:
    resolution: {integrity: sha512-Fd4gABb+ycGAmKou8eMftCupSir5lRxqf4aD/vd0cD2qc4HL07OjCeuHMr8Ro4CoMaeCKDB0/ECBOVWjTwUvPQ==}
    engines: {node: '>=8'}

  is-path-inside@4.0.0:
    resolution: {integrity: sha512-lJJV/5dYS+RcL8uQdBDW9c9uWFLLBNRyFhnAKXw5tVqLlKZ4RMGZKv+YQ/IA3OhD+RpbJa1LLFM1FQPGyIXvOA==}
    engines: {node: '>=12'}

  is-potential-custom-element-name@1.0.1:
    resolution: {integrity: sha512-bCYeRA2rVibKZd+s2625gGnGF/t7DSqDs4dP7CrLA1m7jKWz6pps0LpYLJN8Q64HtmPKJ1hrN3nzPNKFEKOUiQ==}

  is-reference@1.2.1:
    resolution: {integrity: sha512-U82MsXXiFIrjCK4otLT+o2NA2Cd2g5MLoOVXUZjIOhLurrRxpEXzI8O0KZHr3IjLvlAH1kTPYSuqer5T9ZVBKQ==}

  is-regex@1.1.4:
    resolution: {integrity: sha512-kvRdxDsxZjhzUX07ZnLydzS1TU/TJlTUHHY4YLL87e37oUA49DfkLqgy+VjFocowy29cKvcSiu+kIv728jTTVg==}
    engines: {node: '>= 0.4'}

  is-set@2.0.3:
    resolution: {integrity: sha512-iPAjerrse27/ygGLxw+EBR9agv9Y6uLeYVJMu+QNCoouJ1/1ri0mGrcWpfCqFZuzzx3WjtwxG098X+n4OuRkPg==}
    engines: {node: '>= 0.4'}

  is-shared-array-buffer@1.0.3:
    resolution: {integrity: sha512-nA2hv5XIhLR3uVzDDfCIknerhx8XUKnstuOERPNNIinXG7v9u+ohXF67vxm4TPTEPU6lm61ZkwP3c9PCB97rhg==}
    engines: {node: '>= 0.4'}

  is-ssh@1.4.0:
    resolution: {integrity: sha512-x7+VxdxOdlV3CYpjvRLBv5Lo9OJerlYanjwFrPR9fuGPjCiNiCzFgAWpiLAohSbsnH4ZAys3SBh+hq5rJosxUQ==}

  is-stream@2.0.1:
    resolution: {integrity: sha512-hFoiJiTl63nn+kstHGBtewWSKnQLpyb155KHheA1l39uvtO9nWIop1p3udqPcUd/xbF1VLMO4n7OI6p7RbngDg==}
    engines: {node: '>=8'}

  is-stream@3.0.0:
    resolution: {integrity: sha512-LnQR4bZ9IADDRSkvpqMGvt/tEJWclzklNgSw48V5EAaAeDd6qGvN8ei6k5p0tvxSR171VmGyHuTiAOfxAbr8kA==}
    engines: {node: ^12.20.0 || ^14.13.1 || >=16.0.0}

  is-string@1.0.7:
    resolution: {integrity: sha512-tE2UXzivje6ofPW7l23cjDOMa09gb7xlAqG6jG5ej6uPV32TlWP3NKPigtaGeHNu9fohccRYvIiZMfOOnOYUtg==}
    engines: {node: '>= 0.4'}

  is-symbol@1.0.4:
    resolution: {integrity: sha512-C/CPBqKWnvdcxqIARxyOh4v1UUEOCHpgDa0WYgpKDFMszcrPcffg5uhwSgPCLD2WWxmq6isisz87tzT01tuGhg==}
    engines: {node: '>= 0.4'}

  is-typed-array@1.1.13:
    resolution: {integrity: sha512-uZ25/bUAlUY5fR4OKT4rZQEBrzQWYV9ZJYGGsUmEJ6thodVJ1HX64ePQ6Z0qPWP+m+Uq6e9UugrE38jeYsDSMw==}
    engines: {node: '>= 0.4'}

  is-typedarray@1.0.0:
    resolution: {integrity: sha512-cyA56iCMHAh5CdzjJIa4aohJyeO1YbwLi3Jc35MmRU6poroFjIGZzUzupGiRPOjgHg9TLu43xbpwXk523fMxKA==}

  is-weakmap@2.0.2:
    resolution: {integrity: sha512-K5pXYOm9wqY1RgjpL3YTkF39tni1XajUIkawTLUo9EZEVUFga5gSQJF8nNS7ZwJQ02y+1YCNYcMh+HIf1ZqE+w==}
    engines: {node: '>= 0.4'}

  is-weakref@1.0.2:
    resolution: {integrity: sha512-qctsuLZmIQ0+vSSMfoVvyFe2+GSEvnmZ2ezTup1SBse9+twCCeial6EEi3Nc2KFcf6+qz2FBPnjXsk8xhKSaPQ==}

  is-weakset@2.0.3:
    resolution: {integrity: sha512-LvIm3/KWzS9oRFHugab7d+M/GcBXuXX5xZkzPmN+NxihdQlZUQ4dWuSV1xR/sq6upL1TJEDrfBgRepHFdBtSNQ==}
    engines: {node: '>= 0.4'}

  is-what@4.1.16:
    resolution: {integrity: sha512-ZhMwEosbFJkA0YhFnNDgTM4ZxDRsS6HqTo7qsZM08fehyRYIYa0yHu5R6mgo1n/8MgaPBXiPimPD77baVFYg+A==}
    engines: {node: '>=12.13'}

  is-wsl@2.2.0:
    resolution: {integrity: sha512-fKzAra0rGJUUBwGBgNkHZuToZcn+TtXHpeCgmkMJMMYx1sQDYaCSyjJBSCa2nH1DGm7s3n1oBnohoVTBaN7Lww==}
    engines: {node: '>=8'}

  is-wsl@3.1.0:
    resolution: {integrity: sha512-UcVfVfaK4Sc4m7X3dUSoHoozQGBEFeDC+zVo06t98xe8CzHSZZBekNXH+tu0NalHolcJ/QAGqS46Hef7QXBIMw==}
    engines: {node: '>=16'}

  is64bit@2.0.0:
    resolution: {integrity: sha512-jv+8jaWCl0g2lSBkNSVXdzfBA0npK1HGC2KtWM9FumFRoGS94g3NbCCLVnCYHLjp4GrW2KZeeSTMo5ddtznmGw==}
    engines: {node: '>=18'}

  isarray@1.0.0:
    resolution: {integrity: sha512-VLghIWNM6ELQzo7zwmcg0NmTVyWKYjvIeM83yjp0wRDTmUnrM678fQbcKBo6n2CJEF0szoG//ytg+TKla89ALQ==}

  isarray@2.0.5:
    resolution: {integrity: sha512-xHjhDr3cNBK0BzdUJSPXZntQUx/mwMS5Rw4A7lPJ90XGAO6ISP/ePDNuo0vhqOZU+UD5JoodwCAAoZQd3FeAKw==}

  isexe@2.0.0:
    resolution: {integrity: sha512-RHxMLp9lnKHGHRng9QFhRCMbYAcVpn69smSGcq3f36xjgVVWThj4qqLbTLlq7Ssj8B+fIQ1EuCEGI2lKsyQeIw==}

  isomorphic-unfetch@3.1.0:
    resolution: {integrity: sha512-geDJjpoZ8N0kWexiwkX8F9NkTsXhetLPVbZFQ+JTW239QNOwvB0gniuR1Wc6f0AMTn7/mFGyXvHTifrCp/GH8Q==}

  iterator.prototype@1.1.2:
    resolution: {integrity: sha512-DR33HMMr8EzwuRL8Y9D3u2BMj8+RqSE850jfGu59kS7tbmPLzGkZmVSfyCFSDxuZiEY6Rzt3T2NA/qU+NwVj1w==}

  jackspeak@2.3.6:
    resolution: {integrity: sha512-N3yCS/NegsOBokc8GAdM8UcmfsKiSS8cipheD/nivzr700H+nsMOxJjQnvwOcRYVuFkdH0wGUvW2WbXGmrZGbQ==}
    engines: {node: '>=14'}

  jackspeak@3.4.3:
    resolution: {integrity: sha512-OGlZQpz2yfahA/Rd1Y8Cd9SIEsqvXkLVoSw/cgwhnhFMDbsQFeZYoJJ7bIZBS9BcamUW96asq/npPWugM+RQBw==}

  jiti@1.21.6:
    resolution: {integrity: sha512-2yTgeWTWzMWkHu6Jp9NKgePDaYHbntiwvYuuJLbbN9vl7DC9DvXKOB2BC3ZZ92D3cvV/aflH0osDfwpHepQ53w==}
    hasBin: true

  joycon@3.1.1:
    resolution: {integrity: sha512-34wB/Y7MW7bzjKRjUKTa46I2Z7eV62Rkhva+KkopW7Qvv/OSWBqvkSY7vusOPrNuZcUG3tApvdVgNB8POj3SPw==}
    engines: {node: '>=10'}

  js-beautify@1.15.1:
    resolution: {integrity: sha512-ESjNzSlt/sWE8sciZH8kBF8BPlwXPwhR6pWKAw8bw4Bwj+iZcnKW6ONWUutJ7eObuBZQpiIb8S7OYspWrKt7rA==}
    engines: {node: '>=14'}
    hasBin: true

  js-cookie@3.0.5:
    resolution: {integrity: sha512-cEiJEAEoIbWfCZYKWhVwFuvPX1gETRYPw6LlaTKoxD3s2AkXzkCjnp6h0V77ozyqj0jakteJ4YqDJT830+lVGw==}
    engines: {node: '>=14'}

  js-sha256@0.9.0:
    resolution: {integrity: sha512-sga3MHh9sgQN2+pJ9VYZ+1LPwXOxuBJBA5nrR5/ofPfuiJBE2hnjsaN8se8JznOmGLN2p49Pe5U/ttafcs/apA==}

  js-sha3@0.8.0:
    resolution: {integrity: sha512-gF1cRrHhIzNfToc802P800N8PpXS+evLLXfsVpowqmAFR9uwbi89WvXg2QspOmXL8QL86J4T1EpFu+yUkwJY3Q==}

  js-sha512@0.8.0:
    resolution: {integrity: sha512-PWsmefG6Jkodqt+ePTvBZCSMFgN7Clckjd0O7su3I0+BW2QWUTJNzjktHsztGLhncP2h8mcF9V9Y2Ha59pAViQ==}

  js-tokens@4.0.0:
    resolution: {integrity: sha512-RdJUflcE3cUzKiMqQgsCu06FPu9UdIJO0beYbPhHN4k6apgJtifcoCtT9bcxOpYBtpD2kCM6Sbzg4CausW/PKQ==}

  js-tokens@9.0.0:
    resolution: {integrity: sha512-WriZw1luRMlmV3LGJaR6QOJjWwgLUTf89OwT2lUOyjX2dJGBwgmIkbcz+7WFZjrZM635JOIR517++e/67CP9dQ==}

  js-yaml@4.1.0:
    resolution: {integrity: sha512-wpxZs9NoxZaJESJGIZTyDEaYpl0FKSA+FB9aJiyemKhMwkxQg63h4T1KJgUGHpTqPDNRcmmYLugrRjJlBtWvRA==}
    hasBin: true

  jsdom@25.0.0:
    resolution: {integrity: sha512-OhoFVT59T7aEq75TVw9xxEfkXgacpqAhQaYgP9y/fDqWQCMB/b1H66RfmPm/MaeaAIU9nDwMOVTlPN51+ao6CQ==}
    engines: {node: '>=18'}
    peerDependencies:
      canvas: ^2.11.2
    peerDependenciesMeta:
      canvas:
        optional: true

  jsesc@2.5.2:
    resolution: {integrity: sha512-OYu7XEzjkCQ3C5Ps3QIZsQfNpqoJyZZA99wd9aWd05NCtC5pWOkShK2mkL6HXQR6/Cy2lbNdPlZBpuQHXE63gA==}
    engines: {node: '>=4'}
    hasBin: true

  json-bigint@1.0.0:
    resolution: {integrity: sha512-SiPv/8VpZuWbvLSMtTDU8hEfrZWg/mH/nV/b4o0CYbSxu1UIQPLdwKOCIyLQX+VIPO5vrLX3i8qtqFyhdPSUSQ==}

  json-buffer@3.0.1:
    resolution: {integrity: sha512-4bV5BfR2mqfQTJm+V5tPPdf+ZpuhiIvTuAB5g8kcrXOZpTT/QwwVRWBywX1ozr6lEuPdbHxwaJlm9G6mI2sfSQ==}

  json-schema-traverse@0.4.1:
    resolution: {integrity: sha512-xbbCH5dCYU5T8LcEhhuh7HJ88HXuW3qsI3Y0zOZFKfZEHcpWiHU/Jxzk629Brsab/mMiHQti9wMP+845RPe3Vg==}

  json-stable-stringify-without-jsonify@1.0.1:
    resolution: {integrity: sha512-Bdboy+l7tA3OGW6FjyFHWkP5LuByj1Tk33Ljyq0axyzdk9//JSi2u3fP1QSmd1KNwq6VOKYGlAu87CisVir6Pw==}

  json5@1.0.2:
    resolution: {integrity: sha512-g1MWMLBiz8FKi1e4w0UyVL3w+iJceWAFBAaBnnGKOpNa5f8TLktkbre1+s6oICydWAm+HRUGTmI+//xv2hvXYA==}
    hasBin: true

  json5@2.2.3:
    resolution: {integrity: sha512-XmOWe7eyHYH14cLdVPoyg+GOH3rYX++KpzrylJwSW98t3Nk+U8XOl8FWKOgwtzdb8lXGf6zYwDUzeHMWfxasyg==}
    engines: {node: '>=6'}
    hasBin: true

  jsonfile@6.1.0:
    resolution: {integrity: sha512-5dgndWOriYSm5cnYaJNhalLNDKOqFwyDB/rr1E9ZsGciGvKPs8R2xYGCacuf3z6K1YKDz182fd+fY3cn3pMqXQ==}

  jsx-ast-utils@3.3.5:
    resolution: {integrity: sha512-ZZow9HBI5O6EPgSJLUb8n2NKgmVWTwCvHGwFuJlMjvLFqlGG6pjirPhtdsseaLZjSibD8eegzmYpUZwoIlj2cQ==}
    engines: {node: '>=4.0'}

  keccak@3.0.4:
    resolution: {integrity: sha512-3vKuW0jV8J3XNTzvfyicFR5qvxrSAGl7KIhvgOu5cmWwM7tZRj3fMbj/pfIf4be7aznbc+prBWGjywox/g2Y6Q==}
    engines: {node: '>=10.0.0'}

  keyv@4.5.4:
    resolution: {integrity: sha512-oxVHkHR/EJf2CNXnWxRLW6mg7JyCCUcG0DtEGmL2ctUo1PNTin1PUil+r/+4r5MpVgC/fn1kjsx7mjSujKqIpw==}

  keyvaluestorage-interface@1.0.0:
    resolution: {integrity: sha512-8t6Q3TclQ4uZynJY9IGr2+SsIGwK9JHcO6ootkHCGA0CrQCRy+VkouYNO2xicET6b9al7QKzpebNow+gkpCL8g==}

  kleur@3.0.3:
    resolution: {integrity: sha512-eTIzlVOSUR+JxdDFepEYcBMtZ9Qqdef+rnzWdRZuMbOywu5tO2w2N7rqjoANZ5k9vywhL6Br1VRjUIgTQx4E8w==}
    engines: {node: '>=6'}

  klona@2.0.6:
    resolution: {integrity: sha512-dhG34DXATL5hSxJbIexCft8FChFXtmskoZYnoPWjXQuebWYCNkVeV3KkGegCK9CP1oswI/vQibS2GY7Em/sJJA==}
    engines: {node: '>= 8'}

  knitwork@1.1.0:
    resolution: {integrity: sha512-oHnmiBUVHz1V+URE77PNot2lv3QiYU2zQf1JjOVkMt3YDKGbu8NAFr+c4mcNOhdsGrB/VpVbRwPwhiXrPhxQbw==}

  kolorist@1.8.0:
    resolution: {integrity: sha512-Y+60/zizpJ3HRH8DCss+q95yr6145JXZo46OTpFvDZWLfRCE4qChOyk1b26nMaNpfHHgxagk9dXT5OP0Tfe+dQ==}

  language-subtag-registry@0.3.23:
    resolution: {integrity: sha512-0K65Lea881pHotoGEa5gDlMxt3pctLi2RplBb7Ezh4rRdLEOtgi7n4EwK9lamnUCkKBqaeKRVebTq6BAxSkpXQ==}

  language-tags@1.0.9:
    resolution: {integrity: sha512-MbjN408fEndfiQXbFQ1vnd+1NoLDsnQW41410oQBXiyXDMYH5z505juWa4KUE1LqxRC7DgOgZDbKLxHIwm27hA==}
    engines: {node: '>=0.10'}

  launch-editor@2.9.1:
    resolution: {integrity: sha512-Gcnl4Bd+hRO9P9icCP/RVVT2o8SFlPXofuCxvA2SaZuH45whSvf5p8x5oih5ftLiVhEI4sp5xDY+R+b3zJBh5w==}

  lazystream@1.0.1:
    resolution: {integrity: sha512-b94GiNHQNy6JNTrt5w6zNyffMrNkXZb3KTkCZJb2V1xaEGCk093vkZ2jk3tpaeP33/OiXC+WvK9AxUebnf5nbw==}
    engines: {node: '>= 0.6.3'}

  levn@0.4.1:
    resolution: {integrity: sha512-+bT2uH4E5LGE7h/n3evcS/sQlJXCpIp6ym8OWJ5eV6+67Dsql/LaaT7qJBAt2rzfoa/5QBGBhxDix1dMt2kQKQ==}
    engines: {node: '>= 0.8.0'}

  lie@3.1.1:
    resolution: {integrity: sha512-RiNhHysUjhrDQntfYSfY4MU24coXXdEOgw9WGcKHNeEwffDYbF//u87M1EWaMGzuFoSbqW0C9C6lEEhDOAswfw==}

  lilconfig@3.1.2:
    resolution: {integrity: sha512-eop+wDAvpItUys0FWkHIKeC9ybYrTGbU41U5K7+bttZZeohvnY7M9dZ5kB21GNWiFT2q1OoPTvncPCgSOVO5ow==}
    engines: {node: '>=14'}

  lines-and-columns@1.2.4:
    resolution: {integrity: sha512-7ylylesZQ/PV29jhEDl3Ufjo6ZX7gCqJr5F7PKrqc93v7fzSymt1BpwEU8nAUXs8qzzvqhbjhK5QZg6Mt/HkBg==}

  listhen@1.7.2:
    resolution: {integrity: sha512-7/HamOm5YD9Wb7CFgAZkKgVPA96WwhcTQoqtm2VTZGVbVVn3IWKRBTgrU7cchA3Q8k9iCsG8Osoi9GX4JsGM9g==}
    hasBin: true

  lit-element@3.3.3:
    resolution: {integrity: sha512-XbeRxmTHubXENkV4h8RIPyr8lXc+Ff28rkcQzw3G6up2xg5E8Zu1IgOWIwBLEQsu3cOVFqdYwiVi0hv0SlpqUA==}

  lit-html@2.8.0:
    resolution: {integrity: sha512-o9t+MQM3P4y7M7yNzqAyjp7z+mQGa4NS4CxiyLqFPyFWyc4O+nodLrkrxSaCTrla6M5YOLaT3RpbbqjszB5g3Q==}

  lit@2.8.0:
    resolution: {integrity: sha512-4Sc3OFX9QHOJaHbmTMk28SYgVxLN3ePDjg7hofEft2zWlehFL3LiAuapWc4U/kYwMYJSh2hTCPZ6/LIC7ii0MA==}

  load-tsconfig@0.2.5:
    resolution: {integrity: sha512-IXO6OCs9yg8tMKzfPZ1YmheJbZCiEsnBdcB03l0OcfK9prKnJb96siuHCr5Fl37/yo9DnKU+TLpxzTUspw9shg==}
    engines: {node: ^12.20.0 || ^14.13.1 || >=16.0.0}

  local-pkg@0.5.0:
    resolution: {integrity: sha512-ok6z3qlYyCDS4ZEU27HaU6x/xZa9Whf8jD4ptH5UZTQYZVYeb9bnZ3ojVhiJNLiXK1Hfc0GNbLXcmZ5plLDDBg==}
    engines: {node: '>=14'}

  localforage@1.10.0:
    resolution: {integrity: sha512-14/H1aX7hzBBmmh7sGPd+AOMkkIrHM3Z1PAyGgZigA1H1p5O5ANnMyWzvpAETtG68/dC4pC0ncy3+PPGzXZHPg==}

  locate-path@5.0.0:
    resolution: {integrity: sha512-t7hw9pI+WvuwNJXwk5zVHpyhIqzg2qTlklJOf0mVxGSbe3Fp2VieZcduNYjaLDoy6p9uGpQEGWG87WpMKlNq8g==}
    engines: {node: '>=8'}

  locate-path@6.0.0:
    resolution: {integrity: sha512-iPZK6eYjbxRu3uB4/WZ3EsEIMJFMqAoopl3R+zuq0UjcAm/MO6KCweDgPfP3elTztoKP3KtnVHxTn2NHBSDVUw==}
    engines: {node: '>=10'}

  lodash.defaults@4.2.0:
    resolution: {integrity: sha512-qjxPLHd3r5DnsdGacqOMU6pb/avJzdh9tFX2ymgoZE27BmjXrNy/y4LoaiTeAb+O3gL8AfpJGtqfX/ae2leYYQ==}

  lodash.isarguments@3.1.0:
    resolution: {integrity: sha512-chi4NHZlZqZD18a0imDHnZPrDeBbTtVN7GXMwuGdRH9qotxAjYs3aVLKc7zNOG9eddR5Ksd8rvFEBc9SsggPpg==}

  lodash.isequal@4.5.0:
    resolution: {integrity: sha512-pDo3lu8Jhfjqls6GkMgpahsF9kCyayhgykjyLMNFTKWrpVdAQtYyB4muAMWozBB4ig/dtWAmsMxLEI8wuz+DYQ==}

  lodash.memoize@4.1.2:
    resolution: {integrity: sha512-t7j+NzmgnQzTAYXcsHYLgimltOV1MXHtlOWf6GjL9Kj8GK5FInw5JotxvbOs+IvV1/Dzo04/fCGfLVs7aXb4Ag==}

  lodash.merge@4.6.2:
    resolution: {integrity: sha512-0KpjqXRVvrYyCsX1swR/XTK0va6VQkQM6MNo7PqW77ByjAhoARA8EfrP1N4+KlKj8YS0ZUCtRT/YUuhyYDujIQ==}

  lodash.sortby@4.7.0:
    resolution: {integrity: sha512-HDWXG8isMntAyRF5vZ7xKuEvOhT4AhlRt/3czTSjvGUxjYCBVRQY48ViDHyfYz9VIoBkW4TMGQNapx+l3RUwdA==}

  lodash.uniq@4.5.0:
    resolution: {integrity: sha512-xfBaXQd9ryd9dlSDvnvI0lvxfLJlYAZzXomUYzLKtUeOQvOP5piqAWuGtrhWeqaXK9hhoM/iyJc5AV+XfsX3HQ==}

  lodash@4.17.21:
    resolution: {integrity: sha512-v2kDEe57lecTulaDIuNTPy3Ry4gLGJ6Z1O3vE1krgXZNrsQ+LFTGHVxVjcXPs17LhbZVGedAJv8XZ1tvj5FvSg==}

  loose-envify@1.4.0:
    resolution: {integrity: sha512-lyuxPGr/Wfhrlem2CL/UcnUc1zcqKAImBDzukY7Y5F/yQiNdko6+fRLevlw1HgMySw7f611UIY408EtxRSoK3Q==}
    hasBin: true

  lottie-web@5.12.2:
    resolution: {integrity: sha512-uvhvYPC8kGPjXT3MyKMrL3JitEAmDMp30lVkuq/590Mw9ok6pWcFCwXJveo0t5uqYw1UREQHofD+jVpdjBv8wg==}

  loupe@3.1.1:
    resolution: {integrity: sha512-edNu/8D5MKVfGVFRhFf8aAxiTM6Wumfz5XsaatSxlD3w4R1d/WEKUTydCdPGbl9K7QG/Ca3GnDV2sIKIpXRQcw==}

  lru-cache@10.4.3:
    resolution: {integrity: sha512-JNAzZcXrCt42VGLuYz0zfAzDfAvJWW6AfYlDBQyDV5DClI2m5sAmK+OIO7s59XfsRsWHp02jAJrRadPRGTt6SQ==}

  lru-cache@5.1.1:
    resolution: {integrity: sha512-KpNARQA3Iwv+jTA0utUVVbrh+Jlrr1Fv0e56GGzAFOXN7dk/FviaDW8LHmK52DlcH4WP2n6gI8vN1aesBFgo9w==}

  lute-connect@1.4.1:
    resolution: {integrity: sha512-mOiu0NzXR4Ep8w8xBBVX3naoM9/VMPudZZWrtRS6pk+g83czfzmoMwlsuzUltC/t+UrNFlSP8xKp2M9bmYtf8Q==}

  lz-string@1.5.0:
    resolution: {integrity: sha512-h5bgJWpxJNswbU7qCrV0tIKQCaS3blPDrqKWx+QxzuzL1zGUzij9XCWLrSLsJPu5t+eWA/ycetzYAO5IOMcWAQ==}
    hasBin: true

  magic-sdk@28.6.0:
    resolution: {integrity: sha512-tZZL9cCtcCRrK3fRMdSm2NFkVHEbVDtqYHfN5W/yQGJz8QiSPocImpNLXkNet7qrIWAExMVEMBW3VhhmJs6wWw==}

  magic-string-ast@0.6.2:
    resolution: {integrity: sha512-oN3Bcd7ZVt+0VGEs7402qR/tjgjbM7kPlH/z7ufJnzTLVBzXJITRHOJiwMmmYMgZfdoWQsfQcY+iKlxiBppnMA==}
    engines: {node: '>=16.14.0'}

  magic-string@0.30.11:
    resolution: {integrity: sha512-+Wri9p0QHMy+545hKww7YAu5NyzF8iomPL/RQazugQ9+Ez4Ic3mERMd8ZTX5rfK944j+560ZJi8iAwgak1Ac7A==}

  magicast@0.3.5:
    resolution: {integrity: sha512-L0WhttDl+2BOsybvEOLK7fW3UA0OQ0IQ2d6Zl2x/a6vVRs3bAY0ECOSHHeL5jD+SbOpOCUEi0y1DgHEn9Qn1AQ==}

  make-dir@3.1.0:
    resolution: {integrity: sha512-g3FeP20LNwhALb/6Cz6Dd4F2ngze0jz7tbzrD2wAV+o9FeNHe4rL+yK2md0J/fiSf1sa1ADhXqi5+oVwOM/eGw==}
    engines: {node: '>=8'}

  md5.js@1.3.5:
    resolution: {integrity: sha512-xitP+WxNPcTTOgnTJcrhM0xvdPepipPSf3I8EIpGKeFLjt3PlJLIDG3u8EX53ZIubkb+5U2+3rELYpEhHhzdkg==}

  mdn-data@2.0.28:
    resolution: {integrity: sha512-aylIc7Z9y4yzHYAJNuESG3hfhC+0Ibp/MAMiaOZgNv4pmEdFyfZhhhny4MNiAfWdBQ1RQ2mfDWmM1x8SvGyp8g==}

  mdn-data@2.0.30:
    resolution: {integrity: sha512-GaqWWShW4kv/G9IEucWScBx9G1/vsFZZJUO+tD26M8J8z3Kw5RDQjaoZe03YAClgeS/SWPOcb4nkFBTEi5DUEA==}

  merge-anything@5.1.7:
    resolution: {integrity: sha512-eRtbOb1N5iyH0tkQDAoQ4Ipsp/5qSR79Dzrz8hEPxRX10RWWR/iQXdoKmBSRCThY1Fh5EhISDtpSc93fpxUniQ==}
    engines: {node: '>=12.13'}

  merge-stream@2.0.0:
    resolution: {integrity: sha512-abv/qOcuPfk3URPfDzmZU1LKmuw8kT+0nIHvKrKgFrwifol/doWcdA4ZqsWQ8ENrFKkd67Mfpo/LovbIUsbt3w==}

  merge2@1.4.1:
    resolution: {integrity: sha512-8q7VEgMJW4J8tcfVPy8g09NcQwZdbwFEqhe/WZkoIzjn/3TGDwtOCYtXGxA3O8tPzpczCCDgv+P2P5y00ZJOOg==}
    engines: {node: '>= 8'}

  micromatch@4.0.8:
    resolution: {integrity: sha512-PXwfBhYu0hBCPw8Dn0E+WDYb7af3dSLVWKi3HGv84IdF4TyFoC0ysxFd0Goxw7nSv4T/PzEJQxsYsEiFCKo2BA==}
    engines: {node: '>=8.6'}

  mime-db@1.52.0:
    resolution: {integrity: sha512-sPU4uV7dYlvtWJxwwxHD0PuihVNiE7TyAbQ5SWxDCB9mUYvOgroQOwYQQOKPJ8CIbE+1ETVlOoK1UC2nU3gYvg==}
    engines: {node: '>= 0.6'}

  mime-types@2.1.35:
    resolution: {integrity: sha512-ZDY+bPm5zTTF+YpCrAU9nK0UgICYPT0QtT1NZWFv4s++TNkcgVaT0g6+4R2uI4MjQjzysHB1zxuWL50hzaeXiw==}
    engines: {node: '>= 0.6'}

  mime@1.6.0:
    resolution: {integrity: sha512-x0Vn8spI+wuJ1O6S7gnbaQg8Pxh4NNHb7KSINmEWKiPE4RKOplvijn+NkmYmmRgP68mc70j2EbeTFRsrswaQeg==}
    engines: {node: '>=4'}
    hasBin: true

  mime@3.0.0:
    resolution: {integrity: sha512-jSCU7/VB1loIWBZe14aEYHU/+1UMEHoaO7qxCOVJOw9GgH72VAWppxNcjU+x9a2k3GSIBXNKxXQFqRvvZ7vr3A==}
    engines: {node: '>=10.0.0'}
    hasBin: true

  mime@4.0.4:
    resolution: {integrity: sha512-v8yqInVjhXyqP6+Kw4fV3ZzeMRqEW6FotRsKXjRS5VMTNIuXsdRoAvklpoRgSqXm6o9VNH4/C0mgedko9DdLsQ==}
    engines: {node: '>=16'}
    hasBin: true

  mimic-fn@2.1.0:
    resolution: {integrity: sha512-OqbOk5oEQeAZ8WXWydlu9HJjz9WVdEIvamMCcXmuqUYjTknH/sqsWvhQ3vgwKFRR1HpjvNBKQ37nbJgYzGqGcg==}
    engines: {node: '>=6'}

  mimic-fn@4.0.0:
    resolution: {integrity: sha512-vqiC06CuhBTUdZH+RYl8sFrL096vA45Ok5ISO6sE/Mr1jRbGH4Csnhi8f3wKVl7x8mO4Au7Ir9D3Oyv1VYMFJw==}
    engines: {node: '>=12'}

  mimic-response@1.0.1:
    resolution: {integrity: sha512-j5EctnkH7amfV/q5Hgmoal1g2QHFJRraOtmx0JpIqkxhBhI/lJSl1nMpQ45hVarwNETOoWEimndZ4QK0RHxuxQ==}
    engines: {node: '>=4'}

  min-document@2.19.0:
    resolution: {integrity: sha512-9Wy1B3m3f66bPPmU5hdA4DR4PB2OfDU/+GS3yAB7IQozE3tqXaVv2zOjgla7MEGSRv95+ILmOuvhLkOK6wJtCQ==}

  min-indent@1.0.1:
    resolution: {integrity: sha512-I9jwMn07Sy/IwOj3zVkVik2JTvgpaykDZEigL6Rx6N9LbMywwUSMtxET+7lVoDLLd3O3IXwJwvuuns8UB/HeAg==}
    engines: {node: '>=4'}

  minimalistic-assert@1.0.1:
    resolution: {integrity: sha512-UtJcAD4yEaGtjPezWuO9wC4nwUnVH/8/Im3yEHQP4b67cXlD/Qr9hdITCU1xDbSEXg2XKNaP8jsReV7vQd00/A==}

  minimalistic-crypto-utils@1.0.1:
    resolution: {integrity: sha512-JIYlbt6g8i5jKfJ3xz7rF0LXmv2TkDxBLUkiBeZ7bAx4GnnNMr8xFpGnOxn6GhTEHx3SjRrZEoU+j04prX1ktg==}

  minimatch@3.1.2:
    resolution: {integrity: sha512-J7p63hRiAjw1NDEww1W7i37+ByIrOWO5XQQAzZ3VOcL0PNybwpfmV/N05zFAzwQ9USyEcX6t3UO+K5aqBQOIHw==}

  minimatch@5.1.6:
    resolution: {integrity: sha512-lKwV/1brpG6mBUFHtb7NUmtABCb2WZZmm2wNiOA5hAb8VdCS4B3dtMWyvcoViccwAW/COERjXLt0zP1zXUN26g==}
    engines: {node: '>=10'}

  minimatch@9.0.1:
    resolution: {integrity: sha512-0jWhJpD/MdhPXwPuiRkCbfYfSKp2qnn2eOc279qI7f+osl/l+prKSrvhg157zSYvx/1nmgn2NqdT6k2Z7zSH9w==}
    engines: {node: '>=16 || 14 >=14.17'}

  minimatch@9.0.5:
    resolution: {integrity: sha512-G6T0ZX48xgozx7587koeX9Ys2NYy6Gmv//P89sEte9V9whIapMNF4idKxnW2QtCcLiTWlb/wfCabAtAFWhhBow==}
    engines: {node: '>=16 || 14 >=14.17'}

  minimist@1.2.8:
    resolution: {integrity: sha512-2yyAR8qBkN3YuheJanUpWC5U3bb5osDywNB8RzDVlDwDHbocAJveqqj1u8+SVD7jkWT4yvsHCpWqqWqAxb0zCA==}

  minipass@3.3.6:
    resolution: {integrity: sha512-DxiNidxSEK+tHG6zOIklvNOwm3hvCrbUrdtzY74U6HKTJxvIDfOUL5W5P2Ghd3DTkhhKPYGqeNUIh5qcM4YBfw==}
    engines: {node: '>=8'}

  minipass@5.0.0:
    resolution: {integrity: sha512-3FnjYuehv9k6ovOEbyOswadCDPX1piCfhV8ncmYtHOjuPwylVWsghTLo7rabjC3Rx5xD4HDx8Wm1xnMF7S5qFQ==}
    engines: {node: '>=8'}

  minipass@7.1.2:
    resolution: {integrity: sha512-qOOzS1cBTWYF4BH8fVePDBOO9iptMnGUEZwNc/cMWnTV2nVLZ7VoNWEPHkYczZA0pdoA7dl6e7FL659nX9S2aw==}
    engines: {node: '>=16 || 14 >=14.17'}

  minizlib@2.1.2:
    resolution: {integrity: sha512-bAxsR8BVfj60DWXHE3u30oHzfl4G7khkSuPW+qvpd7jFRHm7dLxOjUk1EHACJ/hxLY8phGJ0YhYHZo7jil7Qdg==}
    engines: {node: '>= 8'}

  mitt@3.0.1:
    resolution: {integrity: sha512-vKivATfr97l2/QBCYAkXYDbrIWPM2IIKEl7YPhjCvKlG3kE2gm+uBo6nEXK3M5/Ffh/FLpKExzOQ3JJoJGFKBw==}

  mkdirp@1.0.4:
    resolution: {integrity: sha512-vVqVZQyf3WLx2Shd0qJ9xuvqgAyKPLAiqITEtqW0oIUjzo3PePDd6fW9iFz30ef7Ysp/oiWqbhszeGWW2T6Gzw==}
    engines: {node: '>=10'}
    hasBin: true

  mlly@1.7.1:
    resolution: {integrity: sha512-rrVRZRELyQzrIUAVMHxP97kv+G786pHmOKzuFII8zDYahFBS7qnHh2AlYSl1GAHhaMPCz6/oHjVMcfFYgFYHgA==}

  motion@10.16.2:
    resolution: {integrity: sha512-p+PurYqfUdcJZvtnmAqu5fJgV2kR0uLFQuBKtLeFVTrYEVllI99tiOTSefVNYuip9ELTEkepIIDftNdze76NAQ==}

  mri@1.2.0:
    resolution: {integrity: sha512-tzzskb3bG8LvYGFF/mDTpq3jpI6Q9wc3LEmBaghu+DdCssd1FakN7Bc0hVNmEyGq1bq3RgfkCb3cmQLpNPOroA==}
    engines: {node: '>=4'}

  mrmime@2.0.0:
    resolution: {integrity: sha512-eu38+hdgojoyq63s+yTpN4XMBdt5l8HhMhc4VKLO9KM5caLIBvUm4thi7fFaxyTmCKeNnXZ5pAlBwCUnhA09uw==}
    engines: {node: '>=10'}

  ms@2.0.0:
    resolution: {integrity: sha512-Tpp60P6IUJDTuOq/5Z8cdskzJujfwqfOTkrwIwj7IRISpnkJnT6SyJ4PCPnGMoFjC9ddhal5KVIYtAt97ix05A==}

  ms@2.1.3:
    resolution: {integrity: sha512-6FlzubTLZG3J2a/NVCAleEhjzq5oxgHyaCU9yYXvcLsvoVaHJq/s5xXI6/XXP6tz7R9xAOtHnSO/tXtF3WRTlA==}

  muggle-string@0.4.1:
    resolution: {integrity: sha512-VNTrAak/KhO2i8dqqnqnAHOa3cYBwXEZe9h+D5h/1ZqFSTEFHdM65lR7RoIqq3tBBYavsOXV84NoHXZ0AkPyqQ==}

  multiformats@9.9.0:
    resolution: {integrity: sha512-HoMUjhH9T8DDBNT+6xzkrd9ga/XiBI4xLr58LJACwK6G3HTOPeMz4nB4KJs33L2BelrIJa7P0VuNaVF3hMYfjg==}

  mz@2.7.0:
    resolution: {integrity: sha512-z81GNO7nnYMEhrGh9LeymoE4+Yr0Wn5McHIZMK5cfQCl+NDX08sCZgUc9/6MHni9IWuFLm1Z3HTCXu2z9fN62Q==}

  nanoid@3.3.7:
    resolution: {integrity: sha512-eSRppjcPIatRIMC1U6UngP8XFcz8MQWGQdt1MTBQ7NaAmvXDfvNxbvWV3x2y6CdEUciCSsDHDQZbhYaB8QEo2g==}
    engines: {node: ^10 || ^12 || ^13.7 || ^14 || >=15.0.1}
    hasBin: true

  nanoid@5.0.7:
    resolution: {integrity: sha512-oLxFY2gd2IqnjcYyOXD8XGCftpGtZP2AbHbOkthDkvRywH5ayNtPVy9YlOPcHckXzbLTCHpkb7FB+yuxKV13pQ==}
    engines: {node: ^18 || >=20}
    hasBin: true

  nanotar@0.1.1:
    resolution: {integrity: sha512-AiJsGsSF3O0havL1BydvI4+wR76sKT+okKRwWIaK96cZUnXqH0uNBOsHlbwZq3+m2BR1VKqHDVudl3gO4mYjpQ==}

  natural-compare@1.4.0:
    resolution: {integrity: sha512-OWND8ei3VtNC9h7V60qff3SVobHr996CTwgxubgyQYEpg290h9J0buyECNNJexkFm5sOajh5G116RYA1c8ZMSw==}

  next-tick@1.1.0:
    resolution: {integrity: sha512-CXdUiJembsNjuToQvxayPZF9Vqht7hewsvy2sOWafLvi2awflj9mOC6bHIg50orX8IJvWKY9wYQ/zB2kogPslQ==}

  next@14.2.13:
    resolution: {integrity: sha512-BseY9YNw8QJSwLYD7hlZzl6QVDoSFHL/URN5K64kVEVpCsSOWeyjbIGK+dZUaRViHTaMQX8aqmnn0PHBbGZezg==}
    engines: {node: '>=18.17.0'}
    hasBin: true
    peerDependencies:
      '@opentelemetry/api': ^1.1.0
      '@playwright/test': ^1.41.2
      react: ^18.2.0
      react-dom: ^18.2.0
      sass: ^1.3.0
    peerDependenciesMeta:
      '@opentelemetry/api':
        optional: true
      '@playwright/test':
        optional: true
      sass:
        optional: true

  nitropack@2.9.7:
    resolution: {integrity: sha512-aKXvtNrWkOCMsQbsk4A0qQdBjrJ1ZcvwlTQevI/LAgLWLYc5L7Q/YiYxGLal4ITyNSlzir1Cm1D2ZxnYhmpMEw==}
    engines: {node: ^16.11.0 || >=17.0.0}
    hasBin: true
    peerDependencies:
      xml2js: ^0.6.2
    peerDependenciesMeta:
      xml2js:
        optional: true

  node-addon-api@2.0.2:
    resolution: {integrity: sha512-Ntyt4AIXyaLIuMHF6IOoTakB3K+RWxwtsHNRxllEoA6vPwP9o4866g6YWDLUdnucilZhmkxiHwHr11gAENw+QA==}

  node-addon-api@7.1.1:
    resolution: {integrity: sha512-5m3bsyrjFWE1xf7nz7YXdN4udnVtXK6/Yfgn5qnahL6bCkf2yKt4k3nuTKAtT4r3IG8JNR2ncsIMdZuAzJjHQQ==}

  node-fetch-native@1.6.4:
    resolution: {integrity: sha512-IhOigYzAKHd244OC0JIMIUrjzctirCmPkaIfhDeGcEETWof5zKYUW7e7MYvChGWh/4CJeXEgsRyGzuF334rOOQ==}

  node-fetch@2.7.0:
    resolution: {integrity: sha512-c4FRfUm/dbcWZ7U+1Wq0AwCyFL+3nt2bEw05wfxSz+DWpWsitgmSgYmy2dQdWyKC1694ELPqMs/YzUSNozLt8A==}
    engines: {node: 4.x || >=6.0.0}
    peerDependencies:
      encoding: ^0.1.0
    peerDependenciesMeta:
      encoding:
        optional: true

  node-forge@1.3.1:
    resolution: {integrity: sha512-dPEtOeMvF9VMcYV/1Wb8CPoVAXtp6MKMlcbAt4ddqmGqUJ6fQZFXkNZNkNlfevtNkGtaSoXf/vNNNSvgrdXwtA==}
    engines: {node: '>= 6.13.0'}

  node-gyp-build@4.8.2:
    resolution: {integrity: sha512-IRUxE4BVsHWXkV/SFOut4qTlagw2aM8T5/vnTsmrHJvVoKueJHRc/JaFND7QDDc61kLYUJ6qlZM3sqTSyx2dTw==}
    hasBin: true

  node-releases@2.0.18:
    resolution: {integrity: sha512-d9VeXT4SJ7ZeOqGX6R5EM022wpL+eWPooLI+5UpWn2jCT1aosUQEhQP214x33Wkwx3JQMvIm+tIoVOdodFS40g==}

  nopt@5.0.0:
    resolution: {integrity: sha512-Tbj67rffqceeLpcRXrT7vKAN8CwfPeIBgM7E6iBkmKLV7bEMwpGgYLGv0jACUsECaa/vuxP0IjEont6umdMgtQ==}
    engines: {node: '>=6'}
    hasBin: true

  nopt@7.2.1:
    resolution: {integrity: sha512-taM24ViiimT/XntxbPyJQzCG+p4EKOpgD3mxFwW38mGjVUrfERQOeY4EDHjdnptttfHuHQXFx+lTP08Q+mLa/w==}
    engines: {node: ^14.17.0 || ^16.13.0 || >=18.0.0}
    hasBin: true

  normalize-path@3.0.0:
    resolution: {integrity: sha512-6eZs5Ls3WtCisHWp9S2GUy8dqkpGi4BVSz3GaqiE6ezub0512ESztXUwUB6C6IKbQkY2Pnb/mD4WYojCRwcwLA==}
    engines: {node: '>=0.10.0'}

  normalize-range@0.1.2:
    resolution: {integrity: sha512-bdok/XvKII3nUpklnV6P2hxtMNrCboOjAcyBuQnWEhO665FwrSNRxU+AqpsyvO6LgGYPspN+lu5CLtw4jPRKNA==}
    engines: {node: '>=0.10.0'}

  npm-run-path@4.0.1:
    resolution: {integrity: sha512-S48WzZW777zhNIrn7gxOlISNAqi9ZC/uQFnRdbeIHhZhCA6UqpkOT8T1G7BvfdgP4Er8gF4sUbaS0i7QvIfCWw==}
    engines: {node: '>=8'}

  npm-run-path@5.3.0:
    resolution: {integrity: sha512-ppwTtiJZq0O/ai0z7yfudtBpWIoxM8yE6nHi1X47eFR2EWORqfbu6CnPlNsjeN683eT0qG6H/Pyf9fCcvjnnnQ==}
    engines: {node: ^12.20.0 || ^14.13.1 || >=16.0.0}

  npmlog@5.0.1:
    resolution: {integrity: sha512-AqZtDUWOMKs1G/8lwylVjrdYgqA4d9nu8hc+0gzRxlDb1I10+FHBGMXs6aiQHFdCUUlqH99MUMuLfzWDNDtfxw==}
    deprecated: This package is no longer supported.

  nth-check@2.1.1:
    resolution: {integrity: sha512-lqjrjmaOoAnWfMmBPL+XNnynZh2+swxiX3WUE0s4yEHI6m+AwrK2UZOimIRl3X/4QctVqS8AiZjFqyOGrMXb/w==}

  number-to-bn@1.7.0:
    resolution: {integrity: sha512-wsJ9gfSz1/s4ZsJN01lyonwuxA1tml6X1yBDnfpMglypcBRFZZkus26EdPSlqS5GJfYddVZa22p3VNb3z5m5Ig==}
    engines: {node: '>=6.5.0', npm: '>=3'}

  nuxi@3.13.2:
    resolution: {integrity: sha512-yAgpxBcIB2/DWL7dWRZOQa5ULLZQ4AWgYdqtUDbeOZ3KxmY/+fqm8/UJuU7QK81JrccNaZeSI+GLe5BY7RR3cQ==}
    engines: {node: ^16.10.0 || >=18.0.0}
    hasBin: true

  nuxt@3.13.2:
    resolution: {integrity: sha512-Bjc2qRsipfBhjXsBEJCN+EUAukhdgFv/KoIR5HFB2hZOYRSqXBod3oWQs78k3ja1nlIhAEdBG533898KJxUtJw==}
    engines: {node: ^14.18.0 || >=16.10.0}
    hasBin: true
    peerDependencies:
      '@parcel/watcher': ^2.1.0
      '@types/node': ^14.18.0 || >=16.10.0
    peerDependenciesMeta:
      '@parcel/watcher':
        optional: true
      '@types/node':
        optional: true

  nwsapi@2.2.12:
    resolution: {integrity: sha512-qXDmcVlZV4XRtKFzddidpfVP4oMSGhga+xdMc25mv8kaLUHtgzCDhUxkrN8exkGdTlLNaXj7CV3GtON7zuGZ+w==}

  nypm@0.3.11:
    resolution: {integrity: sha512-E5GqaAYSnbb6n1qZyik2wjPDZON43FqOJO59+3OkWrnmQtjggrMOVnsyzfjxp/tS6nlYJBA4zRA5jSM2YaadMg==}
    engines: {node: ^14.16.0 || >=16.10.0}
    hasBin: true

  object-assign@4.1.1:
    resolution: {integrity: sha512-rJgTQnkUnH1sFw8yT6VSU3zD3sWmu6sZhIseY8VX+GRu3P6F7Fu+JNDoXfklElbLJSnc3FUQHVe4cU5hj+BcUg==}
    engines: {node: '>=0.10.0'}

  object-inspect@1.13.2:
    resolution: {integrity: sha512-IRZSRuzJiynemAXPYtPe5BoI/RESNYR7TYm50MC5Mqbd3Jmw5y790sErYw3V6SryFJD64b74qQQs9wn5Bg/k3g==}
    engines: {node: '>= 0.4'}

  object-is@1.1.6:
    resolution: {integrity: sha512-F8cZ+KfGlSGi09lJT7/Nd6KJZ9ygtvYC0/UYYLI9nmQKLMnydpB9yvbv9K1uSkEu7FU9vYPmVwLg328tX+ot3Q==}
    engines: {node: '>= 0.4'}

  object-keys@1.1.1:
    resolution: {integrity: sha512-NuAESUOUMrlIXOfHKzD6bpPu3tYt3xvjNdRIQ+FeT0lNb4K8WR70CaDxhuNguS2XG+GjkyMwOzsN5ZktImfhLA==}
    engines: {node: '>= 0.4'}

  object.assign@4.1.5:
    resolution: {integrity: sha512-byy+U7gp+FVwmyzKPYhW2h5l3crpmGsxl7X2s8y43IgxvG4g3QZ6CffDtsNQy1WsmZpQbO+ybo0AlW7TY6DcBQ==}
    engines: {node: '>= 0.4'}

  object.entries@1.1.8:
    resolution: {integrity: sha512-cmopxi8VwRIAw/fkijJohSfpef5PdN0pMQJN6VC/ZKvn0LIknWD8KtgY6KlQdEc4tIjcQ3HxSMmnvtzIscdaYQ==}
    engines: {node: '>= 0.4'}

  object.fromentries@2.0.8:
    resolution: {integrity: sha512-k6E21FzySsSK5a21KRADBd/NGneRegFO5pLHfdQLpRDETUNJueLXs3WCzyQ3tFRDYgbq3KHGXfTbi2bs8WQ6rQ==}
    engines: {node: '>= 0.4'}

  object.groupby@1.0.3:
    resolution: {integrity: sha512-+Lhy3TQTuzXI5hevh8sBGqbmurHbbIjAi0Z4S63nthVLmLxfbj4T54a4CfZrXIrt9iP4mVAPYMo/v99taj3wjQ==}
    engines: {node: '>= 0.4'}

  object.values@1.2.0:
    resolution: {integrity: sha512-yBYjY9QX2hnRmZHAjG/f13MzmBzxzYgQhFrke06TTyKY5zSTEqkOeukBzIdVA3j3ulu8Qa3MbVFShV7T2RmGtQ==}
    engines: {node: '>= 0.4'}

  oboe@2.1.5:
    resolution: {integrity: sha512-zRFWiF+FoicxEs3jNI/WYUrVEgA7DeET/InK0XQuudGHRg8iIob3cNPrJTKaz4004uaA9Pbe+Dwa8iluhjLZWA==}

  ofetch@1.3.4:
    resolution: {integrity: sha512-KLIET85ik3vhEfS+3fDlc/BAZiAp+43QEC/yCo5zkNoY2YaKvNkOaFr/6wCFgFH1kuYQM5pMNi0Tg8koiIemtw==}

  ohash@1.1.4:
    resolution: {integrity: sha512-FlDryZAahJmEF3VR3w1KogSEdWX3WhA5GPakFx4J81kEAiHyLMpdLLElS8n8dfNadMgAne/MywcvmogzscVt4g==}

  on-exit-leak-free@0.2.0:
    resolution: {integrity: sha512-dqaz3u44QbRXQooZLTUKU41ZrzYrcvLISVgbrzbyCMxpmSLJvZ3ZamIJIZ29P6OhZIkNIQKosdeM6t1LYbA9hg==}

  on-finished@2.4.1:
    resolution: {integrity: sha512-oVlzkg3ENAhCk2zdv7IJwd/QUD4z2RxRwpkcGY8psCVcCYZNq4wYnVWALHM+brtuJjePWiYF/ClmuDr8Ch5+kg==}
    engines: {node: '>= 0.8'}

  once@1.4.0:
    resolution: {integrity: sha512-lNaJgI+2Q5URQBkccEKHTQOPaXdUxnZZElQTZY0MFUAuaEqe1E+Nyvgdz/aIyNi6Z9MzO5dv1H8n58/GELp3+w==}

  onetime@5.1.2:
    resolution: {integrity: sha512-kbpaSSGJTWdAY5KPVeMOKXSrPtr8C8C7wodJbcsd51jRnmD+GZu8Y0VoU6Dm5Z4vWr0Ig/1NKuWRKf7j5aaYSg==}
    engines: {node: '>=6'}

  onetime@6.0.0:
    resolution: {integrity: sha512-1FlR+gjXK7X+AsAHso35MnyN5KqGwJRi/31ft6x0M194ht7S+rWAvd7PHss9xSKMzE0asv1pyIHaJYq+BbacAQ==}
    engines: {node: '>=12'}

  open@10.1.0:
    resolution: {integrity: sha512-mnkeQ1qP5Ue2wd+aivTD3NHd/lZ96Lu0jgf0pwktLPtx6cTZiH7tyeGRRHs0zX0rbrahXPnXlUnbeXyaBBuIaw==}
    engines: {node: '>=18'}

  open@8.4.2:
    resolution: {integrity: sha512-7x81NCL719oNbsq/3mh+hVrAWmFuEYUqrq/Iw3kUzH8ReypT9QQ0BLoJS7/G9k6N81XjW4qHWtjWwe/9eLy1EQ==}
    engines: {node: '>=12'}

  openapi-typescript@6.7.6:
    resolution: {integrity: sha512-c/hfooPx+RBIOPM09GSxABOZhYPblDoyaGhqBkD/59vtpN21jEuWKDlM0KYTvqJVlSYjKs0tBcIdeXKChlSPtw==}
    hasBin: true

  optionator@0.9.4:
    resolution: {integrity: sha512-6IpQ7mKUxRcZNLIObR0hz7lxsapSSIYNZJwXPGeF0mTVqGKFIXj1DQcMoT22S3ROcLyY/rz0PWaWZ9ayWmad9g==}
    engines: {node: '>= 0.8.0'}

  p-limit@2.3.0:
    resolution: {integrity: sha512-//88mFWSJx8lxCzwdAABTJL2MyWB12+eIY7MDL2SqLmAkeKU9qxRvWuSyTjm3FUmpBEMuFfckAIqEaVGUDxb6w==}
    engines: {node: '>=6'}

  p-limit@3.1.0:
    resolution: {integrity: sha512-TYOanM3wGwNGsZN2cVTYPArw454xnXj5qmWF1bEoAc4+cU/ol7GVh7odevjp1FNHduHc3KZMcFduxU5Xc6uJRQ==}
    engines: {node: '>=10'}

  p-locate@4.1.0:
    resolution: {integrity: sha512-R79ZZ/0wAxKGu3oYMlz8jy/kbhsNrS7SKZ7PxEHBgJ5+F2mtFW2fK2cOtBh1cHYkQsbzFV7I+EoRKe6Yt0oK7A==}
    engines: {node: '>=8'}

  p-locate@5.0.0:
    resolution: {integrity: sha512-LaNjtRWUBY++zB5nE/NwcaoMylSPk+S+ZHNB1TzdbMJMny6dynpAGt7X/tl/QYq3TIeE6nxHppbo2LGymrG5Pw==}
    engines: {node: '>=10'}

  p-try@2.2.0:
    resolution: {integrity: sha512-R4nPAVTAU0B9D35/Gk3uJf/7XYbQcyohSKdvAxIRSNghFl4e71hVoGnBNQz9cWaXxO2I10KTC+3jMdvvoKw6dQ==}
    engines: {node: '>=6'}

  package-json-from-dist@1.0.0:
    resolution: {integrity: sha512-dATvCeZN/8wQsGywez1mzHtTlP22H8OEfPrVMLNr4/eGa+ijtLn/6M5f0dY8UKNrC2O9UCU6SSoG3qRKnt7STw==}

  package-manager-detector@0.2.0:
    resolution: {integrity: sha512-E385OSk9qDcXhcM9LNSe4sdhx8a9mAPrZ4sMLW+tmxl5ZuGtPUcdFu+MPP2jbgiWAZ6Pfe5soGFMd+0Db5Vrog==}

  parent-module@1.0.1:
    resolution: {integrity: sha512-GQ2EWRpQV8/o+Aw8YqtfZZPfNRWZYkbidE9k5rpl/hC3vtHHBfGm2Ifi6qWV+coDGkrUKZAxE3Lot5kcsRlh+g==}
    engines: {node: '>=6'}

  parse-git-config@3.0.0:
    resolution: {integrity: sha512-wXoQGL1D+2COYWCD35/xbiKma1Z15xvZL8cI25wvxzled58V51SJM04Urt/uznS900iQor7QO04SgdfT/XlbuA==}
    engines: {node: '>=8'}

  parse-headers@2.0.5:
    resolution: {integrity: sha512-ft3iAoLOB/MlwbNXgzy43SWGP6sQki2jQvAyBg/zDFAgr9bfNWZIUj42Kw2eJIl8kEi4PbgE6U1Zau/HwI75HA==}

  parse-path@7.0.0:
    resolution: {integrity: sha512-Euf9GG8WT9CdqwuWJGdf3RkUcTBArppHABkO7Lm8IzRQp0e2r/kkFnmhu4TSK30Wcu5rVAZLmfPKSBBi9tWFog==}

  parse-url@8.1.0:
    resolution: {integrity: sha512-xDvOoLU5XRrcOZvnI6b8zA6n9O9ejNk/GExuz1yBuWUGn9KA97GI6HTs6u02wKara1CeVmZhH+0TZFdWScR89w==}

  parse5@7.1.2:
    resolution: {integrity: sha512-Czj1WaSVpaoj0wbhMzLmWD69anp2WH7FXMB9n1Sy8/ZFF9jolSQVMu1Ij5WIyGmcBmhk7EOndpO4mIpihVqAXw==}

  parseurl@1.3.3:
    resolution: {integrity: sha512-CiyeOxFT/JZyN5m0z9PfXw4SCBJ6Sygz1Dpl0wqjlhDEGGBP1GnsUVEL0p63hoG1fcj3fHynXi9NYO4nWOL+qQ==}
    engines: {node: '>= 0.8'}

  path-browserify@1.0.1:
    resolution: {integrity: sha512-b7uo2UCUOYZcnF/3ID0lulOJi/bafxa1xPe7ZPsammBSpjSWQkjNxlt635YGS2MiR9GjvuXCtz2emr3jbsz98g==}

  path-exists@4.0.0:
    resolution: {integrity: sha512-ak9Qy5Q7jYb2Wwcey5Fpvg2KoAc/ZIhLSLOSBmRmygPsGwkVVt0fZa0qrtMz+m6tJTAHfZQ8FnmB4MG4LWy7/w==}
    engines: {node: '>=8'}

  path-is-absolute@1.0.1:
    resolution: {integrity: sha512-AVbw3UJ2e9bq64vSaS9Am0fje1Pa8pbGqTTsmXfaIiMpnr5DlDhfJOuLj9Sf95ZPVDAUerDfEk88MPmPe7UCQg==}
    engines: {node: '>=0.10.0'}

  path-key@3.1.1:
    resolution: {integrity: sha512-ojmeN0qd+y0jszEtoY48r0Peq5dwMEkIlCOu6Q5f41lfkswXuKtYrhgoTpLnyIcHm24Uhqx+5Tqm2InSwLhE6Q==}
    engines: {node: '>=8'}

  path-key@4.0.0:
    resolution: {integrity: sha512-haREypq7xkM7ErfgIyA0z+Bj4AGKlMSdlQE2jvJo6huWD1EdkKYV+G/T4nq0YEF2vgTT8kqMFKo1uHn950r4SQ==}
    engines: {node: '>=12'}

  path-parse@1.0.7:
    resolution: {integrity: sha512-LDJzPVEEEPR+y48z93A0Ed0yXb8pAByGWo/k5YYdYgpY2/2EsOsksJrq7lOHxryrVOn1ejG6oAp8ahvOIQD8sw==}

  path-scurry@1.11.1:
    resolution: {integrity: sha512-Xa4Nw17FS9ApQFJ9umLiJS4orGjm7ZzwUrwamcGQuHSzDyth9boKDaycYdDcZDuqYATXw4HFXgaqWTctW/v1HA==}
    engines: {node: '>=16 || 14 >=14.18'}

  path-type@5.0.0:
    resolution: {integrity: sha512-5HviZNaZcfqP95rwpv+1HDgUamezbqdSYTyzjTvwtJSnIH+3vnbmWsItli8OFEndS984VT55M3jduxZbX351gg==}
    engines: {node: '>=12'}

  pathe@1.1.2:
    resolution: {integrity: sha512-whLdWMYL2TwI08hn8/ZqAbrVemu0LNaNNJZX73O6qaIdCTfXutsLhMkjdENX0qhsQ9uIimo4/aQOmXkoon2nDQ==}

  pathval@2.0.0:
    resolution: {integrity: sha512-vE7JKRyES09KiunauX7nd2Q9/L7lhok4smP9RZTDeD4MVs72Dp2qNFVz39Nz5a0FVEW0BJR6C0DYrq6unoziZA==}
    engines: {node: '>= 14.16'}

  pbkdf2@3.1.2:
    resolution: {integrity: sha512-iuh7L6jA7JEGu2WxDwtQP1ddOpaJNC4KlDEFfdQajSGgGPNi4OyDc2R7QnbY2bR9QjBVGwgvTdNJZoE7RaxUMA==}
    engines: {node: '>=0.12'}

  perfect-debounce@1.0.0:
    resolution: {integrity: sha512-xCy9V055GLEqoFaHoC1SoLIaLmWctgCUaBaWxDZ7/Zx4CTyX7cJQLJOok/orfjZAh9kEYpjJa4d0KcJmCbctZA==}

  picocolors@1.1.0:
    resolution: {integrity: sha512-TQ92mBOW0l3LeMeyLV6mzy/kWr8lkd/hp3mTg7wYK7zJhuBStmGMBG0BdeDZS/dZx1IukaX6Bk11zcln25o1Aw==}

  picomatch@2.3.1:
    resolution: {integrity: sha512-JU3teHTNjmE2VCGFzuY8EXzCDVwEqB2a8fsIvwaStHhAWJEeVd1o1QD80CU6+ZdEXXSLbSsuLwJjkCBWqRQUVA==}
    engines: {node: '>=8.6'}

  picomatch@4.0.2:
    resolution: {integrity: sha512-M7BAV6Rlcy5u+m6oPhAPFgJTzAioX/6B0DxyvDlo9l8+T3nLKbrczg2WLUyzd45L8RqfUMyGPzekbMvX2Ldkwg==}
    engines: {node: '>=12'}

  pino-abstract-transport@0.5.0:
    resolution: {integrity: sha512-+KAgmVeqXYbTtU2FScx1XS3kNyfZ5TrXY07V96QnUSFqo2gAqlvmaxH67Lj7SWazqsMabf+58ctdTcBgnOLUOQ==}

  pino-std-serializers@4.0.0:
    resolution: {integrity: sha512-cK0pekc1Kjy5w9V2/n+8MkZwusa6EyyxfeQCB799CQRhRt/CqYKiWs5adeu8Shve2ZNffvfC/7J64A2PJo1W/Q==}

  pino@7.11.0:
    resolution: {integrity: sha512-dMACeu63HtRLmCG8VKdy4cShCPKaYDR4youZqoSWLxl5Gu99HUw8bw75thbPv9Nip+H+QYX8o3ZJbTdVZZ2TVg==}
    hasBin: true

  pirates@4.0.6:
    resolution: {integrity: sha512-saLsH7WeYYPiD25LDuLRRY/i+6HaPYr6G1OUlN39otzkSTxKnubR9RTxS3/Kk50s1g2JTgFwWQDQyplC5/SHZg==}
    engines: {node: '>= 6'}

  pkg-types@1.2.0:
    resolution: {integrity: sha512-+ifYuSSqOQ8CqP4MbZA5hDpb97n3E8SVWdJe+Wms9kj745lmd3b7EZJiqvmLwAlmRfjrI7Hi5z3kdBJ93lFNPA==}

  pngjs@5.0.0:
    resolution: {integrity: sha512-40QW5YalBNfQo5yRYmiw7Yz6TKKVr3h6970B2YE+3fQpsWcrbj1PzJgxeJ19DRQjhMbKPIuMY8rFaXc8moolVw==}
    engines: {node: '>=10.13.0'}

  possible-typed-array-names@1.0.0:
    resolution: {integrity: sha512-d7Uw+eZoloe0EHDIYoe+bQ5WXnGMOpmiZFTuMWCwpjzzkL2nTjcKiAk4hh8TjnGye2TwWOk3UXucZ+3rbmBa8Q==}
    engines: {node: '>= 0.4'}

  postcss-calc@10.0.2:
    resolution: {integrity: sha512-DT/Wwm6fCKgpYVI7ZEWuPJ4az8hiEHtCUeYjZXqU7Ou4QqYh1Df2yCQ7Ca6N7xqKPFkxN3fhf+u9KSoOCJNAjg==}
    engines: {node: ^18.12 || ^20.9 || >=22.0}
    peerDependencies:
      postcss: ^8.4.38

  postcss-colormin@7.0.2:
    resolution: {integrity: sha512-YntRXNngcvEvDbEjTdRWGU606eZvB5prmHG4BF0yLmVpamXbpsRJzevyy6MZVyuecgzI2AWAlvFi8DAeCqwpvA==}
    engines: {node: ^18.12.0 || ^20.9.0 || >=22.0}
    peerDependencies:
      postcss: ^8.4.31

  postcss-convert-values@7.0.4:
    resolution: {integrity: sha512-e2LSXPqEHVW6aoGbjV9RsSSNDO3A0rZLCBxN24zvxF25WknMPpX8Dm9UxxThyEbaytzggRuZxaGXqaOhxQ514Q==}
    engines: {node: ^18.12.0 || ^20.9.0 || >=22.0}
    peerDependencies:
      postcss: ^8.4.31

  postcss-discard-comments@7.0.3:
    resolution: {integrity: sha512-q6fjd4WU4afNhWOA2WltHgCbkRhZPgQe7cXF74fuVB/ge4QbM9HEaOIzGSiMvM+g/cOsNAUGdf2JDzqA2F8iLA==}
    engines: {node: ^18.12.0 || ^20.9.0 || >=22.0}
    peerDependencies:
      postcss: ^8.4.31

  postcss-discard-duplicates@7.0.1:
    resolution: {integrity: sha512-oZA+v8Jkpu1ct/xbbrntHRsfLGuzoP+cpt0nJe5ED2FQF8n8bJtn7Bo28jSmBYwqgqnqkuSXJfSUEE7if4nClQ==}
    engines: {node: ^18.12.0 || ^20.9.0 || >=22.0}
    peerDependencies:
      postcss: ^8.4.31

  postcss-discard-empty@7.0.0:
    resolution: {integrity: sha512-e+QzoReTZ8IAwhnSdp/++7gBZ/F+nBq9y6PomfwORfP7q9nBpK5AMP64kOt0bA+lShBFbBDcgpJ3X4etHg4lzA==}
    engines: {node: ^18.12.0 || ^20.9.0 || >=22.0}
    peerDependencies:
      postcss: ^8.4.31

  postcss-discard-overridden@7.0.0:
    resolution: {integrity: sha512-GmNAzx88u3k2+sBTZrJSDauR0ccpE24omTQCVmaTTZFz1du6AasspjaUPMJ2ud4RslZpoFKyf+6MSPETLojc6w==}
    engines: {node: ^18.12.0 || ^20.9.0 || >=22.0}
    peerDependencies:
      postcss: ^8.4.31

  postcss-load-config@6.0.1:
    resolution: {integrity: sha512-oPtTM4oerL+UXmx+93ytZVN82RrlY/wPUV8IeDxFrzIjXOLF1pN+EmKPLbubvKHT2HC20xXsCAH2Z+CKV6Oz/g==}
    engines: {node: '>= 18'}
    peerDependencies:
      jiti: '>=1.21.0'
      postcss: '>=8.0.9'
      tsx: ^4.8.1
      yaml: ^2.4.2
    peerDependenciesMeta:
      jiti:
        optional: true
      postcss:
        optional: true
      tsx:
        optional: true
      yaml:
        optional: true

  postcss-merge-longhand@7.0.4:
    resolution: {integrity: sha512-zer1KoZA54Q8RVHKOY5vMke0cCdNxMP3KBfDerjH/BYHh4nCIh+1Yy0t1pAEQF18ac/4z3OFclO+ZVH8azjR4A==}
    engines: {node: ^18.12.0 || ^20.9.0 || >=22.0}
    peerDependencies:
      postcss: ^8.4.31

  postcss-merge-rules@7.0.4:
    resolution: {integrity: sha512-ZsaamiMVu7uBYsIdGtKJ64PkcQt6Pcpep/uO90EpLS3dxJi6OXamIobTYcImyXGoW0Wpugh7DSD3XzxZS9JCPg==}
    engines: {node: ^18.12.0 || ^20.9.0 || >=22.0}
    peerDependencies:
      postcss: ^8.4.31

  postcss-minify-font-values@7.0.0:
    resolution: {integrity: sha512-2ckkZtgT0zG8SMc5aoNwtm5234eUx1GGFJKf2b1bSp8UflqaeFzR50lid4PfqVI9NtGqJ2J4Y7fwvnP/u1cQog==}
    engines: {node: ^18.12.0 || ^20.9.0 || >=22.0}
    peerDependencies:
      postcss: ^8.4.31

  postcss-minify-gradients@7.0.0:
    resolution: {integrity: sha512-pdUIIdj/C93ryCHew0UgBnL2DtUS3hfFa5XtERrs4x+hmpMYGhbzo6l/Ir5de41O0GaKVpK1ZbDNXSY6GkXvtg==}
    engines: {node: ^18.12.0 || ^20.9.0 || >=22.0}
    peerDependencies:
      postcss: ^8.4.31

  postcss-minify-params@7.0.2:
    resolution: {integrity: sha512-nyqVLu4MFl9df32zTsdcLqCFfE/z2+f8GE1KHPxWOAmegSo6lpV2GNy5XQvrzwbLmiU7d+fYay4cwto1oNdAaQ==}
    engines: {node: ^18.12.0 || ^20.9.0 || >=22.0}
    peerDependencies:
      postcss: ^8.4.31

  postcss-minify-selectors@7.0.4:
    resolution: {integrity: sha512-JG55VADcNb4xFCf75hXkzc1rNeURhlo7ugf6JjiiKRfMsKlDzN9CXHZDyiG6x/zGchpjQS+UAgb1d4nqXqOpmA==}
    engines: {node: ^18.12.0 || ^20.9.0 || >=22.0}
    peerDependencies:
      postcss: ^8.4.31

  postcss-normalize-charset@7.0.0:
    resolution: {integrity: sha512-ABisNUXMeZeDNzCQxPxBCkXexvBrUHV+p7/BXOY+ulxkcjUZO0cp8ekGBwvIh2LbCwnWbyMPNJVtBSdyhM2zYQ==}
    engines: {node: ^18.12.0 || ^20.9.0 || >=22.0}
    peerDependencies:
      postcss: ^8.4.31

  postcss-normalize-display-values@7.0.0:
    resolution: {integrity: sha512-lnFZzNPeDf5uGMPYgGOw7v0BfB45+irSRz9gHQStdkkhiM0gTfvWkWB5BMxpn0OqgOQuZG/mRlZyJxp0EImr2Q==}
    engines: {node: ^18.12.0 || ^20.9.0 || >=22.0}
    peerDependencies:
      postcss: ^8.4.31

  postcss-normalize-positions@7.0.0:
    resolution: {integrity: sha512-I0yt8wX529UKIGs2y/9Ybs2CelSvItfmvg/DBIjTnoUSrPxSV7Z0yZ8ShSVtKNaV/wAY+m7bgtyVQLhB00A1NQ==}
    engines: {node: ^18.12.0 || ^20.9.0 || >=22.0}
    peerDependencies:
      postcss: ^8.4.31

  postcss-normalize-repeat-style@7.0.0:
    resolution: {integrity: sha512-o3uSGYH+2q30ieM3ppu9GTjSXIzOrRdCUn8UOMGNw7Af61bmurHTWI87hRybrP6xDHvOe5WlAj3XzN6vEO8jLw==}
    engines: {node: ^18.12.0 || ^20.9.0 || >=22.0}
    peerDependencies:
      postcss: ^8.4.31

  postcss-normalize-string@7.0.0:
    resolution: {integrity: sha512-w/qzL212DFVOpMy3UGyxrND+Kb0fvCiBBujiaONIihq7VvtC7bswjWgKQU/w4VcRyDD8gpfqUiBQ4DUOwEJ6Qg==}
    engines: {node: ^18.12.0 || ^20.9.0 || >=22.0}
    peerDependencies:
      postcss: ^8.4.31

  postcss-normalize-timing-functions@7.0.0:
    resolution: {integrity: sha512-tNgw3YV0LYoRwg43N3lTe3AEWZ66W7Dh7lVEpJbHoKOuHc1sLrzMLMFjP8SNULHaykzsonUEDbKedv8C+7ej6g==}
    engines: {node: ^18.12.0 || ^20.9.0 || >=22.0}
    peerDependencies:
      postcss: ^8.4.31

  postcss-normalize-unicode@7.0.2:
    resolution: {integrity: sha512-ztisabK5C/+ZWBdYC+Y9JCkp3M9qBv/XFvDtSw0d/XwfT3UaKeW/YTm/MD/QrPNxuecia46vkfEhewjwcYFjkg==}
    engines: {node: ^18.12.0 || ^20.9.0 || >=22.0}
    peerDependencies:
      postcss: ^8.4.31

  postcss-normalize-url@7.0.0:
    resolution: {integrity: sha512-+d7+PpE+jyPX1hDQZYG+NaFD+Nd2ris6r8fPTBAjE8z/U41n/bib3vze8x7rKs5H1uEw5ppe9IojewouHk0klQ==}
    engines: {node: ^18.12.0 || ^20.9.0 || >=22.0}
    peerDependencies:
      postcss: ^8.4.31

  postcss-normalize-whitespace@7.0.0:
    resolution: {integrity: sha512-37/toN4wwZErqohedXYqWgvcHUGlT8O/m2jVkAfAe9Bd4MzRqlBmXrJRePH0e9Wgnz2X7KymTgTOaaFizQe3AQ==}
    engines: {node: ^18.12.0 || ^20.9.0 || >=22.0}
    peerDependencies:
      postcss: ^8.4.31

  postcss-ordered-values@7.0.1:
    resolution: {integrity: sha512-irWScWRL6nRzYmBOXReIKch75RRhNS86UPUAxXdmW/l0FcAsg0lvAXQCby/1lymxn/o0gVa6Rv/0f03eJOwHxw==}
    engines: {node: ^18.12.0 || ^20.9.0 || >=22.0}
    peerDependencies:
      postcss: ^8.4.31

  postcss-reduce-initial@7.0.2:
    resolution: {integrity: sha512-pOnu9zqQww7dEKf62Nuju6JgsW2V0KRNBHxeKohU+JkHd/GAH5uvoObqFLqkeB2n20mr6yrlWDvo5UBU5GnkfA==}
    engines: {node: ^18.12.0 || ^20.9.0 || >=22.0}
    peerDependencies:
      postcss: ^8.4.31

  postcss-reduce-transforms@7.0.0:
    resolution: {integrity: sha512-pnt1HKKZ07/idH8cpATX/ujMbtOGhUfE+m8gbqwJE05aTaNw8gbo34a2e3if0xc0dlu75sUOiqvwCGY3fzOHew==}
    engines: {node: ^18.12.0 || ^20.9.0 || >=22.0}
    peerDependencies:
      postcss: ^8.4.31

  postcss-selector-parser@6.1.2:
    resolution: {integrity: sha512-Q8qQfPiZ+THO/3ZrOrO0cJJKfpYCagtMUkXbnEfmgUjwXg6z/WBeOyS9APBBPCTSiDV+s4SwQGu8yFsiMRIudg==}
    engines: {node: '>=4'}

  postcss-svgo@7.0.1:
    resolution: {integrity: sha512-0WBUlSL4lhD9rA5k1e5D8EN5wCEyZD6HJk0jIvRxl+FDVOMlJ7DePHYWGGVc5QRqrJ3/06FTXM0bxjmJpmTPSA==}
    engines: {node: ^18.12.0 || ^20.9.0 || >= 18}
    peerDependencies:
      postcss: ^8.4.31

  postcss-unique-selectors@7.0.3:
    resolution: {integrity: sha512-J+58u5Ic5T1QjP/LDV9g3Cx4CNOgB5vz+kM6+OxHHhFACdcDeKhBXjQmB7fnIZM12YSTvsL0Opwco83DmacW2g==}
    engines: {node: ^18.12.0 || ^20.9.0 || >=22.0}
    peerDependencies:
      postcss: ^8.4.31

  postcss-value-parser@4.2.0:
    resolution: {integrity: sha512-1NNCs6uurfkVbeXG4S8JFT9t19m45ICnif8zWLd5oPSZ50QnwMfK+H3jv408d4jw/7Bttv5axS5IiHoLaVNHeQ==}

  postcss@8.4.31:
    resolution: {integrity: sha512-PS08Iboia9mts/2ygV3eLpY5ghnUcfLV/EXTOW1E2qYxJKGGBUtNjN76FYHnMs36RmARn41bC0AZmn+rR0OVpQ==}
    engines: {node: ^10 || ^12 || >=14}

  postcss@8.4.47:
    resolution: {integrity: sha512-56rxCq7G/XfB4EkXq9Egn5GCqugWvDFjafDOThIdMBsI15iqPqR5r15TfSr1YPYeEI19YeaXMCbY6u88Y76GLQ==}
    engines: {node: ^10 || ^12 || >=14}

  prelude-ls@1.2.1:
    resolution: {integrity: sha512-vkcDPrRZo1QZLbn5RLGPpg/WmIQ65qoWWhcGKf/b5eplkkarX0m9z8ppCat4mlOqUsWpyNuYgO3VRyrYHSzX5g==}
    engines: {node: '>= 0.8.0'}

  prettier-linter-helpers@1.0.0:
    resolution: {integrity: sha512-GbK2cP9nraSSUF9N2XwUwqfzlAFlMNYYl+ShE/V+H8a9uNl/oUqB1w2EL54Jh0OlyRSd8RfWYJ3coVS4TROP2w==}
    engines: {node: '>=6.0.0'}

  prettier@3.3.3:
    resolution: {integrity: sha512-i2tDNA0O5IrMO757lfrdQZCc2jPNDVntV0m/+4whiDfWaTKfMNgR7Qz0NAeGz/nRqF4m5/6CLzbP4/liHt12Ew==}
    engines: {node: '>=14'}
    hasBin: true

  pretty-bytes@6.1.1:
    resolution: {integrity: sha512-mQUvGU6aUFQ+rNvTIAcZuWGRT9a6f6Yrg9bHs4ImKF+HZCEK+plBvnAZYSIQztknZF2qnzNtr6F8s0+IuptdlQ==}
    engines: {node: ^14.13.1 || >=16.0.0}

  pretty-format@27.5.1:
    resolution: {integrity: sha512-Qb1gy5OrP5+zDf2Bvnzdl3jsTf1qXVMazbvCoKhtKqVs4/YK4ozX4gKQJJVyNe+cajNPn0KoC0MC3FUmaHWEmQ==}
    engines: {node: ^10.13.0 || ^12.13.0 || ^14.15.0 || >=15.0.0}

  process-nextick-args@2.0.1:
    resolution: {integrity: sha512-3ouUOpQhtgrbOa17J7+uxOTpITYWaGP7/AhoR3+A+/1e9skrzelGi/dXzEYyvbxubEF6Wn2ypscTKiKJFFn1ag==}

  process-warning@1.0.0:
    resolution: {integrity: sha512-du4wfLyj4yCZq1VupnVSZmRsPJsNuxoDQFdCFHLaYiEbFBD7QE0a+I4D7hOxrVnh78QE/YipFAj9lXHiXocV+Q==}

  process@0.11.10:
    resolution: {integrity: sha512-cdGef/drWFoydD1JsMzuFf8100nZl+GT+yacc2bEced5f9Rjk4z+WtFUTBu9PhOi9j/jfmBPu0mMEY4wIdAF8A==}
    engines: {node: '>= 0.6.0'}

  prompts@2.4.2:
    resolution: {integrity: sha512-NxNv/kLguCA7p3jE8oL2aEBsrJWgAakBpgmgK6lpPWV+WuOmY6r2/zbAVnP+T8bQlA0nzHXSJSJW0Hq7ylaD2Q==}
    engines: {node: '>= 6'}

  prop-types@15.8.1:
    resolution: {integrity: sha512-oj87CgZICdulUohogVAR7AjlC0327U4el4L6eAvOqCeudMDVU0NThNaV+b9Df4dXgSP1gXMTnPdhfe/2qDH5cg==}

  proto-list@1.2.4:
    resolution: {integrity: sha512-vtK/94akxsTMhe0/cbfpR+syPuszcuwhqVjJq26CuNDgFGj682oRBXOP5MJpv2r7JtE8MsiepGIqvvOTBwn2vA==}

  protocols@2.0.1:
    resolution: {integrity: sha512-/XJ368cyBJ7fzLMwLKv1e4vLxOju2MNAIokcr7meSaNcVbWz/CPcW22cP04mwxOErdA5mwjA8Q6w/cdAQxVn7Q==}

  proxy-compare@2.5.1:
    resolution: {integrity: sha512-oyfc0Tx87Cpwva5ZXezSp5V9vht1c7dZBhvuV/y3ctkgMVUmiAGDVeeB0dKhGSyT0v1ZTEQYpe/RXlBVBNuCLA==}

  psl@1.9.0:
    resolution: {integrity: sha512-E/ZsdU4HLs/68gYzgGTkMicWTLPdAftJLfJFlLUAAKZGkStNU72sZjT66SnMDVOfOWY/YAoiD7Jxa9iHvngcag==}

  punycode@2.3.1:
    resolution: {integrity: sha512-vYt7UD1U9Wg6138shLtLOvdAu+8DsC/ilFtEVHcH+wydcSpNE20AfSOduf6MkRFahL5FY7X1oU7nKVZFtfq8Fg==}
    engines: {node: '>=6'}

  qr-code-styling@1.6.0-rc.1:
    resolution: {integrity: sha512-ModRIiW6oUnsP18QzrRYZSc/CFKFKIdj7pUs57AEVH20ajlglRpN3HukjHk0UbNMTlKGuaYl7Gt6/O5Gg2NU2Q==}

  qrcode-generator@1.4.4:
    resolution: {integrity: sha512-HM7yY8O2ilqhmULxGMpcHSF1EhJJ9yBj8gvDEuZ6M+KGJ0YY2hKpnXvRD+hZPLrDVck3ExIGhmPtSdcjC+guuw==}

  qrcode@1.5.3:
    resolution: {integrity: sha512-puyri6ApkEHYiVl4CFzo1tDkAZ+ATcnbJrJ6RiBM1Fhctdn/ix9MTE3hRph33omisEbC/2fcfemsseiKgBPKZg==}
    engines: {node: '>=10.13.0'}
    hasBin: true

  query-string@5.1.1:
    resolution: {integrity: sha512-gjWOsm2SoGlgLEdAGt7a6slVOk9mGiXmPFMqrEhLQ68rhQuBnpfs3+EmlvqKyxnCo9/PPlF+9MtY02S1aFg+Jw==}
    engines: {node: '>=0.10.0'}

  query-string@6.13.5:
    resolution: {integrity: sha512-svk3xg9qHR39P3JlHuD7g3nRnyay5mHbrPctEBDUxUkHRifPHXJDhBUycdCC0NBjXoDf44Gb+IsOZL1Uwn8M/Q==}
    engines: {node: '>=6'}

  query-string@7.1.3:
    resolution: {integrity: sha512-hh2WYhq4fi8+b+/2Kg9CEge4fDPvHS534aOOvOZeQ3+Vf2mCFsaFBYj0i+iXcAq6I9Vzp5fjMFBlONvayDC1qg==}
    engines: {node: '>=6'}

  querystringify@2.2.0:
    resolution: {integrity: sha512-FIqgj2EUvTa7R50u0rGsyTftzjYmv/a3hO345bZNrqabNqjtgiDMgmo4mkUjd+nzU5oF3dClKqFIPUKybUyqoQ==}

  queue-microtask@1.2.3:
    resolution: {integrity: sha512-NuaNSa6flKT5JaSYQzJok04JzTL1CA6aGhv5rfLW3PgqA+M2ChpZQnAC8h8i4ZFkBS8X5RqkDBHA7r4hej3K9A==}

  queue-tick@1.0.1:
    resolution: {integrity: sha512-kJt5qhMxoszgU/62PLP1CJytzd2NKetjSRnyuj31fDd3Rlcz3fzlFdFLD1SItunPwyqEOkca6GbV612BWfaBag==}

  quick-format-unescaped@4.0.4:
    resolution: {integrity: sha512-tYC1Q1hgyRuHgloV/YXs2w15unPVh8qfu/qCTfhTYamaw7fyhumKa2yGpdSo87vY32rIclj+4fWYQXUMs9EHvg==}

  radix3@1.1.2:
    resolution: {integrity: sha512-b484I/7b8rDEdSDKckSSBA8knMpcdsXudlE/LNL639wFoHKwLbEkQFZHWEYwDC0wa0FKUcCY+GAF73Z7wxNVFA==}

  randombytes@2.1.0:
    resolution: {integrity: sha512-vYl3iOX+4CKUWuxGi9Ukhie6fsqXqS9FE2Zaic4tNFD2N2QQaXOMFbuKK4QmDHC0JO6B1Zp41J0LpT0oR68amQ==}

  range-parser@1.2.1:
    resolution: {integrity: sha512-Hrgsx+orqoygnmhFbKaHE6c296J+HTAQXoxEF6gNupROmmGJRoyzfG3ccAveqCBrwr/2yxQ5BVd/GTl5agOwSg==}
    engines: {node: '>= 0.6'}

  rc9@2.1.2:
    resolution: {integrity: sha512-btXCnMmRIBINM2LDZoEmOogIZU7Qe7zn4BpomSKZ/ykbLObuBdvG+mFq11DL6fjH1DRwHhrlgtYWG96bJiC7Cg==}

  react-dom@18.3.1:
    resolution: {integrity: sha512-5m4nQKp+rZRb09LNH59GM4BxTh9251/ylbKIbpe7TpGxfJ+9kv6BLkLBXIjjspbgbnIBNqlI23tRnTWT0snUIw==}
    peerDependencies:
      react: ^18.3.1

  react-is@16.13.1:
    resolution: {integrity: sha512-24e6ynE2H+OKt4kqsOvNd8kBpV65zoxbA4BVsEOB3ARVWQki/DHzaUoC5KuON/BiccDaCCTZBuOcfZs70kR8bQ==}

  react-is@17.0.2:
    resolution: {integrity: sha512-w2GsyukL62IJnlaff/nRegPQR94C/XXamvMWmSHRJ4y7Ts/4ocGRmTHvOs8PSE6pB3dWOrD/nueuU5sduBsQ4w==}

  react-refresh@0.14.2:
    resolution: {integrity: sha512-jCvmsr+1IUSMUyzOkRcvnVbX3ZYC6g9TDrDbFuFmRDq7PD4yaGbLKNQL6k2jnArV8hjYxh7hVhAZB6s9HDGpZA==}
    engines: {node: '>=0.10.0'}

  react@18.3.1:
    resolution: {integrity: sha512-wS+hAgJShR0KhEvPJArfuPVN1+Hz1t0Y6n5jLrGQbkb4urgPE/0Rve+1kMB1v/oWgHgm4WIcV+i7F2pTVj+2iQ==}
    engines: {node: '>=0.10.0'}

  readable-stream@2.3.8:
    resolution: {integrity: sha512-8p0AUk4XODgIewSi0l8Epjs+EVnWiK7NoDIEGU0HhE7+ZyY8D1IMY7odu5lRrFXGg71L15KG8QrPmum45RTtdA==}

  readable-stream@3.6.2:
    resolution: {integrity: sha512-9u/sniCrY3D5WdsERHzHE4G2YCXqoG5FTHUiCC4SIbr6XcLZBY05ya9EKjYek9O5xOAwjGq+1JdGBAS7Q9ScoA==}
    engines: {node: '>= 6'}

  readable-stream@4.5.2:
    resolution: {integrity: sha512-yjavECdqeZ3GLXNgRXgeQEdz9fvDDkNKyHnbHRFtOr7/LcfgBcmct7t/ET+HaCTqfh06OzoAxrkN/IfjJBVe+g==}
    engines: {node: ^12.22.0 || ^14.17.0 || >=16.0.0}

  readdir-glob@1.1.3:
    resolution: {integrity: sha512-v05I2k7xN8zXvPD9N+z/uhXPaj0sUFCe2rcWZIpBsqxfP7xXFQ0tipAd/wjj1YxWyWtUS5IDJpOG82JKt2EAVA==}

  readdirp@3.6.0:
    resolution: {integrity: sha512-hOS089on8RduqdbhvQ5Z37A0ESjsqz6qnRcffsMU3495FuTdqSm+7bhJ29JvIOsBDEEnan5DPu9t3To9VRlMzA==}
    engines: {node: '>=8.10.0'}

  real-require@0.1.0:
    resolution: {integrity: sha512-r/H9MzAWtrv8aSVjPCMFpDMl5q66GqtmmRkRjpHTsp4zBAa+snZyiQNlMONiUmEJcsnaw0wCauJ2GWODr/aFkg==}
    engines: {node: '>= 12.13.0'}

  redent@3.0.0:
    resolution: {integrity: sha512-6tDA8g98We0zd0GvVeMT9arEOnTw9qM03L9cJXaCjrip1OO764RDBLBfrB4cwzNGDj5OA5ioymC9GkizgWJDUg==}
    engines: {node: '>=8'}

  redis-errors@1.2.0:
    resolution: {integrity: sha512-1qny3OExCf0UvUV/5wpYKf2YwPcOqXzkwKKSmKHiE6ZMQs5heeE/c8eXK+PNllPvmjgAbfnsbpkGZWy8cBpn9w==}
    engines: {node: '>=4'}

  redis-parser@3.0.0:
    resolution: {integrity: sha512-DJnGAeenTdpMEH6uAJRK/uiyEIH9WVsUmoLwzudwGJUwZPp80PDBWPHXSAGNPwNvIXAbe7MSUB1zQFugFml66A==}
    engines: {node: '>=4'}

  reflect.getprototypeof@1.0.6:
    resolution: {integrity: sha512-fmfw4XgoDke3kdI6h4xcUz1dG8uaiv5q9gcEwLS4Pnth2kxT+GZ7YehS1JTMGBQmtV7Y4GFGbs2re2NqhdozUg==}
    engines: {node: '>= 0.4'}

  regenerator-runtime@0.14.1:
    resolution: {integrity: sha512-dYnhHh0nJoMfnkZs6GmmhFknAGRrLznOu5nc9ML+EJxGvrx6H7teuevqVqCuPcPK//3eDrrjQhehXVx9cnkGdw==}

  regexp.prototype.flags@1.5.2:
    resolution: {integrity: sha512-NcDiDkTLuPR+++OCKB0nWafEmhg/Da8aUPLPMQbK+bxKKCm1/S5he+AqYa4PlMCVBalb4/yxIRub6qkEx5yJbw==}
    engines: {node: '>= 0.4'}

  require-directory@2.1.1:
    resolution: {integrity: sha512-fGxEI7+wsG9xrvdjsrlmL22OMTTiHRwAMroiEeMgq8gzoLC/PQr7RsRDSTLUg/bZAZtF+TVIkHc6/4RIKrui+Q==}
    engines: {node: '>=0.10.0'}

  require-main-filename@2.0.0:
    resolution: {integrity: sha512-NKN5kMDylKuldxYLSUfrbo5Tuzh4hd+2E8NPPX02mZtn1VuREQToYe/ZdlJy+J3uCpfaiGF05e7B8W0iXbQHmg==}

  requires-port@1.0.0:
    resolution: {integrity: sha512-KigOCHcocU3XODJxsu8i/j8T9tzT4adHiecwORRQ0ZZFcp7ahwXuRU1m+yuO90C5ZUyGeGfocHDI14M3L3yDAQ==}

  resolve-from@4.0.0:
    resolution: {integrity: sha512-pb/MYmXstAkysRFx8piNI1tGFNQIFA3vkE3Gq4EuA1dF6gHp/+vgZqsCGJapvy8N3Q+4o7FwvquPJcnZ7RYy4g==}
    engines: {node: '>=4'}

  resolve-from@5.0.0:
    resolution: {integrity: sha512-qYg9KP24dD5qka9J47d0aVky0N+b4fTU89LN9iDnjB5waksiC49rvMB0PrUJQGoTmH50XPiqOvAjDfaijGxYZw==}
    engines: {node: '>=8'}

  resolve-pkg-maps@1.0.0:
    resolution: {integrity: sha512-seS2Tj26TBVOC2NIc2rOe2y2ZO7efxITtLZcGSOnHHNOQ7CkiUBfw0Iw2ck6xkIhPwLhKNLS8BO+hEpngQlqzw==}

  resolve@1.22.8:
    resolution: {integrity: sha512-oKWePCxqpd6FlLvGV1VU0x7bkPmmCNolxzjMf4NczoDnQcIWrAF+cPtZn5i6n+RfD2d9i0tzpKnG6Yk168yIyw==}
    hasBin: true

  resolve@2.0.0-next.5:
    resolution: {integrity: sha512-U7WjGVG9sH8tvjW5SmGbQuui75FiyjAX72HX15DwBBwF9dNiQZRQAg9nnPhYy+TUnE0+VcrttuvNI8oSxZcocA==}
    hasBin: true

  reusify@1.0.4:
    resolution: {integrity: sha512-U9nH88a3fc/ekCF1l0/UP1IosiuIjyTh7hBvXVMHYgVcfGvt897Xguj2UOLDeI5BG2m7/uwyaLVT6fbtCwTyzw==}
    engines: {iojs: '>=1.0.0', node: '>=0.10.0'}

  rfdc@1.4.1:
    resolution: {integrity: sha512-q1b3N5QkRUWUl7iyylaaj3kOpIT0N2i9MqIEQXP73GVsN9cw3fdx8X63cEmWhJGi2PPCF23Ijp7ktmd39rawIA==}

  rimraf@3.0.2:
    resolution: {integrity: sha512-JZkJMZkAGFFPP2YqXZXPbMlMBgsxzE8ILs4lMIX/2o0L9UBw9O/Y3o6wFw/i9YLapcUJWwqbi3kdxIPdC62TIA==}
    deprecated: Rimraf versions prior to v4 are no longer supported
    hasBin: true

  ripemd160@2.0.2:
    resolution: {integrity: sha512-ii4iagi25WusVoiC4B4lq7pbXfAp3D9v5CwfkY33vffw2+pkDjY1D8GaN7spsxvCSx8dkPqOZCEZyfxcmJG2IA==}

  rlp@2.2.7:
    resolution: {integrity: sha512-d5gdPmgQ0Z+AklL2NVXr/IoSjNZFfTVvQWzL/AM2AOcSzYP2xjlb0AC8YyCLc41MSNf6P6QVtjgPdmVtzb+4lQ==}
    hasBin: true

  rollup-plugin-visualizer@5.12.0:
    resolution: {integrity: sha512-8/NU9jXcHRs7Nnj07PF2o4gjxmm9lXIrZ8r175bT9dK8qoLlvKTwRMArRCMgpMGlq8CTLugRvEmyMeMXIU2pNQ==}
    engines: {node: '>=14'}
    hasBin: true
    peerDependencies:
      rollup: 2.x || 3.x || 4.x
    peerDependenciesMeta:
      rollup:
        optional: true

  rollup@4.21.3:
    resolution: {integrity: sha512-7sqRtBNnEbcBtMeRVc6VRsJMmpI+JU1z9VTvW8D4gXIYQFz0aLcsE6rRkyghZkLfEgUZgVvOG7A5CVz/VW5GIA==}
    engines: {node: '>=18.0.0', npm: '>=8.0.0'}
    hasBin: true

  rrweb-cssom@0.7.1:
    resolution: {integrity: sha512-TrEMa7JGdVm0UThDJSx7ddw5nVm3UJS9o9CCIZ72B1vSyEZoziDqBYP3XIoi/12lKrJR8rE3jeFHMok2F/Mnsg==}

  run-applescript@7.0.0:
    resolution: {integrity: sha512-9by4Ij99JUr/MCFBUkDKLWK3G9HVXmabKz9U5MlIAIuvuzkiOicRYs8XJLxX+xahD+mLiiCYDqF9dKAgtzKP1A==}
    engines: {node: '>=18'}

  run-parallel@1.2.0:
    resolution: {integrity: sha512-5l4VyZR86LZ/lDxZTR6jqL8AFE2S0IFLMP26AbjsLVADxHdhB/c0GUsH+y39UfCi3dzz8OlQuPmnaJOMoDHQBA==}

  safe-array-concat@1.1.2:
    resolution: {integrity: sha512-vj6RsCsWBCf19jIeHEfkRMw8DPiBb+DMXklQ/1SGDHOMlHdPUkZXFQ2YdplS23zESTijAcurb1aSgJA3AgMu1Q==}
    engines: {node: '>=0.4'}

  safe-buffer@5.1.2:
    resolution: {integrity: sha512-Gd2UZBJDkXlY7GbJxfsE8/nvKkUEU1G38c1siN6QP6a9PT9MmHB8GnpscSmMJSoF8LOIrt8ud/wPtojys4G6+g==}

  safe-buffer@5.2.1:
    resolution: {integrity: sha512-rp3So07KcdmmKbGvgaNxQSJr7bGVSVk5S9Eq1F+ppbRo70+YeaDxkw5Dd8NPN+GD6bjnYm2VuPuCXmpuYvmCXQ==}

  safe-regex-test@1.0.3:
    resolution: {integrity: sha512-CdASjNJPvRa7roO6Ra/gLYBTzYzzPyyBXxIMdGW3USQLyjWEls2RgW5UBTXaQVp+OrpeCK3bLem8smtmheoRuw==}
    engines: {node: '>= 0.4'}

  safe-stable-stringify@2.5.0:
    resolution: {integrity: sha512-b3rppTKm9T+PsVCBEOUR46GWI7fdOs00VKZ1+9c1EWDaDMvjQc6tUwuFyIprgGgTcWoVHSKrU8H31ZHA2e0RHA==}
    engines: {node: '>=10'}

  safer-buffer@2.1.2:
    resolution: {integrity: sha512-YZo3K82SD7Riyi0E1EQPojLz7kpepnSQI9IyPbHHg1XXXevb5dJI7tpyN2ADxGcQbHG7vcyRHk0cbwqcQriUtg==}

  saxes@6.0.0:
    resolution: {integrity: sha512-xAg7SOnEhrm5zI3puOOKyy1OMcMlIJZYNJY7xLBwSze0UjhPLnWfj2GF2EpT0jmzaJKIWKHLsaSSajf35bcYnA==}
    engines: {node: '>=v12.22.7'}

  scheduler@0.23.2:
    resolution: {integrity: sha512-UOShsPwz7NrMUqhR6t0hWjFduvOzbtv7toDH1/hIrfRNIDBnnBWd0CwJTGvTpngVlmwGCdP9/Zl/tVrDqcuYzQ==}

  scrypt-js@3.0.1:
    resolution: {integrity: sha512-cdwTTnqPu0Hyvf5in5asVdZocVDTNRmR7XEcJuIzMjJeSHybHl7vpB66AzwTaIg6CLSbtjcxc8fqcySfnTkccA==}

  scule@1.3.0:
    resolution: {integrity: sha512-6FtHJEvt+pVMIB9IBY+IcCJ6Z5f1iQnytgyfKMhDKgmzYG+TeH/wx1y3l27rshSbLiSanrR9ffZDrEsmjlQF2g==}

  secp256k1@4.0.3:
    resolution: {integrity: sha512-NLZVf+ROMxwtEj3Xa562qgv2BK5e2WNmXPiOdVIPLgs6lyTzMvBq0aWTYMI5XCP9jZMVKOcqZLw/Wc4vDkuxhA==}
    engines: {node: '>=10.0.0'}

  semver@6.3.1:
    resolution: {integrity: sha512-BR7VvDCVHO+q2xBEWskxS6DJE1qRnb7DxzUrogb71CWoSficBxYsiAGd+Kl0mmq/MprG9yArRkyrQxTO6XjMzA==}
    hasBin: true

  semver@7.6.3:
    resolution: {integrity: sha512-oVekP1cKtI+CTDvHWYFUcMtsK/00wmAEfyqKfNdARm8u1wNVhSgaX7A8d4UuIlUI5e84iEwOhs7ZPYRmzU9U6A==}
    engines: {node: '>=10'}
    hasBin: true

  send@0.19.0:
    resolution: {integrity: sha512-dW41u5VfLXu8SJh5bwRmyYUbAoSB3c9uQh6L8h/KtsFREPWpbX1lrljJo186Jc4nmci/sGUZ9a0a0J2zgfq2hw==}
    engines: {node: '>= 0.8.0'}

  serialize-javascript@6.0.2:
    resolution: {integrity: sha512-Saa1xPByTTq2gdeFZYLLo+RFE35NHZkAbqZeWNd3BpzppeVisAqpDjcp8dyf6uIvEqJRd46jemmyA4iFIeVk8g==}

  seroval-plugins@1.1.1:
    resolution: {integrity: sha512-qNSy1+nUj7hsCOon7AO4wdAIo9P0jrzAMp18XhiOzA6/uO5TKtP7ScozVJ8T293oRIvi5wyCHSM4TrJo/c/GJA==}
    engines: {node: '>=10'}
    peerDependencies:
      seroval: ^1.0

  seroval@1.1.1:
    resolution: {integrity: sha512-rqEO6FZk8mv7Hyv4UCj3FD3b6Waqft605TLfsCe/BiaylRpyyMC0b+uA5TJKawX3KzMrdi3wsLbCaLplrQmBvQ==}
    engines: {node: '>=10'}

  serve-placeholder@2.0.2:
    resolution: {integrity: sha512-/TMG8SboeiQbZJWRlfTCqMs2DD3SZgWp0kDQePz9yUuCnDfDh/92gf7/PxGhzXTKBIPASIHxFcZndoNbp6QOLQ==}

  serve-static@1.16.2:
    resolution: {integrity: sha512-VqpjJZKadQB/PEbEwvFdO43Ax5dFBZ2UECszz8bQ7pi7wt//PWe1P6MN7eCnjsatYtBT6EuiClbjSWP2WrIoTw==}
    engines: {node: '>= 0.8.0'}

  set-blocking@2.0.0:
    resolution: {integrity: sha512-KiKBS8AnWGEyLzofFfmvKwpdPzqiy16LvQfK3yv/fVH7Bj13/wl3JSR1J+rfgRE9q7xUJK4qvgS8raSOeLUehw==}

  set-function-length@1.2.2:
    resolution: {integrity: sha512-pgRc4hJ4/sNjWCSS9AmnS40x3bNMDTknHgL5UaMBTMyJnU90EgWh1Rz+MC9eFu4BuN/UwZjKQuY/1v3rM7HMfg==}
    engines: {node: '>= 0.4'}

  set-function-name@2.0.2:
    resolution: {integrity: sha512-7PGFlmtwsEADb0WYyvCMa1t+yke6daIG4Wirafur5kcf+MhUnPms1UeR0CKQdTZD81yESwMHbtn+TR+dMviakQ==}
    engines: {node: '>= 0.4'}

  setimmediate@1.0.5:
    resolution: {integrity: sha512-MATJdZp8sLqDl/68LfQmbP8zKPLQNV6BIZoIgrscFDQ+RsvK/BxeDQOgyxKKoh0y/8h3BqVFnCqQ/gd+reiIXA==}

  setprototypeof@1.2.0:
    resolution: {integrity: sha512-E5LDX7Wrp85Kil5bhZv46j8jOeboKq5JMmYM3gVGdGH8xFpPWXUMsNrlODCrkoxMEeNi/XZIwuRvY4XNwYMJpw==}

  sha.js@2.4.11:
    resolution: {integrity: sha512-QMEp5B7cftE7APOjk5Y6xgrbWu+WkLVQwk8JNjZ8nKRciZaByEW6MubieAiToS7+dwvrjGhH8jRXz3MVd0AYqQ==}
    hasBin: true

  shebang-command@2.0.0:
    resolution: {integrity: sha512-kHxr2zZpYtdmrN1qDjrrX/Z1rR1kG8Dx+gkpK1G4eXmvXswmcE1hTWBWYUzlraYw1/yZp6YuDY77YtvbN0dmDA==}
    engines: {node: '>=8'}

  shebang-regex@3.0.0:
    resolution: {integrity: sha512-7++dFhtcx3353uBaq8DDR4NuxBetBzC7ZQOhmTQInHEd6bSrXdiEyzCvG07Z44UYdLShWUyXt5M/yhz8ekcb1A==}
    engines: {node: '>=8'}

  shell-quote@1.8.1:
    resolution: {integrity: sha512-6j1W9l1iAs/4xYBI1SYOVZyFcCis9b4KCLQ8fgAGG07QvzaRLVVRQvAy85yNmmZSjYjg4MWh4gNvlPujU/5LpA==}

  side-channel@1.0.6:
    resolution: {integrity: sha512-fDW/EZ6Q9RiO8eFG8Hj+7u/oW+XrPTIChwCOM2+th2A6OblDtYYIpve9m+KvI9Z4C9qSEXlaGR6bTEYHReuglA==}
    engines: {node: '>= 0.4'}

  siginfo@2.0.0:
    resolution: {integrity: sha512-ybx0WO1/8bSBLEWXZvEd7gMW3Sn3JFlW3TvX1nREbDLRNQNaeNN8WK0meBwPdAaOI7TtRRRJn/Es1zhrrCHu7g==}

  signal-exit@3.0.7:
    resolution: {integrity: sha512-wnD2ZE+l+SPC/uoS0vXeE9L1+0wuaMqKlfz9AMUo38JsyLSBWSFcHR1Rri62LZc12vLr1gb3jl7iwQhgwpAbGQ==}

  signal-exit@4.1.0:
    resolution: {integrity: sha512-bzyZ1e88w9O1iNJbKnOlvYTrWPDl46O1bG0D3XInv+9tkPrxrN8jUUTiFlDkkmKWgn1M6CfIA13SuGqOa9Korw==}
    engines: {node: '>=14'}

  simple-concat@1.0.1:
    resolution: {integrity: sha512-cSFtAPtRhljv69IK0hTVZQ+OfE9nePi/rtJmw5UjHeVyVroEqJXP1sFztKUy1qU+xvz3u/sfYJLa947b7nAN2Q==}

  simple-get@2.8.2:
    resolution: {integrity: sha512-Ijd/rV5o+mSBBs4F/x9oDPtTx9Zb6X9brmnXvMW4J7IR15ngi9q5xxqWBKU744jTZiaXtxaPL7uHG6vtN8kUkw==}

  simple-git@3.27.0:
    resolution: {integrity: sha512-ivHoFS9Yi9GY49ogc6/YAi3Fl9ROnF4VyubNylgCkA+RVqLaKWnDSzXOVzya8csELIaWaYNutsEuAhZrtOjozA==}

  sirv@2.0.4:
    resolution: {integrity: sha512-94Bdh3cC2PKrbgSOUqTiGPWVZeSiXfKOVZNJniWoqrWrRkB1CJzBU3NEbiTsPcYy1lDsANA/THzS+9WBiy5nfQ==}
    engines: {node: '>= 10'}

  sisteransi@1.0.5:
    resolution: {integrity: sha512-bLGGlR1QxBcynn2d5YmDX4MGjlZvy2MRBDRNHLJ8VI6l6+9FUiyTFNJ0IveOSP0bcXgVDPRcfGqA0pjaqUpfVg==}

  slash@4.0.0:
    resolution: {integrity: sha512-3dOsAHXXUkQTpOYcoAxLIorMTp4gIQr5IW3iVb7A7lFIp0VHhnynm9izx6TssdrIcVIESAlVjtnO2K8bg+Coew==}
    engines: {node: '>=12'}

  slash@5.1.0:
    resolution: {integrity: sha512-ZA6oR3T/pEyuqwMgAKT0/hAv8oAXckzbkmR0UkUosQ+Mc4RxGoJkRmwHgHufaenlyAgE1Mxgpdcrf75y6XcnDg==}
    engines: {node: '>=14.16'}

  smob@1.5.0:
    resolution: {integrity: sha512-g6T+p7QO8npa+/hNx9ohv1E5pVCmWrVCUzUXJyLdMmftX6ER0oiWY/w9knEonLpnOp6b6FenKnMfR8gqwWdwig==}

  solid-js@1.8.22:
    resolution: {integrity: sha512-VBzN5j+9Y4rqIKEnK301aBk+S7fvFSTs9ljg+YEdFxjNjH0hkjXPiQRcws9tE5fUzMznSS6KToL5hwMfHDgpLA==}

  solid-refresh@0.6.3:
    resolution: {integrity: sha512-F3aPsX6hVw9ttm5LYlth8Q15x6MlI/J3Dn+o3EQyRTtTxidepSTwAYdozt01/YA+7ObcciagGEyXIopGZzQtbA==}
    peerDependencies:
      solid-js: ^1.3

  sonic-boom@2.8.0:
    resolution: {integrity: sha512-kuonw1YOYYNOve5iHdSahXPOK49GqwA+LZhI6Wz/l0rP57iKyXXIHaRagOBHAPmGwJC6od2Z9zgvZ5loSgMlVg==}

  source-map-js@1.2.1:
    resolution: {integrity: sha512-UXWMKhLOwVKb728IUtQPXxfYU+usdybtUrK/8uGE8CQMvrhOpwvzDBwj0QhSL7MQc7vIsISBG8VQ8+IDQxpfQA==}
    engines: {node: '>=0.10.0'}

  source-map-support@0.5.21:
    resolution: {integrity: sha512-uBHU3L3czsIyYXKX88fdrGovxdSCoTGDRZ6SYXtSRxLZUzHg5P/66Ht6uoUlHu9EZod+inXhKo3qQgwXUT/y1w==}

  source-map@0.6.1:
    resolution: {integrity: sha512-UjgapumWlbMhkBgzT7Ykc5YXUT46F0iKu8SGXq0bcwP5dz/h0Plj6enJqjz1Zbq2l5WaqYnrVbwWOWMyF3F47g==}
    engines: {node: '>=0.10.0'}

  source-map@0.7.4:
    resolution: {integrity: sha512-l3BikUxvPOcn5E74dZiq5BGsTb5yEwhaTSzccU6t4sDOH8NWJCstKO5QT2CvtFoK6F0saL7p9xHAqHOlCPJygA==}
    engines: {node: '>= 8'}

  source-map@0.8.0-beta.0:
    resolution: {integrity: sha512-2ymg6oRBpebeZi9UUNsgQ89bhx01TcTkmNTGnNO88imTmbSgy4nfujrgVEFKWpMTEGA11EDkTt7mqObTPdigIA==}
    engines: {node: '>= 8'}

  speakingurl@14.0.1:
    resolution: {integrity: sha512-1POYv7uv2gXoyGFpBCmpDVSNV74IfsWlDW216UPjbWufNf+bSU6GdbDsxdcxtfwb4xlI3yxzOTKClUosxARYrQ==}
    engines: {node: '>=0.10.0'}

  split-on-first@1.1.0:
    resolution: {integrity: sha512-43ZssAJaMusuKWL8sKUBQXHWOpq8d6CfN/u1p4gUzfJkM05C8rxTmYrkIPTXapZpORA6LkkzcUulJ8FqA7Uudw==}
    engines: {node: '>=6'}

  split2@4.2.0:
    resolution: {integrity: sha512-UcjcJOWknrNkF6PLX83qcHM6KHgVKNkV62Y8a5uYDVv9ydGQVwAHMKqHdJje1VTWpljG0WYpCDhrCdAOYH4TWg==}
    engines: {node: '>= 10.x'}

  stackback@0.0.2:
    resolution: {integrity: sha512-1XMJE5fQo1jGH6Y/7ebnwPOBEkIEnT4QF32d5R1+VXdXveM0IBMJt8zfaxX1P3QhVwrYe+576+jkANtSS2mBbw==}

  standard-as-callback@2.1.0:
    resolution: {integrity: sha512-qoRRSyROncaz1z0mvYqIE4lCd9p2R90i6GxW3uZv5ucSu8tU7B5HXUP1gG8pVZsYNVaXjk8ClXHPttLyxAL48A==}

  statuses@2.0.1:
    resolution: {integrity: sha512-RwNA9Z/7PrK06rYLIzFMlaF+l73iwpzsqRIFgbMLbTcLD6cOao82TaWefPXQvB2fOC4AjuYSEndS7N/mTCbkdQ==}
    engines: {node: '>= 0.8'}

  std-env@3.7.0:
    resolution: {integrity: sha512-JPbdCEQLj1w5GilpiHAx3qJvFndqybBysA3qUOnznweH4QbNYUsW/ea8QzSrnh0vNsezMMw5bcVool8lM0gwzg==}

  stop-iteration-iterator@1.0.0:
    resolution: {integrity: sha512-iCGQj+0l0HOdZ2AEeBADlsRC+vsnDsZsbdSiH1yNSjcfKM7fdpCMfqAL/dwF5BLiw/XhRft/Wax6zQbhq2BcjQ==}
    engines: {node: '>= 0.4'}

  stream-shift@1.0.3:
    resolution: {integrity: sha512-76ORR0DO1o1hlKwTbi/DM3EXWGf3ZJYO8cXX5RJwnul2DEg2oyoZyjLNoQM8WsvZiFKCRfC1O0J7iCvie3RZmQ==}

  streamsearch@1.1.0:
    resolution: {integrity: sha512-Mcc5wHehp9aXz1ax6bZUyY5afg9u2rv5cqQI3mRrYkGC8rW2hM02jWuwjtL++LS5qinSyhj2QfLyNsuc+VsExg==}
    engines: {node: '>=10.0.0'}

  streamx@2.20.1:
    resolution: {integrity: sha512-uTa0mU6WUC65iUvzKH4X9hEdvSW7rbPxPtwfWiLMSj3qTdQbAiUboZTxauKfpFuGIGa1C2BYijZ7wgdUXICJhA==}

  strict-uri-encode@1.1.0:
    resolution: {integrity: sha512-R3f198pcvnB+5IpnBlRkphuE9n46WyVl8I39W/ZUTZLz4nqSP/oLYUrcnJrw462Ds8he4YKMov2efsTIw1BDGQ==}
    engines: {node: '>=0.10.0'}

  strict-uri-encode@2.0.0:
    resolution: {integrity: sha512-QwiXZgpRcKkhTj2Scnn++4PKtWsH0kpzZ62L2R6c/LUVYv7hVnZqcg2+sMuT6R7Jusu1vviK/MFsu6kNJfWlEQ==}
    engines: {node: '>=4'}

  string-width@4.2.3:
    resolution: {integrity: sha512-wKyQRQpjJ0sIp62ErSZdGsjMJWsap5oRNihHhu6G7JVO/9jIB6UyevL+tXuOqrng8j/cxKTWyWUwvSTriiZz/g==}
    engines: {node: '>=8'}

  string-width@5.1.2:
    resolution: {integrity: sha512-HnLOCR3vjcY8beoNLtcjZ5/nxn2afmME6lhrDrebokqMap+XbeW8n9TXpPDOqdGK5qcI3oT0GKTW6wC7EMiVqA==}
    engines: {node: '>=12'}

  string.prototype.includes@2.0.0:
    resolution: {integrity: sha512-E34CkBgyeqNDcrbU76cDjL5JLcVrtSdYq0MEh/B10r17pRP4ciHLwTgnuLV8Ay6cgEMLkcBkFCKyFZ43YldYzg==}

  string.prototype.matchall@4.0.11:
    resolution: {integrity: sha512-NUdh0aDavY2og7IbBPenWqR9exH+E26Sv8e0/eTe1tltDGZL+GtBkDAnnyBtmekfK6/Dq3MkcGtzXFEd1LQrtg==}
    engines: {node: '>= 0.4'}

  string.prototype.repeat@1.0.0:
    resolution: {integrity: sha512-0u/TldDbKD8bFCQ/4f5+mNRrXwZ8hg2w7ZR8wa16e8z9XpePWl3eGEcUD0OXpEH/VJH/2G3gjUtR3ZOiBe2S/w==}

  string.prototype.trim@1.2.9:
    resolution: {integrity: sha512-klHuCNxiMZ8MlsOihJhJEBJAiMVqU3Z2nEXWfWnIqjN0gEFS9J9+IxKozWWtQGcgoa1WUZzLjKPTr4ZHNFTFxw==}
    engines: {node: '>= 0.4'}

  string.prototype.trimend@1.0.8:
    resolution: {integrity: sha512-p73uL5VCHCO2BZZ6krwwQE3kCzM7NKmis8S//xEC6fQonchbum4eP6kR4DLEjQFO3Wnj3Fuo8NM0kOSjVdHjZQ==}

  string.prototype.trimstart@1.0.8:
    resolution: {integrity: sha512-UXSH262CSZY1tfu3G3Secr6uGLCFVPMhIqHjlgCUtCCcgihYc/xKs9djMTMUOb2j1mVSeU8EU6NWc/iQKU6Gfg==}
    engines: {node: '>= 0.4'}

  string_decoder@1.1.1:
    resolution: {integrity: sha512-n/ShnvDi6FHbbVfviro+WojiFzv+s8MPMHBczVePfUpDJLwoLT0ht1l4YwBCbi8pJAveEEdnkHyPyTP/mzRfwg==}

  string_decoder@1.3.0:
    resolution: {integrity: sha512-hkRX8U1WjJFd8LsDJ2yQ/wWWxaopEsABU1XfkM8A+j0+85JAGppt16cr1Whg6KIbb4okU6Mql6BOj+uup/wKeA==}

  strip-ansi@6.0.1:
    resolution: {integrity: sha512-Y38VPSHcqkFrCpFnQ9vuSXmquuv5oXOKpGeT6aGrr3o3Gc9AlVa6JBfUSOCnbxGGZF+/0ooI7KrPuUSztUdU5A==}
    engines: {node: '>=8'}

  strip-ansi@7.1.0:
    resolution: {integrity: sha512-iq6eVVI64nQQTRYq2KtEg2d2uU7LElhTJwsH4YzIHZshxlgZms/wIc4VoDQTlG/IvVIrBKG06CrZnp0qv7hkcQ==}
    engines: {node: '>=12'}

  strip-bom@3.0.0:
    resolution: {integrity: sha512-vavAMRXOgBVNF6nyEEmL3DBK19iRpDcoIwW+swQ+CbGiu7lju6t+JklA1MHweoWtadgt4ISVUsXLyDq34ddcwA==}
    engines: {node: '>=4'}

  strip-final-newline@2.0.0:
    resolution: {integrity: sha512-BrpvfNAE3dcvq7ll3xVumzjKjZQ5tI1sEUIKr3Uoks0XUl45St3FlatVqef9prk4jRDzhW6WZg+3bk93y6pLjA==}
    engines: {node: '>=6'}

  strip-final-newline@3.0.0:
    resolution: {integrity: sha512-dOESqjYr96iWYylGObzd39EuNTa5VJxyvVAEm5Jnh7KGo75V43Hk1odPQkNDyXNmUR6k+gEiDVXnjB8HJ3crXw==}
    engines: {node: '>=12'}

  strip-hex-prefix@1.0.0:
    resolution: {integrity: sha512-q8d4ue7JGEiVcypji1bALTos+0pWtyGlivAWyPuTkHzuTCJqrK9sWxYQZUq6Nq3cuyv3bm734IhHvHtGGURU6A==}
    engines: {node: '>=6.5.0', npm: '>=3'}

  strip-indent@3.0.0:
    resolution: {integrity: sha512-laJTa3Jb+VQpaC6DseHhF7dXVqHTfJPCRDaEbid/drOhgitgYku/letMUqOXFoWV0zIIUbjpdH2t+tYj4bQMRQ==}
    engines: {node: '>=8'}

  strip-json-comments@3.1.1:
    resolution: {integrity: sha512-6fPc+R4ihwqP6N/aIv2f1gMH8lOVtWQHoqC4yK6oSDVVocumAsfCqjkXnqiYMhmMwS/mEHLp7Vehlt3ql6lEig==}
    engines: {node: '>=8'}

  strip-literal@2.1.0:
    resolution: {integrity: sha512-Op+UycaUt/8FbN/Z2TWPBLge3jWrP3xj10f3fnYxf052bKuS3EKs1ZQcVGjnEMdsNVAM+plXRdmjrZ/KgG3Skw==}

  styled-jsx@5.1.1:
    resolution: {integrity: sha512-pW7uC1l4mBZ8ugbiZrcIsiIvVx1UmTfw7UkC3Um2tmfUq9Bhk8IiyEIPl6F8agHgjzku6j0xQEZbfA5uSgSaCw==}
    engines: {node: '>= 12.0.0'}
    peerDependencies:
      '@babel/core': '*'
      babel-plugin-macros: '*'
      react: '>= 16.8.0 || 17.x.x || ^18.0.0-0'
    peerDependenciesMeta:
      '@babel/core':
        optional: true
      babel-plugin-macros:
        optional: true

  stylehacks@7.0.4:
    resolution: {integrity: sha512-i4zfNrGMt9SB4xRK9L83rlsFCgdGANfeDAYacO1pkqcE7cRHPdWHwnKZVz7WY17Veq/FvyYsRAU++Ga+qDFIww==}
    engines: {node: ^18.12.0 || ^20.9.0 || >=22.0}
    peerDependencies:
      postcss: ^8.4.31

  sucrase@3.35.0:
    resolution: {integrity: sha512-8EbVDiu9iN/nESwxeSxDKe0dunta1GOlHufmSSXxMD2z2/tMZpDMpvXQGsc+ajGo8y2uYUmixaSRUc/QPoQ0GA==}
    engines: {node: '>=16 || 14 >=14.17'}
    hasBin: true

  superjson@2.2.1:
    resolution: {integrity: sha512-8iGv75BYOa0xRJHK5vRLEjE2H/i4lulTjzpUXic3Eg8akftYjkmQDa8JARQ42rlczXyFR3IeRoeFCc7RxHsYZA==}
    engines: {node: '>=16'}

  supports-color@5.5.0:
    resolution: {integrity: sha512-QjVjwdXIt408MIiAqCX4oUKsgU2EqAGzs2Ppkm4aQYbjm+ZEWEcW4SfFNTr4uMNZma0ey4f5lgLrkB0aX0QMow==}
    engines: {node: '>=4'}

  supports-color@7.2.0:
    resolution: {integrity: sha512-qpCAvRl9stuOHveKsn7HncJRvv501qIacKzQlO/+Lwxc9+0q2wLyv4Dfvt80/DPn2pqOBsJdDiogXGR9+OvwRw==}
    engines: {node: '>=8'}

  supports-color@9.4.0:
    resolution: {integrity: sha512-VL+lNrEoIXww1coLPOmiEmK/0sGigko5COxI09KzHc2VJXJsQ37UaQ+8quuxjDeA7+KnLGTWRyOXSLLR2Wb4jw==}
    engines: {node: '>=12'}

  supports-preserve-symlinks-flag@1.0.0:
    resolution: {integrity: sha512-ot0WnXS9fgdkgIcePe6RHNk1WA8+muPa6cSjeR3V8K27q9BB1rTE3R1p7Hv0z1ZyAc8s6Vvv8DIyWf681MAt0w==}
    engines: {node: '>= 0.4'}

  svg-tags@1.0.0:
    resolution: {integrity: sha512-ovssysQTa+luh7A5Weu3Rta6FJlFBBbInjOh722LIt6klpU2/HtdUbszju/G4devcvk8PGt7FCLv5wftu3THUA==}

  svgo@3.3.2:
    resolution: {integrity: sha512-OoohrmuUlBs8B8o6MB2Aevn+pRIH9zDALSR+6hhqVfa6fRwG/Qw9VUMSMW9VNg2CFc/MTIfabtdOVl9ODIJjpw==}
    engines: {node: '>=14.0.0'}
    hasBin: true

  symbol-tree@3.2.4:
    resolution: {integrity: sha512-9QNk5KwDF+Bvz+PyObkmSYjI5ksVUYtjW7AU22r2NKcfLJcXp96hkDWU3+XndOsUb+AQ9QhfzfCT2O+CNWT5Tw==}

  synckit@0.9.1:
    resolution: {integrity: sha512-7gr8p9TQP6RAHusBOSLs46F4564ZrjV8xFmw5zCmgmhGUcw2hxsShhJ6CEiHQMgPDwAQ1fWHPM0ypc4RMAig4A==}
    engines: {node: ^14.18.0 || >=16.0.0}

  system-architecture@0.1.0:
    resolution: {integrity: sha512-ulAk51I9UVUyJgxlv9M6lFot2WP3e7t8Kz9+IS6D4rVba1tR9kON+Ey69f+1R4Q8cd45Lod6a4IcJIxnzGc/zA==}
    engines: {node: '>=18'}

  tapable@2.2.1:
    resolution: {integrity: sha512-GNzQvQTOIP6RyTfE2Qxb8ZVlNmw0n88vp1szwWRimP02mnTsx3Wtn5qRdqY9w2XduFNUgvOwhNnQsjwCp+kqaQ==}
    engines: {node: '>=6'}

  tar-stream@3.1.7:
    resolution: {integrity: sha512-qJj60CXt7IU1Ffyc3NJMjh6EkuCFej46zUqJ4J7pqYlThyd9bO0XBTmcOIhSzZJVWfsLks0+nle/j538YAW9RQ==}

  tar@6.2.1:
    resolution: {integrity: sha512-DZ4yORTwrbTj/7MZYq2w+/ZFdI6OZ/f9SFHR+71gIVUZhOQPHzVCLpvRnPgyaMpfWxxk/4ONva3GQSyNIKRv6A==}
    engines: {node: '>=10'}

  terser@5.33.0:
    resolution: {integrity: sha512-JuPVaB7s1gdFKPKTelwUyRq5Sid2A3Gko2S0PncwdBq7kN9Ti9HPWDQ06MPsEDGsZeVESjKEnyGy68quBk1w6g==}
    engines: {node: '>=10'}
    hasBin: true

  text-decoder@1.2.0:
    resolution: {integrity: sha512-n1yg1mOj9DNpk3NeZOx7T6jchTbyJS3i3cucbNN6FcdPriMZx7NsgrGpWWdWZZGxD7ES1XB+3uoqHMgOKaN+fg==}

  text-table@0.2.0:
    resolution: {integrity: sha512-N+8UisAXDGk8PFXP4HAzVR9nbfmVJ3zYLAWiTIoqC5v5isinhr+r5uaO8+7r3BMfuNIufIsA7RdpVgacC2cSpw==}

  thenify-all@1.6.0:
    resolution: {integrity: sha512-RNxQH/qI8/t3thXJDwcstUO4zeqo64+Uy/+sNVRBx4Xn2OX+OZ9oP+iJnNFqplFra2ZUVeKCSa2oVWi3T4uVmA==}
    engines: {node: '>=0.8'}

  thenify@3.3.1:
    resolution: {integrity: sha512-RVZSIV5IG10Hk3enotrhvz0T9em6cyHBLkH/YAZuKqd8hRkKhSfCGIcP2KUY0EPxndzANBmNllzWPwak+bheSw==}

  thread-stream@0.15.2:
    resolution: {integrity: sha512-UkEhKIg2pD+fjkHQKyJO3yoIvAP3N6RlNFt2dUhcS1FGvCD1cQa1M/PGknCLFIyZdtJOWQjejp7bdNqmN7zwdA==}

  timed-out@4.0.1:
    resolution: {integrity: sha512-G7r3AhovYtr5YKOWQkta8RKAPb+J9IsO4uVmzjl8AZwfhs8UcUwTiD6gcJYSgOtzyjvQKrKYn41syHbUWMkafA==}
    engines: {node: '>=0.10.0'}

  tiny-invariant@1.3.3:
    resolution: {integrity: sha512-+FbBPE1o9QAYvviau/qC5SE3caw21q3xkvWKBtja5vgqOWIHHJ3ioaq1VPfn/Szqctz2bU/oYeKd9/z5BL+PVg==}

  tinybench@2.9.0:
    resolution: {integrity: sha512-0+DUvqWMValLmha6lr4kD8iAMK1HzV0/aKnCtWb9v9641TnP/MFb7Pc2bxoxQjTXAErryXVgUOfv2YqNllqGeg==}

  tinyexec@0.3.0:
    resolution: {integrity: sha512-tVGE0mVJPGb0chKhqmsoosjsS+qUnJVGJpZgsHYQcGoPlG3B51R3PouqTgEGH2Dc9jjFyOqOpix6ZHNMXp1FZg==}

  tinyglobby@0.2.6:
    resolution: {integrity: sha512-NbBoFBpqfcgd1tCiO8Lkfdk+xrA7mlLR9zgvZcZWQQwU63XAfUePyd6wZBaU93Hqw347lHnwFzttAkemHzzz4g==}
    engines: {node: '>=12.0.0'}

  tinypool@1.0.1:
    resolution: {integrity: sha512-URZYihUbRPcGv95En+sz6MfghfIc2OJ1sv/RmhWZLouPY0/8Vo80viwPvg3dlaS9fuq7fQMEfgRRK7BBZThBEA==}
    engines: {node: ^18.0.0 || >=20.0.0}

  tinyrainbow@1.2.0:
    resolution: {integrity: sha512-weEDEq7Z5eTHPDh4xjX789+fHfF+P8boiFB+0vbWzpbnbsEr/GRaohi/uMKxg8RZMXnl1ItAi/IUHWMsjDV7kQ==}
    engines: {node: '>=14.0.0'}

  tinyspy@3.0.2:
    resolution: {integrity: sha512-n1cw8k1k0x4pgA2+9XrOkFydTerNcJ1zWCO5Nn9scWHTD+5tp8dghT2x1uduQePZTZgd3Tupf+x9BxJjeJi77Q==}
    engines: {node: '>=14.0.0'}

  to-fast-properties@2.0.0:
    resolution: {integrity: sha512-/OaKK0xYrs3DmxRYqL/yDc+FxFUVYhDlXMhRmv3z915w2HF1tnN1omB354j8VUGO/hbRzyD6Y3sA7v7GS/ceog==}
    engines: {node: '>=4'}

  to-regex-range@5.0.1:
    resolution: {integrity: sha512-65P7iz6X5yEr1cwcgvQxbbIw7Uk3gOy5dIdtZ4rDveLqhrdJP+Li/Hx6tyK0NEb+2GCyneCMJiGqrADCSNk8sQ==}
    engines: {node: '>=8.0'}

  toidentifier@1.0.1:
    resolution: {integrity: sha512-o5sSPKEkg/DIQNmH43V0/uerLrpzVedkUh8tGNvaeXpfpuwjKenlSox/2O/BTlZUtEe+JG7s5YhEz608PlAHRA==}
    engines: {node: '>=0.6'}

  totalist@3.0.1:
    resolution: {integrity: sha512-sf4i37nQ2LBx4m3wB74y+ubopq6W/dIzXg0FDGjsYnZHVa1Da8FH853wlL2gtUhg+xJXjfk3kUZS3BRoQeoQBQ==}
    engines: {node: '>=6'}

  tough-cookie@4.1.4:
    resolution: {integrity: sha512-Loo5UUvLD9ScZ6jh8beX1T6sO1w2/MpCRpEP7V280GKMVUQ0Jzar2U3UJPsrdbziLEMMhu3Ujnq//rhiFuIeag==}
    engines: {node: '>=6'}

  tr46@0.0.3:
    resolution: {integrity: sha512-N3WMsuqV66lT30CrXNbEjx4GEwlow3v6rr4mCcv6prnfwhS01rkgyFdjPNBYd9br7LpXV1+Emh01fHnq2Gdgrw==}

  tr46@1.0.1:
    resolution: {integrity: sha512-dTpowEjclQ7Kgx5SdBkqRzVhERQXov8/l9Ft9dVM9fmg0W0KQSVaXX9T4i6twCPNtYiZM53lpSSUAwJbFPOHxA==}

  tr46@5.0.0:
    resolution: {integrity: sha512-tk2G5R2KRwBd+ZN0zaEXpmzdKyOYksXwywulIX95MBODjSzMIuQnQ3m8JxgbhnL1LeVo7lqQKsYa1O3Htl7K5g==}
    engines: {node: '>=18'}

  tree-kill@1.2.2:
    resolution: {integrity: sha512-L0Orpi8qGpRG//Nd+H90vFB+3iHnue1zSSGmNOOCh1GLJ7rUKVwV2HvijphGQS2UmhUZewS9VgvxYIdgr+fG1A==}
    hasBin: true

  ts-api-utils@1.3.0:
    resolution: {integrity: sha512-UQMIo7pb8WRomKR1/+MFVLTroIvDVtMX3K6OUir8ynLyzB8Jeriont2bTAtmNPa1ekAgN7YPDyf6V+ygrdU+eQ==}
    engines: {node: '>=16'}
    peerDependencies:
      typescript: '>=4.2.0'

  ts-interface-checker@0.1.13:
    resolution: {integrity: sha512-Y/arvbn+rrz3JCKl9C4kVNfTfSm2/mEp5FSz5EsZSANGPSlQrpRI5M4PKF+mJnE52jOO90PnPSc3Ur3bTQw0gA==}

  tsconfig-paths@3.15.0:
    resolution: {integrity: sha512-2Ac2RgzDe/cn48GvOe3M+o82pEFewD3UPbyoUHHdKasHwJKjds4fLXWf/Ux5kATBKN20oaFGu+jbElp1pos0mg==}

  tslib@1.14.1:
    resolution: {integrity: sha512-Xni35NKzjgMrwevysHTCArtLDpPvye8zV/0E4EyYn43P7/7qvQwPh9BGkHewbMulVntbigmcT7rdX3BNo9wRJg==}

  tslib@2.7.0:
    resolution: {integrity: sha512-gLXCKdN1/j47AiHiOkJN69hJmcbGTHI0ImLmbYLHykhgeN0jVGola9yVjFgzCUklsZQMW55o+dW7IXv3RCXDzA==}

  tsup-preset-solid@2.2.0:
    resolution: {integrity: sha512-sPAzeArmYkVAZNRN+m4tkiojdd0GzW/lCwd4+TQDKMENe8wr2uAuro1s0Z59ASmdBbkXoxLgCiNcuQMyiidMZg==}
    peerDependencies:
      tsup: ^8.0.0

  tsup@8.3.0:
    resolution: {integrity: sha512-ALscEeyS03IomcuNdFdc0YWGVIkwH1Ws7nfTbAPuoILvEV2hpGQAY72LIOjglGo4ShWpZfpBqP/jpQVCzqYQag==}
    engines: {node: '>=18'}
    hasBin: true
    peerDependencies:
      '@microsoft/api-extractor': ^7.36.0
      '@swc/core': ^1
      postcss: ^8.4.12
      typescript: '>=4.5.0'
    peerDependenciesMeta:
      '@microsoft/api-extractor':
        optional: true
      '@swc/core':
        optional: true
      postcss:
        optional: true
      typescript:
        optional: true

  tweetnacl@1.0.3:
    resolution: {integrity: sha512-6rt+RN7aOi1nGMyC4Xa5DdYiukl2UWCbcJft7YhxReBGQD7OAM8Pbxw6YMo4r2diNEA8FEmu32YOn9rhaiE5yw==}

  type-check@0.4.0:
    resolution: {integrity: sha512-XleUoc9uwGXqjWwXaUTZAmzMcFZ5858QA2vvx1Ur5xIcixXIP+8LnFDgRplU30us6teqdlskFfu+ae4K79Ooew==}
    engines: {node: '>= 0.8.0'}

  type-fest@0.20.2:
    resolution: {integrity: sha512-Ne+eE4r0/iWnpAxD852z3A+N0Bt5RN//NjJwRd2VFHEmrywxf5vsZlh4R6lixl6B+wz/8d+maTSAkN1FIkI3LQ==}
    engines: {node: '>=10'}

  type-fest@0.21.3:
    resolution: {integrity: sha512-t0rzBq87m3fVcduHDUFhKmyyX+9eo6WQjZvf51Ea/M0Q7+T374Jp1aUiyUl0GKxp8M/OETVHSDvmkyPgvX+X2w==}
    engines: {node: '>=10'}

  type-fest@3.13.1:
    resolution: {integrity: sha512-tLq3bSNx+xSpwvAJnzrK0Ep5CLNWjvFTOp71URMaAEWBfRb9nnJiBoUe0tF8bI4ZFO3omgBR6NvnbzVUT3Ly4g==}
    engines: {node: '>=14.16'}

  type@2.7.3:
    resolution: {integrity: sha512-8j+1QmAbPvLZow5Qpi6NCaN8FB60p/6x8/vfNqOk/hC+HuvFZhL4+WfekuhQLiqFZXOgQdrs3B+XxEmCc6b3FQ==}

  typed-array-buffer@1.0.2:
    resolution: {integrity: sha512-gEymJYKZtKXzzBzM4jqa9w6Q1Jjm7x2d+sh19AdsD4wqnMPDYyvwpsIc2Q/835kHuo3BEQ7CjelGhfTsoBb2MQ==}
    engines: {node: '>= 0.4'}

  typed-array-byte-length@1.0.1:
    resolution: {integrity: sha512-3iMJ9q0ao7WE9tWcaYKIptkNBuOIcZCCT0d4MRvuuH88fEoEH62IuQe0OtraD3ebQEoTRk8XCBoknUNc1Y67pw==}
    engines: {node: '>= 0.4'}

  typed-array-byte-offset@1.0.2:
    resolution: {integrity: sha512-Ous0vodHa56FviZucS2E63zkgtgrACj7omjwd/8lTEMEPFFyjfixMZ1ZXenpgCFBBt4EC1J2XsyVS2gkG0eTFA==}
    engines: {node: '>= 0.4'}

  typed-array-length@1.0.6:
    resolution: {integrity: sha512-/OxDN6OtAk5KBpGb28T+HZc2M+ADtvRxXrKKbUwtsLgdoxgX13hyy7ek6bFRl5+aBs2yZzB0c4CnQfAtVypW/g==}
    engines: {node: '>= 0.4'}

  typedarray-to-buffer@3.1.5:
    resolution: {integrity: sha512-zdu8XMNEDepKKR+XYOXAVPtWui0ly0NtohUscw+UmaHiAWT8hrV1rr//H6V+0DvJ3OQ19S979M0laLfX8rm82Q==}

  typescript@5.6.2:
    resolution: {integrity: sha512-NW8ByodCSNCwZeghjN3o+JX5OFH0Ojg6sadjEKY4huZ52TqbJTJnDo5+Tw98lSy63NZvi4n+ez5m2u5d4PkZyw==}
    engines: {node: '>=14.17'}
    hasBin: true

  ufo@1.5.4:
    resolution: {integrity: sha512-UsUk3byDzKd04EyoZ7U4DOlxQaD14JUKQl6/P7wiX4FNvUfm3XL246n9W5AmqwW5RSFJ27NAuM0iLscAOYUiGQ==}

  uint8arrays@3.1.0:
    resolution: {integrity: sha512-ei5rfKtoRO8OyOIor2Rz5fhzjThwIHJZ3uyDPnDHTXbP0aMQ1RN/6AI5B5d9dBxJOU+BvOAk7ZQ1xphsX8Lrog==}

  ultrahtml@1.5.3:
    resolution: {integrity: sha512-GykOvZwgDWZlTQMtp5jrD4BVL+gNn2NVlVafjcFUJ7taY20tqYdwdoWBFy6GBJsNTZe1GkGPkSl5knQAjtgceg==}

  unbox-primitive@1.0.2:
    resolution: {integrity: sha512-61pPlCD9h51VoreyJ0BReideM3MDKMKnh6+V9L08331ipq6Q8OFXZYiqP6n/tbHx4s5I9uRhcye6BrbkizkBDw==}

  uncrypto@0.1.3:
    resolution: {integrity: sha512-Ql87qFHB3s/De2ClA9e0gsnS6zXG27SkTiSJwjCc9MebbfapQfuPzumMIUMi38ezPZVNFcHI9sUIepeQfw8J8Q==}

  unctx@2.3.1:
    resolution: {integrity: sha512-PhKke8ZYauiqh3FEMVNm7ljvzQiph0Mt3GBRve03IJm7ukfaON2OBK795tLwhbyfzknuRRkW0+Ze+CQUmzOZ+A==}

  undici-types@5.26.5:
    resolution: {integrity: sha512-JlCMO+ehdEIKqlFxk6IfVoAUVmgz7cU7zD/h9XZ0qzeosSHmUJVOzSQvvYSYWXkFXC+IfLKSIffhv0sVZup6pA==}

  undici@5.28.4:
    resolution: {integrity: sha512-72RFADWFqKmUb2hmmvNODKL3p9hcB6Gt2DOQMis1SEBaV6a4MH8soBvzg+95CYhCKPFedut2JY9bMfrDl9D23g==}
    engines: {node: '>=14.0'}

  unenv@1.10.0:
    resolution: {integrity: sha512-wY5bskBQFL9n3Eca5XnhH6KbUo/tfvkwm9OpcdCvLaeA7piBNbavbOKJySEwQ1V0RH6HvNlSAFRTpvTqgKRQXQ==}

  unfetch@4.2.0:
    resolution: {integrity: sha512-F9p7yYCn6cIW9El1zi0HI6vqpeIvBsr3dSuRO6Xuppb1u5rXpCPmMvLSyECLhybr9isec8Ohl0hPekMVrEinDA==}

  unhead@1.11.6:
    resolution: {integrity: sha512-TKTQGUzHKF925VZ4KZVbLfKFzTVTEWfPLaXKmkd/ptEY2FHEoJUF7xOpAWc3K7Jzy/ExS66TL7GnLLjtd4sISg==}

  unicorn-magic@0.1.0:
    resolution: {integrity: sha512-lRfVq8fE8gz6QMBuDM6a+LO3IAzTi05H6gCVaUpir2E1Rwpo4ZUog45KpNXKC/Mn3Yb9UDuHumeFTo9iV/D9FQ==}
    engines: {node: '>=18'}

  unimport@3.12.0:
    resolution: {integrity: sha512-5y8dSvNvyevsnw4TBQkIQR1Rjdbb+XjVSwQwxltpnVZrStBvvPkMPcZrh1kg5kY77kpx6+D4Ztd3W6FOBH/y2Q==}

  universalify@0.2.0:
    resolution: {integrity: sha512-CJ1QgKmNg3CwvAv/kOFmtnEN05f0D/cn9QntgNOQlQF9dgvVTHj3t+8JPdjqawCHk7V/KA+fbUqzZ9XWhcqPUg==}
    engines: {node: '>= 4.0.0'}

  universalify@2.0.1:
    resolution: {integrity: sha512-gptHNQghINnc/vTGIk0SOFGFNXw7JVrlRUtConJRlvaw6DuX0wO5Jeko9sWrMBhh+PsYAZ7oXAiOnf/UKogyiw==}
    engines: {node: '>= 10.0.0'}

  unplugin-vue-router@0.10.8:
    resolution: {integrity: sha512-xi+eLweYAqolIoTRSmumbi6Yx0z5M0PLvl+NFNVWHJgmE2ByJG1SZbrn+TqyuDtIyln20KKgq8tqmL7aLoiFjw==}
    peerDependencies:
      vue-router: ^4.4.0
    peerDependenciesMeta:
      vue-router:
        optional: true

  unplugin@1.14.1:
    resolution: {integrity: sha512-lBlHbfSFPToDYp9pjXlUEFVxYLaue9f9T1HC+4OHlmj+HnMDdz9oZY+erXfoCe/5V/7gKUSY2jpXPb9S7f0f/w==}
    engines: {node: '>=14.0.0'}
    peerDependencies:
      webpack-sources: ^3
    peerDependenciesMeta:
      webpack-sources:
        optional: true

  unstorage@1.12.0:
    resolution: {integrity: sha512-ARZYTXiC+e8z3lRM7/qY9oyaOkaozCeNd2xoz7sYK9fv7OLGhVsf+BZbmASqiK/HTZ7T6eAlnVq9JynZppyk3w==}
    peerDependencies:
      '@azure/app-configuration': ^1.7.0
      '@azure/cosmos': ^4.1.1
      '@azure/data-tables': ^13.2.2
      '@azure/identity': ^4.4.1
      '@azure/keyvault-secrets': ^4.8.0
      '@azure/storage-blob': ^12.24.0
      '@capacitor/preferences': ^6.0.2
      '@netlify/blobs': ^6.5.0 || ^7.0.0
      '@planetscale/database': ^1.19.0
      '@upstash/redis': ^1.34.0
      '@vercel/kv': ^1.0.1
      idb-keyval: ^6.2.1
      ioredis: ^5.4.1
    peerDependenciesMeta:
      '@azure/app-configuration':
        optional: true
      '@azure/cosmos':
        optional: true
      '@azure/data-tables':
        optional: true
      '@azure/identity':
        optional: true
      '@azure/keyvault-secrets':
        optional: true
      '@azure/storage-blob':
        optional: true
      '@capacitor/preferences':
        optional: true
      '@netlify/blobs':
        optional: true
      '@planetscale/database':
        optional: true
      '@upstash/redis':
        optional: true
      '@vercel/kv':
        optional: true
      idb-keyval:
        optional: true
      ioredis:
        optional: true

  untun@0.1.3:
    resolution: {integrity: sha512-4luGP9LMYszMRZwsvyUd9MrxgEGZdZuZgpVQHEEX0lCYFESasVRvZd0EYpCkOIbJKHMuv0LskpXc/8Un+MJzEQ==}
    hasBin: true

  untyped@1.4.2:
    resolution: {integrity: sha512-nC5q0DnPEPVURPhfPQLahhSTnemVtPzdx7ofiRxXpOB2SYnb3MfdU3DVGyJdS8Lx+tBWeAePO8BfU/3EgksM7Q==}
    hasBin: true

  unwasm@0.3.9:
    resolution: {integrity: sha512-LDxTx/2DkFURUd+BU1vUsF/moj0JsoTvl+2tcg2AUOiEzVturhGGx17/IMgGvKUYdZwr33EJHtChCJuhu9Ouvg==}

  update-browserslist-db@1.1.0:
    resolution: {integrity: sha512-EdRAaAyk2cUE1wOf2DkEhzxqOQvFOoRJFNS6NeyJ01Gp2beMRpBAINjM2iDXE3KCuKhwnvHIQCJm6ThL2Z+HzQ==}
    hasBin: true
    peerDependencies:
      browserslist: '>= 4.21.0'

  uqr@0.1.2:
    resolution: {integrity: sha512-MJu7ypHq6QasgF5YRTjqscSzQp/W11zoUk6kvmlH+fmWEs63Y0Eib13hYFwAzagRJcVY8WVnlV+eBDUGMJ5IbA==}

  uri-js@4.4.1:
    resolution: {integrity: sha512-7rKUyy33Q1yc98pQ1DAmLtwX109F7TIfWlW1Ydo8Wl1ii1SeHieeh0HHfPeL2fMXK6z0s8ecKs9frCuLJvndBg==}

  url-parse@1.5.10:
    resolution: {integrity: sha512-WypcfiRhfeUP9vvF0j6rw0J3hrWrw6iZv3+22h6iRMJ/8z1Tj6XfLP4DsUix5MhMPnXpiHDoKyoZ/bdCkwBCiQ==}

  url-set-query@1.0.0:
    resolution: {integrity: sha512-3AChu4NiXquPfeckE5R5cGdiHCMWJx1dwCWOmWIL4KHAziJNOFIYJlpGFeKDvwLPHovZRCxK3cYlwzqI9Vp+Gg==}

  urlpattern-polyfill@8.0.2:
    resolution: {integrity: sha512-Qp95D4TPJl1kC9SKigDcqgyM2VDVO4RiJc2d4qe5GrYm+zbIQCWWKAFaJNQ4BhdFeDGwBmAxqJBwWSJDb9T3BQ==}

  use-sync-external-store@1.2.0:
    resolution: {integrity: sha512-eEgnFxGQ1Ife9bzYs6VLi8/4X6CObHMw9Qr9tPY43iKwsPw8xE8+EFsf/2cFZ5S3esXgpWgtSCtLNS41F+sKPA==}
    peerDependencies:
      react: ^16.8.0 || ^17.0.0 || ^18.0.0

  use-sync-external-store@1.2.2:
    resolution: {integrity: sha512-PElTlVMwpblvbNqQ82d2n6RjStvdSoNe9FG28kNfz3WiXilJm4DdNkEzRhCZuIDwY8U08WVihhGR5iRqAwfDiw==}
    peerDependencies:
      react: ^16.8.0 || ^17.0.0 || ^18.0.0

  utf-8-validate@5.0.10:
    resolution: {integrity: sha512-Z6czzLq4u8fPOyx7TU6X3dvUZVvoJmxSQ+IcrlmagKhilxlhZgxPK6C5Jqbkw1IDUmFTM+cz9QDnnLTwDz/2gQ==}
    engines: {node: '>=6.14.2'}

  utf8@3.0.0:
    resolution: {integrity: sha512-E8VjFIQ/TyQgp+TZfS6l8yp/xWppSAHzidGiRrqe4bK4XP9pTRyKFgGJpO3SN7zdX4DeomTrwaseCHovfpFcqQ==}

  util-deprecate@1.0.2:
    resolution: {integrity: sha512-EPD5q1uXyFxJpCrLnCc1nHnq3gOa6DZBocAIiI2TaSCA7VCJ1UJDMagCzIkXNsUYfD1daK//LTEQ8xiIbrHtcw==}

  util@0.12.5:
    resolution: {integrity: sha512-kZf/K6hEIrWHI6XqOFUiiMa+79wE/D8Q+NCNAWclkyg3b4d2k7s0QGepNjiABc+aR3N1PAyHL7p6UcLY6LmrnA==}

  uuid@9.0.1:
    resolution: {integrity: sha512-b+1eJOlsR9K8HJpow9Ok3fiWOWSIcIzXodvv0rQjVoOVNpWMpxf1wZNpt4y9h10odCNrqnYp1OBzRktckBe3sA==}
    hasBin: true

  validate-html-nesting@1.2.2:
    resolution: {integrity: sha512-hGdgQozCsQJMyfK5urgFcWEqsSSrK63Awe0t/IMR0bZ0QMtnuaiHzThW81guu3qx9abLi99NEuiaN6P9gVYsNg==}

  valtio@1.11.2:
    resolution: {integrity: sha512-1XfIxnUXzyswPAPXo1P3Pdx2mq/pIqZICkWN60Hby0d9Iqb+MEIpqgYVlbflvHdrp2YR/q3jyKWRPJJ100yxaw==}
    engines: {node: '>=12.20.0'}
    peerDependencies:
      '@types/react': '>=16.8'
      react: '>=16.8'
    peerDependenciesMeta:
      '@types/react':
        optional: true
      react:
        optional: true

  vite-hot-client@0.2.3:
    resolution: {integrity: sha512-rOGAV7rUlUHX89fP2p2v0A2WWvV3QMX2UYq0fRqsWSvFvev4atHWqjwGoKaZT1VTKyLGk533ecu3eyd0o59CAg==}
    peerDependencies:
      vite: ^2.6.0 || ^3.0.0 || ^4.0.0 || ^5.0.0-0

  vite-node@2.1.1:
    resolution: {integrity: sha512-N/mGckI1suG/5wQI35XeR9rsMsPqKXzq1CdUndzVstBj/HvyxxGctwnK6WX43NGt5L3Z5tcRf83g4TITKJhPrA==}
    engines: {node: ^18.0.0 || >=20.0.0}
    hasBin: true

  vite-plugin-checker@0.8.0:
    resolution: {integrity: sha512-UA5uzOGm97UvZRTdZHiQVYFnd86AVn8EVaD4L3PoVzxH+IZSfaAw14WGFwX9QS23UW3lV/5bVKZn6l0w+q9P0g==}
    engines: {node: '>=14.16'}
    peerDependencies:
      '@biomejs/biome': '>=1.7'
      eslint: '>=7'
      meow: ^9.0.0
      optionator: ^0.9.1
      stylelint: '>=13'
      typescript: '*'
      vite: '>=2.0.0'
      vls: '*'
      vti: '*'
      vue-tsc: ~2.1.6
    peerDependenciesMeta:
      '@biomejs/biome':
        optional: true
      eslint:
        optional: true
      meow:
        optional: true
      optionator:
        optional: true
      stylelint:
        optional: true
      typescript:
        optional: true
      vls:
        optional: true
      vti:
        optional: true
      vue-tsc:
        optional: true

  vite-plugin-inspect@0.8.7:
    resolution: {integrity: sha512-/XXou3MVc13A5O9/2Nd6xczjrUwt7ZyI9h8pTnUMkr5SshLcb0PJUOVq2V+XVkdeU4njsqAtmK87THZuO2coGA==}
    engines: {node: '>=14'}
    peerDependencies:
      '@nuxt/kit': '*'
      vite: ^3.1.0 || ^4.0.0 || ^5.0.0-0
    peerDependenciesMeta:
      '@nuxt/kit':
        optional: true

  vite-plugin-solid@2.10.2:
    resolution: {integrity: sha512-AOEtwMe2baBSXMXdo+BUwECC8IFHcKS6WQV/1NEd+Q7vHPap5fmIhLcAzr+DUJ04/KHx/1UBU0l1/GWP+rMAPQ==}
    peerDependencies:
      '@testing-library/jest-dom': ^5.16.6 || ^5.17.0 || ^6.*
      solid-js: ^1.7.2
      vite: ^3.0.0 || ^4.0.0 || ^5.0.0
    peerDependenciesMeta:
      '@testing-library/jest-dom':
        optional: true

  vite-plugin-vue-inspector@5.2.0:
    resolution: {integrity: sha512-wWxyb9XAtaIvV/Lr7cqB1HIzmHZFVUJsTNm3yAxkS87dgh/Ky4qr2wDEWNxF23fdhVa3jQ8MZREpr4XyiuaRqA==}
    peerDependencies:
      vite: ^3.0.0-0 || ^4.0.0-0 || ^5.0.0-0

  vite@5.4.7:
    resolution: {integrity: sha512-5l2zxqMEPVENgvzTuBpHer2awaetimj2BGkhBPdnwKbPNOlHsODU+oiazEZzLK7KhAnOrO+XGYJYn4ZlUhDtDQ==}
    engines: {node: ^18.0.0 || >=20.0.0}
    hasBin: true
    peerDependencies:
      '@types/node': ^18.0.0 || >=20.0.0
      less: '*'
      lightningcss: ^1.21.0
      sass: '*'
      sass-embedded: '*'
      stylus: '*'
      sugarss: '*'
      terser: ^5.4.0
    peerDependenciesMeta:
      '@types/node':
        optional: true
      less:
        optional: true
      lightningcss:
        optional: true
      sass:
        optional: true
      sass-embedded:
        optional: true
      stylus:
        optional: true
      sugarss:
        optional: true
      terser:
        optional: true

  vitefu@0.2.5:
    resolution: {integrity: sha512-SgHtMLoqaeeGnd2evZ849ZbACbnwQCIwRH57t18FxcXoZop0uQu0uzlIhJBlF/eWVzuce0sHeqPcDo+evVcg8Q==}
    peerDependencies:
      vite: ^3.0.0 || ^4.0.0 || ^5.0.0
    peerDependenciesMeta:
      vite:
        optional: true

  vitest@2.1.1:
    resolution: {integrity: sha512-97We7/VC0e9X5zBVkvt7SGQMGrRtn3KtySFQG5fpaMlS+l62eeXRQO633AYhSTC3z7IMebnPPNjGXVGNRFlxBA==}
    engines: {node: ^18.0.0 || >=20.0.0}
    hasBin: true
    peerDependencies:
      '@edge-runtime/vm': '*'
      '@types/node': ^18.0.0 || >=20.0.0
      '@vitest/browser': 2.1.1
      '@vitest/ui': 2.1.1
      happy-dom: '*'
      jsdom: '*'
    peerDependenciesMeta:
      '@edge-runtime/vm':
        optional: true
      '@types/node':
        optional: true
      '@vitest/browser':
        optional: true
      '@vitest/ui':
        optional: true
      happy-dom:
        optional: true
      jsdom:
        optional: true

  vlq@2.0.4:
    resolution: {integrity: sha512-aodjPa2wPQFkra1G8CzJBTHXhgk3EVSwxSWXNPr1fgdFLUb8kvLV1iEb6rFgasIsjP82HWI6dsb5Io26DDnasA==}

  vscode-jsonrpc@6.0.0:
    resolution: {integrity: sha512-wnJA4BnEjOSyFMvjZdpiOwhSq9uDoK8e/kpRJDTaMYzwlkrhG1fwDIZI94CLsLzlCK5cIbMMtFlJlfR57Lavmg==}
    engines: {node: '>=8.0.0 || >=10.0.0'}

  vscode-languageclient@7.0.0:
    resolution: {integrity: sha512-P9AXdAPlsCgslpP9pRxYPqkNYV7Xq8300/aZDpO35j1fJm/ncize8iGswzYlcvFw5DQUx4eVk+KvfXdL0rehNg==}
    engines: {vscode: ^1.52.0}

  vscode-languageserver-protocol@3.16.0:
    resolution: {integrity: sha512-sdeUoAawceQdgIfTI+sdcwkiK2KU+2cbEYA0agzM2uqaUy2UpnnGHtWTHVEtS0ES4zHU0eMFRGN+oQgDxlD66A==}

  vscode-languageserver-textdocument@1.0.12:
    resolution: {integrity: sha512-cxWNPesCnQCcMPeenjKKsOCKQZ/L6Tv19DTRIGuLWe32lyzWhihGVJ/rcckZXJxfdKCFvRLS3fpBIsV/ZGX4zA==}

  vscode-languageserver-types@3.16.0:
    resolution: {integrity: sha512-k8luDIWJWyenLc5ToFQQMaSrqCHiLwyKPHKPQZ5zz21vM+vIVUSvsRpcbiECH4WR88K2XZqc4ScRcZ7nk/jbeA==}

  vscode-languageserver@7.0.0:
    resolution: {integrity: sha512-60HTx5ID+fLRcgdHfmz0LDZAXYEV68fzwG0JWwEPBode9NuMYTIxuYXPg4ngO8i8+Ou0lM7y6GzaYWbiDL0drw==}
    hasBin: true

  vscode-uri@3.0.8:
    resolution: {integrity: sha512-AyFQ0EVmsOZOlAnxoFOGOq1SQDWAB7C6aqMGS23svWAllfOaxbuFvcT8D1i8z3Gyn8fraVeZNNmN6e9bxxXkKw==}

  vue-bundle-renderer@2.1.0:
    resolution: {integrity: sha512-uZ+5ZJdZ/b43gMblWtcpikY6spJd0nERaM/1RtgioXNfWFbjKlUwrS8HlrddN6T2xtptmOouWclxLUkpgcVX3Q==}

  vue-component-type-helpers@2.1.6:
    resolution: {integrity: sha512-ng11B8B/ZADUMMOsRbqv0arc442q7lifSubD0v8oDXIFoMg/mXwAPUunrroIDkY+mcD0dHKccdaznSVp8EoX3w==}

  vue-demi@0.14.10:
    resolution: {integrity: sha512-nMZBOwuzabUO0nLgIcc6rycZEebF6eeUfaiQx9+WSk8e29IbLvPU9feI6tqW4kTo3hvoYAJkMh8n8D0fuISphg==}
    engines: {node: '>=12'}
    hasBin: true
    peerDependencies:
      '@vue/composition-api': ^1.0.0-rc.1
      vue: ^3.0.0-0 || ^2.6.0
    peerDependenciesMeta:
      '@vue/composition-api':
        optional: true

  vue-devtools-stub@0.1.0:
    resolution: {integrity: sha512-RutnB7X8c5hjq39NceArgXg28WZtZpGc3+J16ljMiYnFhKvd8hITxSWQSQ5bvldxMDU6gG5mkxl1MTQLXckVSQ==}

  vue-router@4.4.5:
    resolution: {integrity: sha512-4fKZygS8cH1yCyuabAXGUAsyi1b2/o/OKgu/RUb+znIYOxPRxdkytJEx+0wGcpBE1pX6vUgh5jwWOKRGvuA/7Q==}
    peerDependencies:
      vue: ^3.2.0

  vue-tsc@2.1.6:
    resolution: {integrity: sha512-f98dyZp5FOukcYmbFpuSCJ4Z0vHSOSmxGttZJCsFeX0M4w/Rsq0s4uKXjcSRsZqsRgQa6z7SfuO+y0HVICE57Q==}
    hasBin: true
    peerDependencies:
      typescript: '>=5.0.0'

  vue@3.5.7:
    resolution: {integrity: sha512-JcFm0f5j8DQO9E07pZRxqZ/ZsNopMVzHYXpKvnfqXFcA4JTi+4YcrikRn9wkzWsdj0YsLzlLIsR0zzGxA2P6Wg==}
    peerDependencies:
      typescript: '*'
    peerDependenciesMeta:
      typescript:
        optional: true

  w3c-xmlserializer@5.0.0:
    resolution: {integrity: sha512-o8qghlI8NZHU1lLPrpi2+Uq7abh4GGPpYANlalzWxyWteJOCsr/P+oPBA49TOLu5FTZO4d3F9MnWJfiMo4BkmA==}
    engines: {node: '>=18'}

  web3-core-helpers@1.5.2:
    resolution: {integrity: sha512-U7LJoeUdQ3aY9t5gU7t/1XpcApsWm+4AcW5qKl/44ZxD44w0Dmsq1c5zJm3GuLr/a9MwQfXK4lpmvxVQWHHQRg==}
    engines: {node: '>=8.0.0'}

  web3-core-method@1.5.2:
    resolution: {integrity: sha512-/mC5t9UjjJoQmJJqO5nWK41YHo+tMzFaT7Tp7jDCQsBkinE68KsUJkt0jzygpheW84Zra0DVp6q19gf96+cugg==}
    engines: {node: '>=8.0.0'}

  web3-core-promievent@1.5.2:
    resolution: {integrity: sha512-5DacbJXe98ozSor7JlkTNCy6G8945VunRRkPxMk98rUrg60ECVEM/vuefk1atACzjQsKx6tmLZuHxbJQ64TQeQ==}
    engines: {node: '>=8.0.0'}

  web3-core-requestmanager@1.5.2:
    resolution: {integrity: sha512-oRVW9OrAsXN2JIZt68OEg1Mb1A9a/L3JAGMv15zLEFEnJEGw0KQsGK1ET2kvZBzvpFd5G0EVkYCnx7WDe4HSNw==}
    engines: {node: '>=8.0.0'}

  web3-core-subscriptions@1.5.2:
    resolution: {integrity: sha512-hapI4rKFk22yurtIv0BYvkraHsM7epA4iI8Np+HuH6P9DD0zj/llaps6TXLM9HyacLBRwmOLZmr+pHBsPopUnQ==}
    engines: {node: '>=8.0.0'}

  web3-core@1.5.2:
    resolution: {integrity: sha512-sebMpQbg3kbh3vHUbHrlKGKOxDWqjgt8KatmTBsTAWj/HwWYVDzeX+2Q84+swNYsm2DrTBVFlqTErFUwPBvyaA==}
    engines: {node: '>=8.0.0'}

  web3-eth-iban@1.5.2:
    resolution: {integrity: sha512-C04YDXuSG/aDwOHSX+HySBGb0KraiAVt+/l1Mw7y/fCUrKC/K0yYzMYqY/uYOcvLtepBPsC4ZfUYWUBZ2PO8Vg==}
    engines: {node: '>=8.0.0'}

  web3-providers-http@1.5.2:
    resolution: {integrity: sha512-dUNFJc9IMYDLZnkoQX3H4ZjvHjGO6VRVCqrBrdh84wPX/0da9dOA7DwIWnG0Gv3n9ybWwu5JHQxK4MNQ444lyA==}
    engines: {node: '>=8.0.0'}

  web3-providers-ipc@1.5.2:
    resolution: {integrity: sha512-SJC4Sivt4g9LHKlRy7cs1jkJgp7bjrQeUndE6BKs0zNALKguxu6QYnzbmuHCTFW85GfMDjhvi24jyyZHMnBNXQ==}
    engines: {node: '>=8.0.0'}

  web3-providers-ws@1.5.2:
    resolution: {integrity: sha512-xy9RGlyO8MbJDuKv2vAMDkg+en+OvXG0CGTCM2BTl6l1vIdHpCa+6A/9KV2rK8aU9OBZ7/Pf+Y19517kHVl9RA==}
    engines: {node: '>=8.0.0'}

  web3-utils@1.5.2:
    resolution: {integrity: sha512-quTtTeQJHYSxAwIBOCGEcQtqdVcFWX6mCFNoqnp+mRbq+Hxbs8CGgO/6oqfBx4OvxIOfCpgJWYVHswRXnbEu9Q==}
    engines: {node: '>=8.0.0'}

  webidl-conversions@3.0.1:
    resolution: {integrity: sha512-2JAn3z8AR6rjK8Sm8orRC0h/bcl/DqL7tRPdGZ4I1CjdF+EaMLmYxBHyXuKL849eucPFhvBoxMsflfOb8kxaeQ==}

  webidl-conversions@4.0.2:
    resolution: {integrity: sha512-YQ+BmxuTgd6UXZW3+ICGfyqRyHXVlD5GtQr5+qjiNW7bF0cqrzX500HVXPBOvgXb5YnzDd+h0zqyv61KUD7+Sg==}

  webidl-conversions@7.0.0:
    resolution: {integrity: sha512-VwddBukDzu71offAQR975unBIGqfKZpM+8ZX6ySk8nYhVoo5CYaZyzt3YBvYtRtO+aoGlqxPg/B87NGVZ/fu6g==}
    engines: {node: '>=12'}

  webpack-virtual-modules@0.6.2:
    resolution: {integrity: sha512-66/V2i5hQanC51vBQKPH4aI8NMAcBW59FVBs+rC7eGHupMyfn34q7rZIE+ETlJ+XTevqfUhVVBgSUNSW2flEUQ==}

  websocket@1.0.35:
    resolution: {integrity: sha512-/REy6amwPZl44DDzvRCkaI1q1bIiQB0mEFQLUrhz3z2EK91cp3n72rAjUlrTP0zV22HJIUOVHQGPxhFRjxjt+Q==}
    engines: {node: '>=4.0.0'}

  whatwg-encoding@3.1.1:
    resolution: {integrity: sha512-6qN4hJdMwfYBtE3YBTTHhoeuUrDBPZmbQaxWAqSALV/MeEnR5z1xd8UKud2RAkFoPkmB+hli1TZSnyi84xz1vQ==}
    engines: {node: '>=18'}

  whatwg-mimetype@4.0.0:
    resolution: {integrity: sha512-QaKxh0eNIi2mE9p2vEdzfagOKHCcj1pJ56EEHGQOVxp8r9/iszLUUV7v89x9O1p/T+NlTM5W7jW6+cz4Fq1YVg==}
    engines: {node: '>=18'}

  whatwg-url@14.0.0:
    resolution: {integrity: sha512-1lfMEm2IEr7RIV+f4lUNPOqfFL+pO+Xw3fJSqmjX9AbXcXcYOkCe1P6+9VBZB6n94af16NfZf+sSk0JCBZC9aw==}
    engines: {node: '>=18'}

  whatwg-url@5.0.0:
    resolution: {integrity: sha512-saE57nupxk6v3HY35+jzBwYa0rKSy0XR8JSxZPwgLr7ys0IBzhGviA1/TUGJLmSVqs8pb9AnvICXEuOHLprYTw==}

  whatwg-url@7.1.0:
    resolution: {integrity: sha512-WUu7Rg1DroM7oQvGWfOiAK21n74Gg+T4elXEQYkOhtyLeWiJFoOGLXPKI/9gzIie9CtwVLm8wtw6YJdKyxSjeg==}

  which-boxed-primitive@1.0.2:
    resolution: {integrity: sha512-bwZdv0AKLpplFY2KZRX6TvyuN7ojjr7lwkg6ml0roIy9YeuSr7JS372qlNW18UQYzgYK9ziGcerWqZOmEn9VNg==}

  which-builtin-type@1.1.4:
    resolution: {integrity: sha512-bppkmBSsHFmIMSl8BO9TbsyzsvGjVoppt8xUiGzwiu/bhDCGxnpOKCxgqj6GuyHE0mINMDecBFPlOm2hzY084w==}
    engines: {node: '>= 0.4'}

  which-collection@1.0.2:
    resolution: {integrity: sha512-K4jVyjnBdgvc86Y6BkaLZEN933SwYOuBFkdmBu9ZfkcAbdVbpITnDmjvZ/aQjRXQrv5EPkTnD1s39GiiqbngCw==}
    engines: {node: '>= 0.4'}

  which-module@2.0.1:
    resolution: {integrity: sha512-iBdZ57RDvnOR9AGBhML2vFZf7h8vmBjhoaZqODJBFWHVtKkDmKuHai3cx5PgVMrX5YDNp27AofYbAwctSS+vhQ==}

  which-typed-array@1.1.15:
    resolution: {integrity: sha512-oV0jmFtUky6CXfkqehVvBP/LSWJ2sy4vWMioiENyJLePrBO/yKyV9OyJySfAKosh+RYkIl5zJCNZ8/4JncrpdA==}
    engines: {node: '>= 0.4'}

  which@2.0.2:
    resolution: {integrity: sha512-BLI3Tl1TW3Pvl70l3yq3Y64i+awpwXqsGBYWkkqMtnbXgrMD+yj7rhW0kuEDxzJaYXGjEW5ogapKNMEKNMjibA==}
    engines: {node: '>= 8'}
    hasBin: true

  which@3.0.1:
    resolution: {integrity: sha512-XA1b62dzQzLfaEOSQFTCOd5KFf/1VSzZo7/7TUjnya6u0vGGKzU96UQBZTAThCb2j4/xjBAyii1OhRLJEivHvg==}
    engines: {node: ^14.17.0 || ^16.13.0 || >=18.0.0}
    hasBin: true

  why-is-node-running@2.3.0:
    resolution: {integrity: sha512-hUrmaWBdVDcxvYqnyh09zunKzROWjbZTiNy8dBEjkS7ehEDQibXJ7XvlmtbwuTclUiIyN+CyXQD4Vmko8fNm8w==}
    engines: {node: '>=8'}
    hasBin: true

  wide-align@1.1.5:
    resolution: {integrity: sha512-eDMORYaPNZ4sQIuuYPDHdQvf4gyCF9rEEV/yPxGfwPkRodwEgiMUUXTx/dex+Me0wxx53S+NgUHaP7y3MGlDmg==}

  word-wrap@1.2.5:
    resolution: {integrity: sha512-BN22B5eaMMI9UMtjrGd5g5eCYPpCPDUy0FJXbYsaT5zYxjFOckS53SQDE3pWkVoWpHXVb3BrYcEN4Twa55B5cA==}
    engines: {node: '>=0.10.0'}

  wrap-ansi@6.2.0:
    resolution: {integrity: sha512-r6lPcBGxZXlIcymEu7InxDMhdW0KDxpLgoFLcguasxCaJ/SOIZwINatK9KY/tf+ZrlywOKU0UDj3ATXUBfxJXA==}
    engines: {node: '>=8'}

  wrap-ansi@7.0.0:
    resolution: {integrity: sha512-YVGIj2kamLSTxw6NsZjoBxfSwsn0ycdesmc4p+Q21c5zPuZ1pl+NfxVdxPtdHvmNVOQ6XSYG4AUtyt/Fi7D16Q==}
    engines: {node: '>=10'}

  wrap-ansi@8.1.0:
    resolution: {integrity: sha512-si7QWI6zUMq56bESFvagtmzMdGOtoxfR+Sez11Mobfc7tm+VkUckk9bW2UeffTGVUbOksxmSw0AA2gs8g71NCQ==}
    engines: {node: '>=12'}

  wrappy@1.0.2:
    resolution: {integrity: sha512-l4Sp/DRseor9wL6EvV2+TuQn63dMkPjZ/sp9XkghTEbV9KlPS1xUsZ3u7/IQO4wxtcFB4bgpQPRcR3QCvezPcQ==}

  ws@7.5.10:
    resolution: {integrity: sha512-+dbF1tHwZpXcbOJdVOkzLDxZP1ailvSxM6ZweXTegylPny803bFhA+vqBYw4s31NSAk4S2Qz+AKXK9a4wkdjcQ==}
    engines: {node: '>=8.3.0'}
    peerDependencies:
      bufferutil: ^4.0.1
      utf-8-validate: ^5.0.2
    peerDependenciesMeta:
      bufferutil:
        optional: true
      utf-8-validate:
        optional: true

  ws@7.5.3:
    resolution: {integrity: sha512-kQ/dHIzuLrS6Je9+uv81ueZomEwH0qVYstcAQ4/Z93K8zeko9gtAbttJWzoC5ukqXY1PpoouV3+VSOqEAFt5wg==}
    engines: {node: '>=8.3.0'}
    peerDependencies:
      bufferutil: ^4.0.1
      utf-8-validate: ^5.0.2
    peerDependenciesMeta:
      bufferutil:
        optional: true
      utf-8-validate:
        optional: true

  ws@8.18.0:
    resolution: {integrity: sha512-8VbfWfHLbbwu3+N6OKsOMpBdT4kXPDDB9cJk2bJ6mh9ucxdlnNvH1e+roYkKmN9Nxw2yjz7VzeO9oOz2zJ04Pw==}
    engines: {node: '>=10.0.0'}
    peerDependencies:
      bufferutil: ^4.0.1
      utf-8-validate: '>=5.0.2'
    peerDependenciesMeta:
      bufferutil:
        optional: true
      utf-8-validate:
        optional: true

  xhr-request-promise@0.1.3:
    resolution: {integrity: sha512-YUBytBsuwgitWtdRzXDDkWAXzhdGB8bYm0sSzMPZT7Z2MBjMSTHFsyCT1yCRATY+XC69DUrQraRAEgcoCRaIPg==}

  xhr-request@1.1.0:
    resolution: {integrity: sha512-Y7qzEaR3FDtL3fP30k9wO/e+FBnBByZeybKOhASsGP30NIkRAAkKD/sCnLvgEfAIEC1rcmK7YG8f4oEnIrrWzA==}

  xhr2-cookies@1.1.0:
    resolution: {integrity: sha512-hjXUA6q+jl/bd8ADHcVfFsSPIf+tyLIjuO9TwJC9WI6JP2zKcS7C+p56I9kCLLsaCiNT035iYvEUUzdEFj/8+g==}

  xhr@2.6.0:
    resolution: {integrity: sha512-/eCGLb5rxjx5e3mF1A7s+pLlR6CGyqWN91fv1JgER5mVWg1MZmlhBvy9kjcsOdRk8RrIujotWyJamfyrp+WIcA==}

  xml-name-validator@5.0.0:
    resolution: {integrity: sha512-EvGK8EJ3DhaHfbRlETOWAS5pO9MZITeauHKJyb8wyajUfQUenkIg2MvLDTZ4T/TgIcm3HU0TFBgWWboAZ30UHg==}
    engines: {node: '>=18'}

  xmlchars@2.2.0:
    resolution: {integrity: sha512-JZnDKK8B0RCDw84FNdDAIpZK+JuJw+s7Lz8nksI7SIuU3UXJJslUthsi+uWBUYOwPFwW7W7PRLRfUKpxjtjFCw==}

  xtend@4.0.2:
    resolution: {integrity: sha512-LKYU1iAXJXUgAXn9URjiu+MWhyUXHsvfp7mcuYm9dSUKK0/CjtrUwFAxD82/mCWbtLsGjFIad0wIsod4zrTAEQ==}
    engines: {node: '>=0.4'}

  y18n@4.0.3:
    resolution: {integrity: sha512-JKhqTOwSrqNA1NY5lSztJ1GrBiUodLMmIZuLiDaMRJ+itFd+ABVE8XBjOvIWL+rSqNDC74LCSFmlb/U4UZ4hJQ==}

  y18n@5.0.8:
    resolution: {integrity: sha512-0pfFzegeDWJHJIAmTLRP2DwHjdF5s7jo9tuztdQxAhINCdvS+3nGINqPd00AphqJR/0LhANUS6/+7SCb98YOfA==}
    engines: {node: '>=10'}

  yaeti@0.0.6:
    resolution: {integrity: sha512-MvQa//+KcZCUkBTIC9blM+CU9J2GzuTytsOUwf2lidtvkx/6gnEp1QvJv34t9vdjhFmha/mUiNDbN0D0mJWdug==}
    engines: {node: '>=0.10.32'}

  yallist@3.1.1:
    resolution: {integrity: sha512-a4UGQaWPH59mOXUYnAG2ewncQS4i4F43Tv3JoAM+s2VDAmS9NsK8GpDMLrCHPksFT7h3K6TOoUNn2pb7RoXx4g==}

  yallist@4.0.0:
    resolution: {integrity: sha512-3wdGidZyq5PB084XLES5TpOSRA3wjXAlIWMhum2kRcv/41Sn2emQ0dycQW4uZXLejwKvg6EsvbdlVL+FYEct7A==}

  yaml@2.5.1:
    resolution: {integrity: sha512-bLQOjaX/ADgQ20isPJRvF0iRUHIxVhYvr53Of7wGcWlO2jvtUlH5m87DsmulFVxRpNLOnI4tB6p/oh8D7kpn9Q==}
    engines: {node: '>= 14'}
    hasBin: true

  yargs-parser@18.1.3:
    resolution: {integrity: sha512-o50j0JeToy/4K6OZcaQmW6lyXXKhq7csREXcDwk2omFPJEwUNOVtJKvmDr9EI1fAJZUyZcRF7kxGBWmRXudrCQ==}
    engines: {node: '>=6'}

  yargs-parser@21.1.1:
    resolution: {integrity: sha512-tVpsJW7DdjecAiFpbIB1e3qxIQsE6NoPc5/eTdrbbIC4h0LVsWhnoa3g+m2HclBIujHzsxZ4VJVA+GUuc2/LBw==}
    engines: {node: '>=12'}

  yargs@15.4.1:
    resolution: {integrity: sha512-aePbxDmcYW++PaqBsJ+HYUFwCdv4LVvdnhBy78E57PIor8/OVvhMrADFFEDh8DHDFRv/O9i3lPhsENjO7QX0+A==}
    engines: {node: '>=8'}

  yargs@17.7.2:
    resolution: {integrity: sha512-7dSzzRQ++CKnNI/krKnYRV7JKKPUXMEh61soaHKg9mrWEhzFWhFnxPxGl+69cD1Ou63C13NUPCnmIcrvqCuM6w==}
    engines: {node: '>=12'}

  yocto-queue@0.1.0:
    resolution: {integrity: sha512-rVksvsnNCdJ/ohGc6xgPwyN8eheCxsiLM8mxuE/t/mOVqJewPuO1miLpTHQiRgTKCLexL4MeAFVagts7HmNZ2Q==}
    engines: {node: '>=10'}

  zhead@2.2.4:
    resolution: {integrity: sha512-8F0OI5dpWIA5IGG5NHUg9staDwz/ZPxZtvGVf01j7vHqSyZ0raHY+78atOVxRqb73AotX22uV1pXt3gYSstGag==}

  zip-stream@6.0.1:
    resolution: {integrity: sha512-zK7YHHz4ZXpW89AHXUPbQVGKI7uvkd3hzusTdotCg1UxyaVtg0zFJSTfW/Dq5f7OBBVnq6cZIaC8Ti4hb6dtCA==}
    engines: {node: '>= 14'}

snapshots:

  '@adobe/css-tools@4.4.0': {}

  '@agoralabs-sh/avm-web-provider@1.6.2':
    dependencies:
      uuid: 9.0.1

  '@ampproject/remapping@2.3.0':
    dependencies:
      '@jridgewell/gen-mapping': 0.3.5
      '@jridgewell/trace-mapping': 0.3.25

  '@antfu/utils@0.7.10': {}

  '@babel/code-frame@7.24.7':
    dependencies:
      '@babel/highlight': 7.24.7
      picocolors: 1.1.0

  '@babel/compat-data@7.25.4': {}

  '@babel/core@7.25.2':
    dependencies:
      '@ampproject/remapping': 2.3.0
      '@babel/code-frame': 7.24.7
      '@babel/generator': 7.25.6
      '@babel/helper-compilation-targets': 7.25.2
      '@babel/helper-module-transforms': 7.25.2(@babel/core@7.25.2)
      '@babel/helpers': 7.25.6
      '@babel/parser': 7.25.6
      '@babel/template': 7.25.0
      '@babel/traverse': 7.25.6
      '@babel/types': 7.25.6
      convert-source-map: 2.0.0
      debug: 4.3.7
      gensync: 1.0.0-beta.2
      json5: 2.2.3
      semver: 6.3.1
    transitivePeerDependencies:
      - supports-color

  '@babel/generator@7.25.6':
    dependencies:
      '@babel/types': 7.25.6
      '@jridgewell/gen-mapping': 0.3.5
      '@jridgewell/trace-mapping': 0.3.25
      jsesc: 2.5.2

  '@babel/helper-annotate-as-pure@7.24.7':
    dependencies:
      '@babel/types': 7.25.6

  '@babel/helper-compilation-targets@7.25.2':
    dependencies:
      '@babel/compat-data': 7.25.4
      '@babel/helper-validator-option': 7.24.8
      browserslist: 4.23.3
      lru-cache: 5.1.1
      semver: 6.3.1

  '@babel/helper-create-class-features-plugin@7.25.4(@babel/core@7.25.2)':
    dependencies:
      '@babel/core': 7.25.2
      '@babel/helper-annotate-as-pure': 7.24.7
      '@babel/helper-member-expression-to-functions': 7.24.8
      '@babel/helper-optimise-call-expression': 7.24.7
      '@babel/helper-replace-supers': 7.25.0(@babel/core@7.25.2)
      '@babel/helper-skip-transparent-expression-wrappers': 7.24.7
      '@babel/traverse': 7.25.6
      semver: 6.3.1
    transitivePeerDependencies:
      - supports-color

  '@babel/helper-member-expression-to-functions@7.24.8':
    dependencies:
      '@babel/traverse': 7.25.6
      '@babel/types': 7.25.6
    transitivePeerDependencies:
      - supports-color

  '@babel/helper-module-imports@7.18.6':
    dependencies:
      '@babel/types': 7.25.6

  '@babel/helper-module-imports@7.24.7':
    dependencies:
      '@babel/traverse': 7.25.6
      '@babel/types': 7.25.6
    transitivePeerDependencies:
      - supports-color

  '@babel/helper-module-transforms@7.25.2(@babel/core@7.25.2)':
    dependencies:
      '@babel/core': 7.25.2
      '@babel/helper-module-imports': 7.24.7
      '@babel/helper-simple-access': 7.24.7
      '@babel/helper-validator-identifier': 7.24.7
      '@babel/traverse': 7.25.6
    transitivePeerDependencies:
      - supports-color

  '@babel/helper-optimise-call-expression@7.24.7':
    dependencies:
      '@babel/types': 7.25.6

  '@babel/helper-plugin-utils@7.24.8': {}

  '@babel/helper-replace-supers@7.25.0(@babel/core@7.25.2)':
    dependencies:
      '@babel/core': 7.25.2
      '@babel/helper-member-expression-to-functions': 7.24.8
      '@babel/helper-optimise-call-expression': 7.24.7
      '@babel/traverse': 7.25.6
    transitivePeerDependencies:
      - supports-color

  '@babel/helper-simple-access@7.24.7':
    dependencies:
      '@babel/traverse': 7.25.6
      '@babel/types': 7.25.6
    transitivePeerDependencies:
      - supports-color

  '@babel/helper-skip-transparent-expression-wrappers@7.24.7':
    dependencies:
      '@babel/traverse': 7.25.6
      '@babel/types': 7.25.6
    transitivePeerDependencies:
      - supports-color

  '@babel/helper-string-parser@7.24.8': {}

  '@babel/helper-validator-identifier@7.24.7': {}

  '@babel/helper-validator-option@7.24.8': {}

  '@babel/helpers@7.25.6':
    dependencies:
      '@babel/template': 7.25.0
      '@babel/types': 7.25.6

  '@babel/highlight@7.24.7':
    dependencies:
      '@babel/helper-validator-identifier': 7.24.7
      chalk: 2.4.2
      js-tokens: 4.0.0
      picocolors: 1.1.0

  '@babel/parser@7.25.6':
    dependencies:
      '@babel/types': 7.25.6

  '@babel/plugin-proposal-decorators@7.24.7(@babel/core@7.25.2)':
    dependencies:
      '@babel/core': 7.25.2
      '@babel/helper-create-class-features-plugin': 7.25.4(@babel/core@7.25.2)
      '@babel/helper-plugin-utils': 7.24.8
      '@babel/plugin-syntax-decorators': 7.24.7(@babel/core@7.25.2)
    transitivePeerDependencies:
      - supports-color

  '@babel/plugin-syntax-decorators@7.24.7(@babel/core@7.25.2)':
    dependencies:
      '@babel/core': 7.25.2
      '@babel/helper-plugin-utils': 7.24.8

  '@babel/plugin-syntax-import-attributes@7.25.6(@babel/core@7.25.2)':
    dependencies:
      '@babel/core': 7.25.2
      '@babel/helper-plugin-utils': 7.24.8

  '@babel/plugin-syntax-import-meta@7.10.4(@babel/core@7.25.2)':
    dependencies:
      '@babel/core': 7.25.2
      '@babel/helper-plugin-utils': 7.24.8

  '@babel/plugin-syntax-jsx@7.24.7(@babel/core@7.25.2)':
    dependencies:
      '@babel/core': 7.25.2
      '@babel/helper-plugin-utils': 7.24.8

  '@babel/plugin-syntax-typescript@7.25.4(@babel/core@7.25.2)':
    dependencies:
      '@babel/core': 7.25.2
      '@babel/helper-plugin-utils': 7.24.8

  '@babel/plugin-transform-modules-commonjs@7.24.8(@babel/core@7.25.2)':
    dependencies:
      '@babel/core': 7.25.2
      '@babel/helper-module-transforms': 7.25.2(@babel/core@7.25.2)
      '@babel/helper-plugin-utils': 7.24.8
      '@babel/helper-simple-access': 7.24.7
    transitivePeerDependencies:
      - supports-color

  '@babel/plugin-transform-react-jsx-self@7.24.7(@babel/core@7.25.2)':
    dependencies:
      '@babel/core': 7.25.2
      '@babel/helper-plugin-utils': 7.24.8

  '@babel/plugin-transform-react-jsx-source@7.24.7(@babel/core@7.25.2)':
    dependencies:
      '@babel/core': 7.25.2
      '@babel/helper-plugin-utils': 7.24.8

  '@babel/plugin-transform-typescript@7.25.2(@babel/core@7.25.2)':
    dependencies:
      '@babel/core': 7.25.2
      '@babel/helper-annotate-as-pure': 7.24.7
      '@babel/helper-create-class-features-plugin': 7.25.4(@babel/core@7.25.2)
      '@babel/helper-plugin-utils': 7.24.8
      '@babel/helper-skip-transparent-expression-wrappers': 7.24.7
      '@babel/plugin-syntax-typescript': 7.25.4(@babel/core@7.25.2)
    transitivePeerDependencies:
      - supports-color

  '@babel/preset-typescript@7.24.7(@babel/core@7.25.2)':
    dependencies:
      '@babel/core': 7.25.2
      '@babel/helper-plugin-utils': 7.24.8
      '@babel/helper-validator-option': 7.24.8
      '@babel/plugin-syntax-jsx': 7.24.7(@babel/core@7.25.2)
      '@babel/plugin-transform-modules-commonjs': 7.24.8(@babel/core@7.25.2)
      '@babel/plugin-transform-typescript': 7.25.2(@babel/core@7.25.2)
    transitivePeerDependencies:
      - supports-color

  '@babel/runtime@7.25.6':
    dependencies:
      regenerator-runtime: 0.14.1

  '@babel/standalone@7.25.6': {}

  '@babel/template@7.25.0':
    dependencies:
      '@babel/code-frame': 7.24.7
      '@babel/parser': 7.25.6
      '@babel/types': 7.25.6

  '@babel/traverse@7.25.6':
    dependencies:
      '@babel/code-frame': 7.24.7
      '@babel/generator': 7.25.6
      '@babel/parser': 7.25.6
      '@babel/template': 7.25.0
      '@babel/types': 7.25.6
      debug: 4.3.7
      globals: 11.12.0
    transitivePeerDependencies:
      - supports-color

  '@babel/types@7.25.6':
    dependencies:
      '@babel/helper-string-parser': 7.24.8
      '@babel/helper-validator-identifier': 7.24.7
      to-fast-properties: 2.0.0

  '@blockshake/defly-connect@1.1.6(algosdk@2.9.0)(bufferutil@4.0.8)(utf-8-validate@5.0.10)':
    dependencies:
      '@walletconnect/client': 1.8.0(bufferutil@4.0.8)(utf-8-validate@5.0.10)
      '@walletconnect/types': 1.8.0
      algosdk: 2.9.0
      bowser: 2.11.0
      buffer: 6.0.3
      lottie-web: 5.12.2
      qr-code-styling: 1.6.0-rc.1
    transitivePeerDependencies:
      - bufferutil
      - utf-8-validate

  '@cloudflare/kv-asset-handler@0.3.4':
    dependencies:
      mime: 3.0.0

  '@esbuild/aix-ppc64@0.20.2':
    optional: true

  '@esbuild/aix-ppc64@0.21.5':
    optional: true

  '@esbuild/aix-ppc64@0.23.1':
    optional: true

  '@esbuild/android-arm64@0.20.2':
    optional: true

  '@esbuild/android-arm64@0.21.5':
    optional: true

  '@esbuild/android-arm64@0.23.1':
    optional: true

  '@esbuild/android-arm@0.20.2':
    optional: true

  '@esbuild/android-arm@0.21.5':
    optional: true

  '@esbuild/android-arm@0.23.1':
    optional: true

  '@esbuild/android-x64@0.20.2':
    optional: true

  '@esbuild/android-x64@0.21.5':
    optional: true

  '@esbuild/android-x64@0.23.1':
    optional: true

  '@esbuild/darwin-arm64@0.20.2':
    optional: true

  '@esbuild/darwin-arm64@0.21.5':
    optional: true

  '@esbuild/darwin-arm64@0.23.1':
    optional: true

  '@esbuild/darwin-x64@0.20.2':
    optional: true

  '@esbuild/darwin-x64@0.21.5':
    optional: true

  '@esbuild/darwin-x64@0.23.1':
    optional: true

  '@esbuild/freebsd-arm64@0.20.2':
    optional: true

  '@esbuild/freebsd-arm64@0.21.5':
    optional: true

  '@esbuild/freebsd-arm64@0.23.1':
    optional: true

  '@esbuild/freebsd-x64@0.20.2':
    optional: true

  '@esbuild/freebsd-x64@0.21.5':
    optional: true

  '@esbuild/freebsd-x64@0.23.1':
    optional: true

  '@esbuild/linux-arm64@0.20.2':
    optional: true

  '@esbuild/linux-arm64@0.21.5':
    optional: true

  '@esbuild/linux-arm64@0.23.1':
    optional: true

  '@esbuild/linux-arm@0.20.2':
    optional: true

  '@esbuild/linux-arm@0.21.5':
    optional: true

  '@esbuild/linux-arm@0.23.1':
    optional: true

  '@esbuild/linux-ia32@0.20.2':
    optional: true

  '@esbuild/linux-ia32@0.21.5':
    optional: true

  '@esbuild/linux-ia32@0.23.1':
    optional: true

  '@esbuild/linux-loong64@0.20.2':
    optional: true

  '@esbuild/linux-loong64@0.21.5':
    optional: true

  '@esbuild/linux-loong64@0.23.1':
    optional: true

  '@esbuild/linux-mips64el@0.20.2':
    optional: true

  '@esbuild/linux-mips64el@0.21.5':
    optional: true

  '@esbuild/linux-mips64el@0.23.1':
    optional: true

  '@esbuild/linux-ppc64@0.20.2':
    optional: true

  '@esbuild/linux-ppc64@0.21.5':
    optional: true

  '@esbuild/linux-ppc64@0.23.1':
    optional: true

  '@esbuild/linux-riscv64@0.20.2':
    optional: true

  '@esbuild/linux-riscv64@0.21.5':
    optional: true

  '@esbuild/linux-riscv64@0.23.1':
    optional: true

  '@esbuild/linux-s390x@0.20.2':
    optional: true

  '@esbuild/linux-s390x@0.21.5':
    optional: true

  '@esbuild/linux-s390x@0.23.1':
    optional: true

  '@esbuild/linux-x64@0.20.2':
    optional: true

  '@esbuild/linux-x64@0.21.5':
    optional: true

  '@esbuild/linux-x64@0.23.1':
    optional: true

  '@esbuild/netbsd-x64@0.20.2':
    optional: true

  '@esbuild/netbsd-x64@0.21.5':
    optional: true

  '@esbuild/netbsd-x64@0.23.1':
    optional: true

  '@esbuild/openbsd-arm64@0.23.1':
    optional: true

  '@esbuild/openbsd-x64@0.20.2':
    optional: true

  '@esbuild/openbsd-x64@0.21.5':
    optional: true

  '@esbuild/openbsd-x64@0.23.1':
    optional: true

  '@esbuild/sunos-x64@0.20.2':
    optional: true

  '@esbuild/sunos-x64@0.21.5':
    optional: true

  '@esbuild/sunos-x64@0.23.1':
    optional: true

  '@esbuild/win32-arm64@0.20.2':
    optional: true

  '@esbuild/win32-arm64@0.21.5':
    optional: true

  '@esbuild/win32-arm64@0.23.1':
    optional: true

  '@esbuild/win32-ia32@0.20.2':
    optional: true

  '@esbuild/win32-ia32@0.21.5':
    optional: true

  '@esbuild/win32-ia32@0.23.1':
    optional: true

  '@esbuild/win32-x64@0.20.2':
    optional: true

  '@esbuild/win32-x64@0.21.5':
    optional: true

  '@esbuild/win32-x64@0.23.1':
    optional: true

  '@eslint-community/eslint-utils@4.4.0(eslint@8.57.1)':
    dependencies:
      eslint: 8.57.1
      eslint-visitor-keys: 3.4.3

  '@eslint-community/regexpp@4.11.1': {}

  '@eslint/eslintrc@2.1.4':
    dependencies:
      ajv: 6.12.6
      debug: 4.3.7
      espree: 9.6.1
      globals: 13.24.0
      ignore: 5.3.2
      import-fresh: 3.3.0
      js-yaml: 4.1.0
      minimatch: 3.1.2
      strip-json-comments: 3.1.1
    transitivePeerDependencies:
      - supports-color

  '@eslint/js@8.57.1': {}

  '@ethereumjs/common@2.6.5':
    dependencies:
      crc-32: 1.2.2
      ethereumjs-util: 7.1.5

  '@ethersproject/address@5.7.0':
    dependencies:
      '@ethersproject/bignumber': 5.7.0
      '@ethersproject/bytes': 5.7.0
      '@ethersproject/keccak256': 5.7.0
      '@ethersproject/logger': 5.7.0
      '@ethersproject/rlp': 5.7.0

  '@ethersproject/bignumber@5.7.0':
    dependencies:
      '@ethersproject/bytes': 5.7.0
      '@ethersproject/logger': 5.7.0
      bn.js: 5.2.1

  '@ethersproject/bytes@5.7.0':
    dependencies:
      '@ethersproject/logger': 5.7.0

  '@ethersproject/constants@5.7.0':
    dependencies:
      '@ethersproject/bignumber': 5.7.0

  '@ethersproject/keccak256@5.7.0':
    dependencies:
      '@ethersproject/bytes': 5.7.0
      js-sha3: 0.8.0

  '@ethersproject/logger@5.7.0': {}

  '@ethersproject/properties@5.7.0':
    dependencies:
      '@ethersproject/logger': 5.7.0

  '@ethersproject/rlp@5.7.0':
    dependencies:
      '@ethersproject/bytes': 5.7.0
      '@ethersproject/logger': 5.7.0

  '@ethersproject/signing-key@5.7.0':
    dependencies:
      '@ethersproject/bytes': 5.7.0
      '@ethersproject/logger': 5.7.0
      '@ethersproject/properties': 5.7.0
      bn.js: 5.2.1
      elliptic: 6.5.4
      hash.js: 1.1.7

  '@ethersproject/transactions@5.7.0':
    dependencies:
      '@ethersproject/address': 5.7.0
      '@ethersproject/bignumber': 5.7.0
      '@ethersproject/bytes': 5.7.0
      '@ethersproject/constants': 5.7.0
      '@ethersproject/keccak256': 5.7.0
      '@ethersproject/logger': 5.7.0
      '@ethersproject/properties': 5.7.0
      '@ethersproject/rlp': 5.7.0
      '@ethersproject/signing-key': 5.7.0

  '@evanhahn/lottie-web-light@5.8.1': {}

  '@fastify/busboy@2.1.1': {}

  '@humanwhocodes/config-array@0.13.0':
    dependencies:
      '@humanwhocodes/object-schema': 2.0.3
      debug: 4.3.7
      minimatch: 3.1.2
    transitivePeerDependencies:
      - supports-color

  '@humanwhocodes/module-importer@1.0.1': {}

  '@humanwhocodes/object-schema@2.0.3': {}

  '@ioredis/commands@1.2.0': {}

  '@isaacs/cliui@8.0.2':
    dependencies:
      string-width: 5.1.2
      string-width-cjs: string-width@4.2.3
      strip-ansi: 7.1.0
      strip-ansi-cjs: strip-ansi@6.0.1
      wrap-ansi: 8.1.0
      wrap-ansi-cjs: wrap-ansi@7.0.0

  '@jridgewell/gen-mapping@0.3.5':
    dependencies:
      '@jridgewell/set-array': 1.2.1
      '@jridgewell/sourcemap-codec': 1.5.0
      '@jridgewell/trace-mapping': 0.3.25

  '@jridgewell/resolve-uri@3.1.2': {}

  '@jridgewell/set-array@1.2.1': {}

  '@jridgewell/source-map@0.3.6':
    dependencies:
      '@jridgewell/gen-mapping': 0.3.5
      '@jridgewell/trace-mapping': 0.3.25

  '@jridgewell/sourcemap-codec@1.5.0': {}

  '@jridgewell/trace-mapping@0.3.25':
    dependencies:
      '@jridgewell/resolve-uri': 3.1.2
      '@jridgewell/sourcemap-codec': 1.5.0

  '@json-rpc-tools/types@1.7.6':
    dependencies:
      keyvaluestorage-interface: 1.0.0

  '@json-rpc-tools/utils@1.7.6':
    dependencies:
      '@json-rpc-tools/types': 1.7.6
      '@pedrouid/environment': 1.0.1

  '@kwsites/file-exists@1.1.1':
    dependencies:
      debug: 4.3.7
    transitivePeerDependencies:
      - supports-color

  '@kwsites/promise-deferred@1.1.1': {}

  '@lit-labs/ssr-dom-shim@1.2.1': {}

  '@lit/reactive-element@1.6.3':
    dependencies:
      '@lit-labs/ssr-dom-shim': 1.2.1

  '@magic-ext/algorand@23.6.0': {}

  '@magic-sdk/commons@24.10.0(@magic-sdk/provider@28.6.0(localforage@1.10.0))(@magic-sdk/types@24.8.0)':
    dependencies:
      '@magic-sdk/provider': 28.6.0(localforage@1.10.0)
      '@magic-sdk/types': 24.8.0

  '@magic-sdk/provider@28.6.0(localforage@1.10.0)':
    dependencies:
      '@magic-sdk/types': 24.8.0
      eventemitter3: 4.0.7
      localforage: 1.10.0
      web3-core: 1.5.2
    transitivePeerDependencies:
      - supports-color

  '@magic-sdk/types@24.8.0': {}

  '@mapbox/node-pre-gyp@1.0.11':
    dependencies:
      detect-libc: 2.0.3
      https-proxy-agent: 5.0.1
      make-dir: 3.1.0
      node-fetch: 2.7.0
      nopt: 5.0.0
      npmlog: 5.0.1
      rimraf: 3.0.2
      semver: 7.6.3
      tar: 6.2.1
    transitivePeerDependencies:
      - encoding
      - supports-color

  '@motionone/animation@10.18.0':
    dependencies:
      '@motionone/easing': 10.18.0
      '@motionone/types': 10.17.1
      '@motionone/utils': 10.18.0
      tslib: 2.7.0

  '@motionone/dom@10.18.0':
    dependencies:
      '@motionone/animation': 10.18.0
      '@motionone/generators': 10.18.0
      '@motionone/types': 10.17.1
      '@motionone/utils': 10.18.0
      hey-listen: 1.0.8
      tslib: 2.7.0

  '@motionone/easing@10.18.0':
    dependencies:
      '@motionone/utils': 10.18.0
      tslib: 2.7.0

  '@motionone/generators@10.18.0':
    dependencies:
      '@motionone/types': 10.17.1
      '@motionone/utils': 10.18.0
      tslib: 2.7.0

  '@motionone/svelte@10.16.4':
    dependencies:
      '@motionone/dom': 10.18.0
      tslib: 2.7.0

  '@motionone/types@10.17.1': {}

  '@motionone/utils@10.18.0':
    dependencies:
      '@motionone/types': 10.17.1
      hey-listen: 1.0.8
      tslib: 2.7.0

  '@motionone/vue@10.16.4':
    dependencies:
      '@motionone/dom': 10.18.0
      tslib: 2.7.0

  '@netlify/functions@2.8.1':
    dependencies:
      '@netlify/serverless-functions-api': 1.19.1

  '@netlify/node-cookies@0.1.0': {}

  '@netlify/serverless-functions-api@1.19.1':
    dependencies:
      '@netlify/node-cookies': 0.1.0
      urlpattern-polyfill: 8.0.2

  '@next/env@14.2.13': {}

  '@next/eslint-plugin-next@14.2.13':
    dependencies:
      glob: 10.3.10

  '@next/swc-darwin-arm64@14.2.13':
    optional: true

  '@next/swc-darwin-x64@14.2.13':
    optional: true

  '@next/swc-linux-arm64-gnu@14.2.13':
    optional: true

  '@next/swc-linux-arm64-musl@14.2.13':
    optional: true

  '@next/swc-linux-x64-gnu@14.2.13':
    optional: true

  '@next/swc-linux-x64-musl@14.2.13':
    optional: true

  '@next/swc-win32-arm64-msvc@14.2.13':
    optional: true

  '@next/swc-win32-ia32-msvc@14.2.13':
    optional: true

  '@next/swc-win32-x64-msvc@14.2.13':
    optional: true

  '@noble/hashes@1.5.0': {}

  '@nodelib/fs.scandir@2.1.5':
    dependencies:
      '@nodelib/fs.stat': 2.0.5
      run-parallel: 1.2.0

  '@nodelib/fs.stat@2.0.5': {}

  '@nodelib/fs.walk@1.2.8':
    dependencies:
      '@nodelib/fs.scandir': 2.1.5
      fastq: 1.17.1

  '@nolyfill/is-core-module@1.0.39': {}

  '@nuxt/devalue@2.0.2': {}

<<<<<<< HEAD
  '@nuxt/devtools-kit@1.5.0(magicast@0.3.5)(rollup@4.21.3)(vite@5.4.5(@types/node@20.11.30)(terser@5.33.0))':
=======
  '@nuxt/devtools-kit@1.4.2(magicast@0.3.5)(rollup@4.21.3)(vite@5.4.7(@types/node@20.11.30)(terser@5.33.0))':
>>>>>>> 99848c20
    dependencies:
      '@nuxt/kit': 3.13.2(magicast@0.3.5)(rollup@4.21.3)
      '@nuxt/schema': 3.13.2(rollup@4.21.3)
      execa: 7.2.0
      vite: 5.4.7(@types/node@20.11.30)(terser@5.33.0)
    transitivePeerDependencies:
      - magicast
      - rollup
      - supports-color
      - webpack-sources

  '@nuxt/devtools-wizard@1.5.0':
    dependencies:
      consola: 3.2.3
      diff: 7.0.0
      execa: 7.2.0
      global-directory: 4.0.1
      magicast: 0.3.5
      pathe: 1.1.2
      pkg-types: 1.2.0
      prompts: 2.4.2
      rc9: 2.1.2
      semver: 7.6.3

<<<<<<< HEAD
  '@nuxt/devtools@1.5.0(bufferutil@4.0.8)(rollup@4.21.3)(utf-8-validate@5.0.10)(vite@5.4.5(@types/node@20.11.30)(terser@5.33.0))(vue@3.5.5(typescript@5.5.4))':
    dependencies:
      '@antfu/utils': 0.7.10
      '@nuxt/devtools-kit': 1.5.0(magicast@0.3.5)(rollup@4.21.3)(vite@5.4.5(@types/node@20.11.30)(terser@5.33.0))
      '@nuxt/devtools-wizard': 1.5.0
      '@nuxt/kit': 3.13.2(magicast@0.3.5)(rollup@4.21.3)
      '@vue/devtools-core': 7.4.4(vite@5.4.5(@types/node@20.11.30)(terser@5.33.0))(vue@3.5.5(typescript@5.5.4))
=======
  '@nuxt/devtools@1.4.2(bufferutil@4.0.8)(rollup@4.21.3)(utf-8-validate@5.0.10)(vite@5.4.7(@types/node@20.11.30)(terser@5.33.0))(vue@3.5.7(typescript@5.6.2))':
    dependencies:
      '@antfu/utils': 0.7.10
      '@nuxt/devtools-kit': 1.4.2(magicast@0.3.5)(rollup@4.21.3)(vite@5.4.7(@types/node@20.11.30)(terser@5.33.0))
      '@nuxt/devtools-wizard': 1.4.2
      '@nuxt/kit': 3.13.2(magicast@0.3.5)(rollup@4.21.3)
      '@vue/devtools-core': 7.4.4(vite@5.4.7(@types/node@20.11.30)(terser@5.33.0))(vue@3.5.7(typescript@5.6.2))
>>>>>>> 99848c20
      '@vue/devtools-kit': 7.4.4
      birpc: 0.2.17
      consola: 3.2.3
      cronstrue: 2.50.0
      destr: 2.0.3
      error-stack-parser-es: 0.1.5
      execa: 7.2.0
      fast-npm-meta: 0.2.2
      flatted: 3.3.1
      get-port-please: 3.1.2
      hookable: 5.5.3
      image-meta: 0.2.1
      is-installed-globally: 1.0.0
      launch-editor: 2.9.1
      local-pkg: 0.5.0
      magicast: 0.3.5
      nypm: 0.3.11
      ohash: 1.1.4
      pathe: 1.1.2
      perfect-debounce: 1.0.0
      pkg-types: 1.2.0
      rc9: 2.1.2
      scule: 1.3.0
      semver: 7.6.3
      simple-git: 3.27.0
      sirv: 2.0.4
      tinyglobby: 0.2.6
      unimport: 3.12.0(rollup@4.21.3)
<<<<<<< HEAD
      vite: 5.4.5(@types/node@20.11.30)(terser@5.33.0)
      vite-plugin-inspect: 0.8.7(@nuxt/kit@3.13.2(magicast@0.3.5)(rollup@4.21.3))(rollup@4.21.3)(vite@5.4.5(@types/node@20.11.30)(terser@5.33.0))
      vite-plugin-vue-inspector: 5.2.0(vite@5.4.5(@types/node@20.11.30)(terser@5.33.0))
=======
      vite: 5.4.7(@types/node@20.11.30)(terser@5.33.0)
      vite-plugin-inspect: 0.8.7(@nuxt/kit@3.13.2(magicast@0.3.5)(rollup@4.21.3))(rollup@4.21.3)(vite@5.4.7(@types/node@20.11.30)(terser@5.33.0))
      vite-plugin-vue-inspector: 5.2.0(vite@5.4.7(@types/node@20.11.30)(terser@5.33.0))
>>>>>>> 99848c20
      which: 3.0.1
      ws: 8.18.0(bufferutil@4.0.8)(utf-8-validate@5.0.10)
    transitivePeerDependencies:
      - bufferutil
      - rollup
      - supports-color
      - utf-8-validate
      - vue
      - webpack-sources

  '@nuxt/kit@3.13.2(magicast@0.3.5)(rollup@4.21.3)':
    dependencies:
      '@nuxt/schema': 3.13.2(rollup@4.21.3)
      c12: 1.11.2(magicast@0.3.5)
      consola: 3.2.3
      defu: 6.1.4
      destr: 2.0.3
      globby: 14.0.2
      hash-sum: 2.0.0
      ignore: 5.3.2
      jiti: 1.21.6
      klona: 2.0.6
      knitwork: 1.1.0
      mlly: 1.7.1
      pathe: 1.1.2
      pkg-types: 1.2.0
      scule: 1.3.0
      semver: 7.6.3
      ufo: 1.5.4
      unctx: 2.3.1
      unimport: 3.12.0(rollup@4.21.3)
      untyped: 1.4.2
    transitivePeerDependencies:
      - magicast
      - rollup
      - supports-color
      - webpack-sources

<<<<<<< HEAD
  '@nuxt/kit@3.13.2(magicast@0.3.5)(rollup@4.21.3)':
    dependencies:
      '@nuxt/schema': 3.13.2(rollup@4.21.3)
      c12: 1.11.2(magicast@0.3.5)
      consola: 3.2.3
      defu: 6.1.4
      destr: 2.0.3
      globby: 14.0.2
      hash-sum: 2.0.0
      ignore: 5.3.2
      jiti: 1.21.6
      klona: 2.0.6
      knitwork: 1.1.0
      mlly: 1.7.1
      pathe: 1.1.2
      pkg-types: 1.2.0
      scule: 1.3.0
      semver: 7.6.3
      ufo: 1.5.4
      unctx: 2.3.1
      unimport: 3.12.0(rollup@4.21.3)
      untyped: 1.4.2
    transitivePeerDependencies:
      - magicast
      - rollup
      - supports-color
      - webpack-sources

  '@nuxt/schema@3.13.1(rollup@4.21.3)':
=======
  '@nuxt/schema@3.13.2(rollup@4.21.3)':
>>>>>>> 99848c20
    dependencies:
      compatx: 0.1.8
      consola: 3.2.3
      defu: 6.1.4
      hookable: 5.5.3
      pathe: 1.1.2
      pkg-types: 1.2.0
      scule: 1.3.0
      std-env: 3.7.0
      ufo: 1.5.4
      uncrypto: 0.1.3
      unimport: 3.12.0(rollup@4.21.3)
      untyped: 1.4.2
    transitivePeerDependencies:
      - rollup
      - supports-color
      - webpack-sources

  '@nuxt/schema@3.13.2(rollup@4.21.3)':
    dependencies:
      compatx: 0.1.8
      consola: 3.2.3
      defu: 6.1.4
      hookable: 5.5.3
      pathe: 1.1.2
      pkg-types: 1.2.0
      scule: 1.3.0
      std-env: 3.7.0
      ufo: 1.5.4
      uncrypto: 0.1.3
      unimport: 3.12.0(rollup@4.21.3)
      untyped: 1.4.2
    transitivePeerDependencies:
      - rollup
      - supports-color
      - webpack-sources

  '@nuxt/telemetry@2.6.0(magicast@0.3.5)(rollup@4.21.3)':
    dependencies:
      '@nuxt/kit': 3.13.2(magicast@0.3.5)(rollup@4.21.3)
      ci-info: 4.0.0
      consola: 3.2.3
      create-require: 1.1.1
      defu: 6.1.4
      destr: 2.0.3
      dotenv: 16.4.5
      git-url-parse: 15.0.0
      is-docker: 3.0.0
      jiti: 1.21.6
      mri: 1.2.0
      nanoid: 5.0.7
      ofetch: 1.3.4
      package-manager-detector: 0.2.0
      parse-git-config: 3.0.0
      pathe: 1.1.2
      rc9: 2.1.2
      std-env: 3.7.0
    transitivePeerDependencies:
      - magicast
      - rollup
      - supports-color
      - webpack-sources

  '@nuxt/vite-builder@3.13.2(@types/node@20.11.30)(eslint@8.57.1)(magicast@0.3.5)(optionator@0.9.4)(rollup@4.21.3)(terser@5.33.0)(typescript@5.6.2)(vue-tsc@2.1.6(typescript@5.6.2))(vue@3.5.7(typescript@5.6.2))':
    dependencies:
      '@nuxt/kit': 3.13.2(magicast@0.3.5)(rollup@4.21.3)
      '@rollup/plugin-replace': 5.0.7(rollup@4.21.3)
      '@vitejs/plugin-vue': 5.1.4(vite@5.4.7(@types/node@20.11.30)(terser@5.33.0))(vue@3.5.7(typescript@5.6.2))
      '@vitejs/plugin-vue-jsx': 4.0.1(vite@5.4.7(@types/node@20.11.30)(terser@5.33.0))(vue@3.5.7(typescript@5.6.2))
      autoprefixer: 10.4.20(postcss@8.4.47)
      clear: 0.1.0
      consola: 3.2.3
      cssnano: 7.0.6(postcss@8.4.47)
      defu: 6.1.4
      esbuild: 0.23.1
      escape-string-regexp: 5.0.0
      estree-walker: 3.0.3
      externality: 1.0.2
      get-port-please: 3.1.2
      h3: 1.12.0
      knitwork: 1.1.0
      magic-string: 0.30.11
      mlly: 1.7.1
      ohash: 1.1.4
      pathe: 1.1.2
      perfect-debounce: 1.0.0
      pkg-types: 1.2.0
      postcss: 8.4.47
      rollup-plugin-visualizer: 5.12.0(rollup@4.21.3)
      std-env: 3.7.0
      strip-literal: 2.1.0
      ufo: 1.5.4
      unenv: 1.10.0
      unplugin: 1.14.1
      vite: 5.4.7(@types/node@20.11.30)(terser@5.33.0)
      vite-node: 2.1.1(@types/node@20.11.30)(terser@5.33.0)
      vite-plugin-checker: 0.8.0(eslint@8.57.1)(optionator@0.9.4)(typescript@5.6.2)(vite@5.4.7(@types/node@20.11.30)(terser@5.33.0))(vue-tsc@2.1.6(typescript@5.6.2))
      vue: 3.5.7(typescript@5.6.2)
      vue-bundle-renderer: 2.1.0
    transitivePeerDependencies:
      - '@biomejs/biome'
      - '@types/node'
      - eslint
      - less
      - lightningcss
      - magicast
      - meow
      - optionator
      - rollup
      - sass
      - sass-embedded
      - stylelint
      - stylus
      - sugarss
      - supports-color
      - terser
      - typescript
      - uWebSockets.js
      - vls
      - vti
      - vue-tsc
      - webpack-sources

  '@one-ini/wasm@0.1.1': {}

  '@parcel/watcher-android-arm64@2.4.1':
    optional: true

  '@parcel/watcher-darwin-arm64@2.4.1':
    optional: true

  '@parcel/watcher-darwin-x64@2.4.1':
    optional: true

  '@parcel/watcher-freebsd-x64@2.4.1':
    optional: true

  '@parcel/watcher-linux-arm-glibc@2.4.1':
    optional: true

  '@parcel/watcher-linux-arm64-glibc@2.4.1':
    optional: true

  '@parcel/watcher-linux-arm64-musl@2.4.1':
    optional: true

  '@parcel/watcher-linux-x64-glibc@2.4.1':
    optional: true

  '@parcel/watcher-linux-x64-musl@2.4.1':
    optional: true

  '@parcel/watcher-wasm@2.4.1':
    dependencies:
      is-glob: 4.0.3
      micromatch: 4.0.8

  '@parcel/watcher-win32-arm64@2.4.1':
    optional: true

  '@parcel/watcher-win32-ia32@2.4.1':
    optional: true

  '@parcel/watcher-win32-x64@2.4.1':
    optional: true

  '@parcel/watcher@2.4.1':
    dependencies:
      detect-libc: 1.0.3
      is-glob: 4.0.3
      micromatch: 4.0.8
      node-addon-api: 7.1.1
    optionalDependencies:
      '@parcel/watcher-android-arm64': 2.4.1
      '@parcel/watcher-darwin-arm64': 2.4.1
      '@parcel/watcher-darwin-x64': 2.4.1
      '@parcel/watcher-freebsd-x64': 2.4.1
      '@parcel/watcher-linux-arm-glibc': 2.4.1
      '@parcel/watcher-linux-arm64-glibc': 2.4.1
      '@parcel/watcher-linux-arm64-musl': 2.4.1
      '@parcel/watcher-linux-x64-glibc': 2.4.1
      '@parcel/watcher-linux-x64-musl': 2.4.1
      '@parcel/watcher-win32-arm64': 2.4.1
      '@parcel/watcher-win32-ia32': 2.4.1
      '@parcel/watcher-win32-x64': 2.4.1

  '@pedrouid/environment@1.0.1': {}

  '@perawallet/connect-beta@2.0.14(algosdk@2.9.0)(bufferutil@4.0.8)(ioredis@5.4.1)(utf-8-validate@5.0.10)':
    dependencies:
      '@evanhahn/lottie-web-light': 5.8.1
      '@json-rpc-tools/utils': 1.7.6
      '@walletconnect/sign-client': 2.13.1(bufferutil@4.0.8)(ioredis@5.4.1)(utf-8-validate@5.0.10)
      '@walletconnect/types': 2.13.1(ioredis@5.4.1)
      '@walletconnect/utils': 2.13.1(ioredis@5.4.1)
      algosdk: 2.9.0
      bowser: 2.11.0
      buffer: 6.0.3
      qr-code-styling: 1.6.0-rc.1
    transitivePeerDependencies:
      - '@azure/app-configuration'
      - '@azure/cosmos'
      - '@azure/data-tables'
      - '@azure/identity'
      - '@azure/keyvault-secrets'
      - '@azure/storage-blob'
      - '@capacitor/preferences'
      - '@netlify/blobs'
      - '@planetscale/database'
      - '@react-native-async-storage/async-storage'
      - '@upstash/redis'
      - '@vercel/kv'
      - bufferutil
      - encoding
      - ioredis
      - uWebSockets.js
      - utf-8-validate

  '@perawallet/connect@1.3.4(algosdk@2.9.0)(bufferutil@4.0.8)(utf-8-validate@5.0.10)':
    dependencies:
      '@evanhahn/lottie-web-light': 5.8.1
      '@walletconnect/client': 1.8.0(bufferutil@4.0.8)(utf-8-validate@5.0.10)
      '@walletconnect/types': 1.8.0
      algosdk: 2.9.0
      bowser: 2.11.0
      buffer: 6.0.3
      qr-code-styling: 1.6.0-rc.1
    transitivePeerDependencies:
      - bufferutil
      - utf-8-validate

  '@pkgjs/parseargs@0.11.0':
    optional: true

  '@pkgr/core@0.1.1': {}

  '@polka/url@1.0.0-next.28': {}

  '@rollup/plugin-alias@5.1.0(rollup@4.21.3)':
    dependencies:
      slash: 4.0.0
    optionalDependencies:
      rollup: 4.21.3

  '@rollup/plugin-commonjs@25.0.8(rollup@4.21.3)':
    dependencies:
      '@rollup/pluginutils': 5.1.0(rollup@4.21.3)
      commondir: 1.0.1
      estree-walker: 2.0.2
      glob: 8.1.0
      is-reference: 1.2.1
      magic-string: 0.30.11
    optionalDependencies:
      rollup: 4.21.3

  '@rollup/plugin-inject@5.0.5(rollup@4.21.3)':
    dependencies:
      '@rollup/pluginutils': 5.1.0(rollup@4.21.3)
      estree-walker: 2.0.2
      magic-string: 0.30.11
    optionalDependencies:
      rollup: 4.21.3

  '@rollup/plugin-json@6.1.0(rollup@4.21.3)':
    dependencies:
      '@rollup/pluginutils': 5.1.0(rollup@4.21.3)
    optionalDependencies:
      rollup: 4.21.3

  '@rollup/plugin-node-resolve@15.2.3(rollup@4.21.3)':
    dependencies:
      '@rollup/pluginutils': 5.1.0(rollup@4.21.3)
      '@types/resolve': 1.20.2
      deepmerge: 4.3.1
      is-builtin-module: 3.2.1
      is-module: 1.0.0
      resolve: 1.22.8
    optionalDependencies:
      rollup: 4.21.3

  '@rollup/plugin-replace@5.0.7(rollup@4.21.3)':
    dependencies:
      '@rollup/pluginutils': 5.1.0(rollup@4.21.3)
      magic-string: 0.30.11
    optionalDependencies:
      rollup: 4.21.3

  '@rollup/plugin-terser@0.4.4(rollup@4.21.3)':
    dependencies:
      serialize-javascript: 6.0.2
      smob: 1.5.0
      terser: 5.33.0
    optionalDependencies:
      rollup: 4.21.3

  '@rollup/pluginutils@4.2.1':
    dependencies:
      estree-walker: 2.0.2
      picomatch: 2.3.1

  '@rollup/pluginutils@5.1.0(rollup@4.21.3)':
    dependencies:
      '@types/estree': 1.0.5
      estree-walker: 2.0.2
      picomatch: 2.3.1
    optionalDependencies:
      rollup: 4.21.3

  '@rollup/rollup-android-arm-eabi@4.21.3':
    optional: true

  '@rollup/rollup-android-arm64@4.21.3':
    optional: true

  '@rollup/rollup-darwin-arm64@4.21.3':
    optional: true

  '@rollup/rollup-darwin-x64@4.21.3':
    optional: true

  '@rollup/rollup-linux-arm-gnueabihf@4.21.3':
    optional: true

  '@rollup/rollup-linux-arm-musleabihf@4.21.3':
    optional: true

  '@rollup/rollup-linux-arm64-gnu@4.21.3':
    optional: true

  '@rollup/rollup-linux-arm64-musl@4.21.3':
    optional: true

  '@rollup/rollup-linux-powerpc64le-gnu@4.21.3':
    optional: true

  '@rollup/rollup-linux-riscv64-gnu@4.21.3':
    optional: true

  '@rollup/rollup-linux-s390x-gnu@4.21.3':
    optional: true

  '@rollup/rollup-linux-x64-gnu@4.21.3':
    optional: true

  '@rollup/rollup-linux-x64-musl@4.21.3':
    optional: true

  '@rollup/rollup-win32-arm64-msvc@4.21.3':
    optional: true

  '@rollup/rollup-win32-ia32-msvc@4.21.3':
    optional: true

  '@rollup/rollup-win32-x64-msvc@4.21.3':
    optional: true

  '@rtsao/scc@1.1.0': {}

  '@rushstack/eslint-patch@1.10.4': {}

  '@sindresorhus/merge-streams@2.3.0': {}

  '@solidjs/testing-library@0.8.9(solid-js@1.8.22)':
    dependencies:
      '@testing-library/dom': 10.4.0
      solid-js: 1.8.22

  '@stablelib/aead@1.0.1': {}

  '@stablelib/binary@1.0.1':
    dependencies:
      '@stablelib/int': 1.0.1

  '@stablelib/bytes@1.0.1': {}

  '@stablelib/chacha20poly1305@1.0.1':
    dependencies:
      '@stablelib/aead': 1.0.1
      '@stablelib/binary': 1.0.1
      '@stablelib/chacha': 1.0.1
      '@stablelib/constant-time': 1.0.1
      '@stablelib/poly1305': 1.0.1
      '@stablelib/wipe': 1.0.1

  '@stablelib/chacha@1.0.1':
    dependencies:
      '@stablelib/binary': 1.0.1
      '@stablelib/wipe': 1.0.1

  '@stablelib/constant-time@1.0.1': {}

  '@stablelib/ed25519@1.0.3':
    dependencies:
      '@stablelib/random': 1.0.2
      '@stablelib/sha512': 1.0.1
      '@stablelib/wipe': 1.0.1

  '@stablelib/hash@1.0.1': {}

  '@stablelib/hkdf@1.0.1':
    dependencies:
      '@stablelib/hash': 1.0.1
      '@stablelib/hmac': 1.0.1
      '@stablelib/wipe': 1.0.1

  '@stablelib/hmac@1.0.1':
    dependencies:
      '@stablelib/constant-time': 1.0.1
      '@stablelib/hash': 1.0.1
      '@stablelib/wipe': 1.0.1

  '@stablelib/int@1.0.1': {}

  '@stablelib/keyagreement@1.0.1':
    dependencies:
      '@stablelib/bytes': 1.0.1

  '@stablelib/poly1305@1.0.1':
    dependencies:
      '@stablelib/constant-time': 1.0.1
      '@stablelib/wipe': 1.0.1

  '@stablelib/random@1.0.2':
    dependencies:
      '@stablelib/binary': 1.0.1
      '@stablelib/wipe': 1.0.1

  '@stablelib/sha256@1.0.1':
    dependencies:
      '@stablelib/binary': 1.0.1
      '@stablelib/hash': 1.0.1
      '@stablelib/wipe': 1.0.1

  '@stablelib/sha512@1.0.1':
    dependencies:
      '@stablelib/binary': 1.0.1
      '@stablelib/hash': 1.0.1
      '@stablelib/wipe': 1.0.1

  '@stablelib/wipe@1.0.1': {}

  '@stablelib/x25519@1.0.3':
    dependencies:
      '@stablelib/keyagreement': 1.0.1
      '@stablelib/random': 1.0.2
      '@stablelib/wipe': 1.0.1

  '@swc/counter@0.1.3': {}

  '@swc/helpers@0.5.5':
    dependencies:
      '@swc/counter': 0.1.3
      tslib: 2.7.0

  '@tanstack/react-store@0.5.5(react-dom@18.3.1(react@18.3.1))(react@18.3.1)':
    dependencies:
      '@tanstack/store': 0.5.5
      react: 18.3.1
      react-dom: 18.3.1(react@18.3.1)
      use-sync-external-store: 1.2.2(react@18.3.1)

  '@tanstack/solid-store@0.5.5(solid-js@1.8.22)':
    dependencies:
      '@tanstack/store': 0.5.5
      solid-js: 1.8.22

  '@tanstack/store@0.5.5': {}

  '@tanstack/vue-store@0.5.5(vue@3.5.7(typescript@5.6.2))':
    dependencies:
      '@tanstack/store': 0.5.5
      vue: 3.5.7(typescript@5.6.2)
      vue-demi: 0.14.10(vue@3.5.7(typescript@5.6.2))

  '@testing-library/dom@10.4.0':
    dependencies:
      '@babel/code-frame': 7.24.7
      '@babel/runtime': 7.25.6
      '@types/aria-query': 5.0.4
      aria-query: 5.3.0
      chalk: 4.1.2
      dom-accessibility-api: 0.5.16
      lz-string: 1.5.0
      pretty-format: 27.5.1

  '@testing-library/jest-dom@6.5.0':
    dependencies:
      '@adobe/css-tools': 4.4.0
      aria-query: 5.3.1
      chalk: 3.0.0
      css.escape: 1.5.1
      dom-accessibility-api: 0.6.3
      lodash: 4.17.21
      redent: 3.0.0

  '@testing-library/react@16.0.1(@testing-library/dom@10.4.0)(@types/react-dom@18.3.0)(@types/react@18.3.8)(react-dom@18.3.1(react@18.3.1))(react@18.3.1)':
    dependencies:
      '@babel/runtime': 7.25.6
      '@testing-library/dom': 10.4.0
      react: 18.3.1
      react-dom: 18.3.1(react@18.3.1)
    optionalDependencies:
      '@types/react': 18.3.8
      '@types/react-dom': 18.3.0

  '@trysound/sax@0.2.0': {}

  '@types/aria-query@5.0.4': {}

  '@types/babel__core@7.20.5':
    dependencies:
      '@babel/parser': 7.25.6
      '@babel/types': 7.25.6
      '@types/babel__generator': 7.6.8
      '@types/babel__template': 7.4.4
      '@types/babel__traverse': 7.20.6

  '@types/babel__generator@7.6.8':
    dependencies:
      '@babel/types': 7.25.6

  '@types/babel__template@7.4.4':
    dependencies:
      '@babel/parser': 7.25.6
      '@babel/types': 7.25.6

  '@types/babel__traverse@7.20.6':
    dependencies:
      '@babel/types': 7.25.6

  '@types/bn.js@4.11.6':
    dependencies:
      '@types/node': 20.11.30

  '@types/bn.js@5.1.6':
    dependencies:
      '@types/node': 20.11.30

  '@types/estree@1.0.5': {}

  '@types/http-proxy@1.17.15':
    dependencies:
      '@types/node': 20.11.30

  '@types/json5@0.0.29': {}

  '@types/node@12.20.55': {}

  '@types/node@20.11.30':
    dependencies:
      undici-types: 5.26.5

  '@types/pbkdf2@3.1.2':
    dependencies:
      '@types/node': 20.11.30

  '@types/prop-types@15.7.13': {}

  '@types/react-dom@18.3.0':
    dependencies:
      '@types/react': 18.3.8

  '@types/react@18.3.8':
    dependencies:
      '@types/prop-types': 15.7.13
      csstype: 3.1.3

  '@types/resolve@1.20.2': {}

  '@types/secp256k1@4.0.6':
    dependencies:
      '@types/node': 20.11.30

  '@types/trusted-types@2.0.7': {}

  '@typescript-eslint/eslint-plugin@8.6.0(@typescript-eslint/parser@8.6.0(eslint@8.57.1)(typescript@5.6.2))(eslint@8.57.1)(typescript@5.6.2)':
    dependencies:
      '@eslint-community/regexpp': 4.11.1
      '@typescript-eslint/parser': 8.6.0(eslint@8.57.1)(typescript@5.6.2)
      '@typescript-eslint/scope-manager': 8.6.0
      '@typescript-eslint/type-utils': 8.6.0(eslint@8.57.1)(typescript@5.6.2)
      '@typescript-eslint/utils': 8.6.0(eslint@8.57.1)(typescript@5.6.2)
      '@typescript-eslint/visitor-keys': 8.6.0
      eslint: 8.57.1
      graphemer: 1.4.0
      ignore: 5.3.2
      natural-compare: 1.4.0
      ts-api-utils: 1.3.0(typescript@5.6.2)
    optionalDependencies:
      typescript: 5.6.2
    transitivePeerDependencies:
      - supports-color

  '@typescript-eslint/parser@8.6.0(eslint@8.57.1)(typescript@5.6.2)':
    dependencies:
      '@typescript-eslint/scope-manager': 8.6.0
      '@typescript-eslint/types': 8.6.0
      '@typescript-eslint/typescript-estree': 8.6.0(typescript@5.6.2)
      '@typescript-eslint/visitor-keys': 8.6.0
      debug: 4.3.7
      eslint: 8.57.1
    optionalDependencies:
      typescript: 5.6.2
    transitivePeerDependencies:
      - supports-color

  '@typescript-eslint/scope-manager@8.6.0':
    dependencies:
      '@typescript-eslint/types': 8.6.0
      '@typescript-eslint/visitor-keys': 8.6.0

  '@typescript-eslint/type-utils@8.6.0(eslint@8.57.1)(typescript@5.6.2)':
    dependencies:
      '@typescript-eslint/typescript-estree': 8.6.0(typescript@5.6.2)
      '@typescript-eslint/utils': 8.6.0(eslint@8.57.1)(typescript@5.6.2)
      debug: 4.3.7
      ts-api-utils: 1.3.0(typescript@5.6.2)
    optionalDependencies:
      typescript: 5.6.2
    transitivePeerDependencies:
      - eslint
      - supports-color

  '@typescript-eslint/types@8.6.0': {}

  '@typescript-eslint/typescript-estree@8.6.0(typescript@5.6.2)':
    dependencies:
      '@typescript-eslint/types': 8.6.0
      '@typescript-eslint/visitor-keys': 8.6.0
      debug: 4.3.7
      fast-glob: 3.3.2
      is-glob: 4.0.3
      minimatch: 9.0.5
      semver: 7.6.3
      ts-api-utils: 1.3.0(typescript@5.6.2)
    optionalDependencies:
      typescript: 5.6.2
    transitivePeerDependencies:
      - supports-color

  '@typescript-eslint/utils@8.6.0(eslint@8.57.1)(typescript@5.6.2)':
    dependencies:
      '@eslint-community/eslint-utils': 4.4.0(eslint@8.57.1)
      '@typescript-eslint/scope-manager': 8.6.0
      '@typescript-eslint/types': 8.6.0
      '@typescript-eslint/typescript-estree': 8.6.0(typescript@5.6.2)
      eslint: 8.57.1
    transitivePeerDependencies:
      - supports-color
      - typescript

  '@typescript-eslint/visitor-keys@8.6.0':
    dependencies:
      '@typescript-eslint/types': 8.6.0
      eslint-visitor-keys: 3.4.3

  '@ungap/structured-clone@1.2.0': {}

  '@unhead/dom@1.11.6':
    dependencies:
      '@unhead/schema': 1.11.6
      '@unhead/shared': 1.11.6

  '@unhead/schema@1.11.6':
    dependencies:
      hookable: 5.5.3
      zhead: 2.2.4

  '@unhead/shared@1.11.6':
    dependencies:
      '@unhead/schema': 1.11.6

  '@unhead/ssr@1.11.6':
    dependencies:
      '@unhead/schema': 1.11.6
      '@unhead/shared': 1.11.6

  '@unhead/vue@1.11.6(vue@3.5.7(typescript@5.6.2))':
    dependencies:
      '@unhead/schema': 1.11.6
      '@unhead/shared': 1.11.6
      defu: 6.1.4
      hookable: 5.5.3
      unhead: 1.11.6
      vue: 3.5.7(typescript@5.6.2)

  '@vercel/nft@0.26.5':
    dependencies:
      '@mapbox/node-pre-gyp': 1.0.11
      '@rollup/pluginutils': 4.2.1
      acorn: 8.12.1
      acorn-import-attributes: 1.9.5(acorn@8.12.1)
      async-sema: 3.1.1
      bindings: 1.5.0
      estree-walker: 2.0.2
      glob: 7.2.3
      graceful-fs: 4.2.11
      micromatch: 4.0.8
      node-gyp-build: 4.8.2
      resolve-from: 5.0.0
    transitivePeerDependencies:
      - encoding
      - supports-color

  '@vitejs/plugin-react@4.3.1(vite@5.4.7(@types/node@20.11.30)(terser@5.33.0))':
    dependencies:
      '@babel/core': 7.25.2
      '@babel/plugin-transform-react-jsx-self': 7.24.7(@babel/core@7.25.2)
      '@babel/plugin-transform-react-jsx-source': 7.24.7(@babel/core@7.25.2)
      '@types/babel__core': 7.20.5
      react-refresh: 0.14.2
      vite: 5.4.7(@types/node@20.11.30)(terser@5.33.0)
    transitivePeerDependencies:
      - supports-color

  '@vitejs/plugin-vue-jsx@4.0.1(vite@5.4.7(@types/node@20.11.30)(terser@5.33.0))(vue@3.5.7(typescript@5.6.2))':
    dependencies:
      '@babel/core': 7.25.2
      '@babel/plugin-transform-typescript': 7.25.2(@babel/core@7.25.2)
      '@vue/babel-plugin-jsx': 1.2.5(@babel/core@7.25.2)
      vite: 5.4.7(@types/node@20.11.30)(terser@5.33.0)
      vue: 3.5.7(typescript@5.6.2)
    transitivePeerDependencies:
      - supports-color

  '@vitejs/plugin-vue@5.1.4(vite@5.4.7(@types/node@20.11.30)(terser@5.33.0))(vue@3.5.7(typescript@5.6.2))':
    dependencies:
      vite: 5.4.7(@types/node@20.11.30)(terser@5.33.0)
      vue: 3.5.7(typescript@5.6.2)

  '@vitest/expect@2.1.1':
    dependencies:
      '@vitest/spy': 2.1.1
      '@vitest/utils': 2.1.1
      chai: 5.1.1
      tinyrainbow: 1.2.0

  '@vitest/mocker@2.1.1(@vitest/spy@2.1.1)(vite@5.4.7(@types/node@20.11.30)(terser@5.33.0))':
    dependencies:
      '@vitest/spy': 2.1.1
      estree-walker: 3.0.3
      magic-string: 0.30.11
    optionalDependencies:
      vite: 5.4.7(@types/node@20.11.30)(terser@5.33.0)

  '@vitest/pretty-format@2.1.1':
    dependencies:
      tinyrainbow: 1.2.0

  '@vitest/runner@2.1.1':
    dependencies:
      '@vitest/utils': 2.1.1
      pathe: 1.1.2

  '@vitest/snapshot@2.1.1':
    dependencies:
      '@vitest/pretty-format': 2.1.1
      magic-string: 0.30.11
      pathe: 1.1.2

  '@vitest/spy@2.1.1':
    dependencies:
      tinyspy: 3.0.2

  '@vitest/utils@2.1.1':
    dependencies:
      '@vitest/pretty-format': 2.1.1
      loupe: 3.1.1
      tinyrainbow: 1.2.0

  '@volar/language-core@2.4.5':
    dependencies:
      '@volar/source-map': 2.4.5

  '@volar/source-map@2.4.5': {}

  '@volar/typescript@2.4.5':
    dependencies:
      '@volar/language-core': 2.4.5
      path-browserify: 1.0.1
      vscode-uri: 3.0.8

  '@vue-macros/common@1.14.0(rollup@4.21.3)(vue@3.5.7(typescript@5.6.2))':
    dependencies:
      '@babel/types': 7.25.6
      '@rollup/pluginutils': 5.1.0(rollup@4.21.3)
      '@vue/compiler-sfc': 3.5.6
      ast-kit: 1.2.0
      local-pkg: 0.5.0
      magic-string-ast: 0.6.2
    optionalDependencies:
      vue: 3.5.7(typescript@5.6.2)
    transitivePeerDependencies:
      - rollup

  '@vue/babel-helper-vue-transform-on@1.2.5': {}

  '@vue/babel-plugin-jsx@1.2.5(@babel/core@7.25.2)':
    dependencies:
      '@babel/helper-module-imports': 7.24.7
      '@babel/helper-plugin-utils': 7.24.8
      '@babel/plugin-syntax-jsx': 7.24.7(@babel/core@7.25.2)
      '@babel/template': 7.25.0
      '@babel/traverse': 7.25.6
      '@babel/types': 7.25.6
      '@vue/babel-helper-vue-transform-on': 1.2.5
      '@vue/babel-plugin-resolve-type': 1.2.5(@babel/core@7.25.2)
      html-tags: 3.3.1
      svg-tags: 1.0.0
    optionalDependencies:
      '@babel/core': 7.25.2
    transitivePeerDependencies:
      - supports-color

  '@vue/babel-plugin-resolve-type@1.2.5(@babel/core@7.25.2)':
    dependencies:
      '@babel/code-frame': 7.24.7
      '@babel/core': 7.25.2
      '@babel/helper-module-imports': 7.24.7
      '@babel/helper-plugin-utils': 7.24.8
      '@babel/parser': 7.25.6
      '@vue/compiler-sfc': 3.5.6
    transitivePeerDependencies:
      - supports-color

  '@vue/compiler-core@3.5.6':
    dependencies:
      '@babel/parser': 7.25.6
      '@vue/shared': 3.5.6
      entities: 4.5.0
      estree-walker: 2.0.2
      source-map-js: 1.2.1

  '@vue/compiler-core@3.5.7':
    dependencies:
      '@babel/parser': 7.25.6
      '@vue/shared': 3.5.7
      entities: 4.5.0
      estree-walker: 2.0.2
      source-map-js: 1.2.1

  '@vue/compiler-dom@3.5.6':
    dependencies:
      '@vue/compiler-core': 3.5.6
      '@vue/shared': 3.5.6

  '@vue/compiler-dom@3.5.7':
    dependencies:
      '@vue/compiler-core': 3.5.7
      '@vue/shared': 3.5.7

  '@vue/compiler-sfc@3.5.6':
    dependencies:
      '@babel/parser': 7.25.6
      '@vue/compiler-core': 3.5.6
      '@vue/compiler-dom': 3.5.6
      '@vue/compiler-ssr': 3.5.6
      '@vue/shared': 3.5.6
      estree-walker: 2.0.2
      magic-string: 0.30.11
      postcss: 8.4.47
      source-map-js: 1.2.1

  '@vue/compiler-sfc@3.5.7':
    dependencies:
      '@babel/parser': 7.25.6
      '@vue/compiler-core': 3.5.7
      '@vue/compiler-dom': 3.5.7
      '@vue/compiler-ssr': 3.5.7
      '@vue/shared': 3.5.7
      estree-walker: 2.0.2
      magic-string: 0.30.11
      postcss: 8.4.47
      source-map-js: 1.2.1

  '@vue/compiler-ssr@3.5.6':
    dependencies:
      '@vue/compiler-dom': 3.5.6
      '@vue/shared': 3.5.6

  '@vue/compiler-ssr@3.5.7':
    dependencies:
      '@vue/compiler-dom': 3.5.7
      '@vue/shared': 3.5.7

  '@vue/compiler-vue2@2.7.16':
    dependencies:
      de-indent: 1.0.2
      he: 1.2.0

  '@vue/devtools-api@6.6.4': {}

  '@vue/devtools-core@7.4.4(vite@5.4.7(@types/node@20.11.30)(terser@5.33.0))(vue@3.5.7(typescript@5.6.2))':
    dependencies:
      '@vue/devtools-kit': 7.4.4
      '@vue/devtools-shared': 7.4.5
      mitt: 3.0.1
      nanoid: 3.3.7
      pathe: 1.1.2
      vite-hot-client: 0.2.3(vite@5.4.7(@types/node@20.11.30)(terser@5.33.0))
      vue: 3.5.7(typescript@5.6.2)
    transitivePeerDependencies:
      - vite

  '@vue/devtools-kit@7.4.4':
    dependencies:
      '@vue/devtools-shared': 7.4.5
      birpc: 0.2.17
      hookable: 5.5.3
      mitt: 3.0.1
      perfect-debounce: 1.0.0
      speakingurl: 14.0.1
      superjson: 2.2.1

  '@vue/devtools-shared@7.4.5':
    dependencies:
      rfdc: 1.4.1

  '@vue/language-core@2.1.6(typescript@5.6.2)':
    dependencies:
      '@volar/language-core': 2.4.5
      '@vue/compiler-dom': 3.5.6
      '@vue/compiler-vue2': 2.7.16
      '@vue/shared': 3.5.6
      computeds: 0.0.1
      minimatch: 9.0.5
      muggle-string: 0.4.1
      path-browserify: 1.0.1
    optionalDependencies:
      typescript: 5.6.2

  '@vue/reactivity@3.5.7':
    dependencies:
      '@vue/shared': 3.5.7

  '@vue/runtime-core@3.5.7':
    dependencies:
      '@vue/reactivity': 3.5.7
      '@vue/shared': 3.5.7

  '@vue/runtime-dom@3.5.7':
    dependencies:
      '@vue/reactivity': 3.5.7
      '@vue/runtime-core': 3.5.7
      '@vue/shared': 3.5.7
      csstype: 3.1.3

  '@vue/server-renderer@3.5.7(vue@3.5.7(typescript@5.6.2))':
    dependencies:
      '@vue/compiler-ssr': 3.5.7
      '@vue/shared': 3.5.7
      vue: 3.5.7(typescript@5.6.2)

  '@vue/shared@3.5.6': {}

  '@vue/shared@3.5.7': {}

  '@vue/test-utils@2.4.6':
    dependencies:
      js-beautify: 1.15.1
      vue-component-type-helpers: 2.1.6

  '@walletconnect/browser-utils@1.8.0':
    dependencies:
      '@walletconnect/safe-json': 1.0.0
      '@walletconnect/types': 1.8.0
      '@walletconnect/window-getters': 1.0.0
      '@walletconnect/window-metadata': 1.0.0
      detect-browser: 5.2.0

  '@walletconnect/client@1.8.0(bufferutil@4.0.8)(utf-8-validate@5.0.10)':
    dependencies:
      '@walletconnect/core': 1.8.0(bufferutil@4.0.8)(utf-8-validate@5.0.10)
      '@walletconnect/iso-crypto': 1.8.0
      '@walletconnect/types': 1.8.0
      '@walletconnect/utils': 1.8.0
    transitivePeerDependencies:
      - bufferutil
      - utf-8-validate

  '@walletconnect/core@1.8.0(bufferutil@4.0.8)(utf-8-validate@5.0.10)':
    dependencies:
      '@walletconnect/socket-transport': 1.8.0(bufferutil@4.0.8)(utf-8-validate@5.0.10)
      '@walletconnect/types': 1.8.0
      '@walletconnect/utils': 1.8.0
    transitivePeerDependencies:
      - bufferutil
      - utf-8-validate

  '@walletconnect/core@2.13.1(bufferutil@4.0.8)(ioredis@5.4.1)(utf-8-validate@5.0.10)':
    dependencies:
      '@walletconnect/heartbeat': 1.2.2
      '@walletconnect/jsonrpc-provider': 1.0.14
      '@walletconnect/jsonrpc-types': 1.0.4
      '@walletconnect/jsonrpc-utils': 1.0.8
      '@walletconnect/jsonrpc-ws-connection': 1.0.14(bufferutil@4.0.8)(utf-8-validate@5.0.10)
      '@walletconnect/keyvaluestorage': 1.1.1(ioredis@5.4.1)
      '@walletconnect/logger': 2.1.2
      '@walletconnect/relay-api': 1.0.10
      '@walletconnect/relay-auth': 1.0.4
      '@walletconnect/safe-json': 1.0.2
      '@walletconnect/time': 1.0.2
      '@walletconnect/types': 2.13.1(ioredis@5.4.1)
      '@walletconnect/utils': 2.13.1(ioredis@5.4.1)
      events: 3.3.0
      isomorphic-unfetch: 3.1.0
      lodash.isequal: 4.5.0
      uint8arrays: 3.1.0
    transitivePeerDependencies:
      - '@azure/app-configuration'
      - '@azure/cosmos'
      - '@azure/data-tables'
      - '@azure/identity'
      - '@azure/keyvault-secrets'
      - '@azure/storage-blob'
      - '@capacitor/preferences'
      - '@netlify/blobs'
      - '@planetscale/database'
      - '@react-native-async-storage/async-storage'
      - '@upstash/redis'
      - '@vercel/kv'
      - bufferutil
      - encoding
      - ioredis
      - uWebSockets.js
      - utf-8-validate

  '@walletconnect/core@2.16.1(bufferutil@4.0.8)(ioredis@5.4.1)(utf-8-validate@5.0.10)':
    dependencies:
      '@walletconnect/heartbeat': 1.2.2
      '@walletconnect/jsonrpc-provider': 1.0.14
      '@walletconnect/jsonrpc-types': 1.0.4
      '@walletconnect/jsonrpc-utils': 1.0.8
      '@walletconnect/jsonrpc-ws-connection': 1.0.14(bufferutil@4.0.8)(utf-8-validate@5.0.10)
      '@walletconnect/keyvaluestorage': 1.1.1(ioredis@5.4.1)
      '@walletconnect/logger': 2.1.2
      '@walletconnect/relay-api': 1.0.11
      '@walletconnect/relay-auth': 1.0.4
      '@walletconnect/safe-json': 1.0.2
      '@walletconnect/time': 1.0.2
      '@walletconnect/types': 2.16.1(ioredis@5.4.1)
      '@walletconnect/utils': 2.16.1(ioredis@5.4.1)
      events: 3.3.0
      lodash.isequal: 4.5.0
      uint8arrays: 3.1.0
    transitivePeerDependencies:
      - '@azure/app-configuration'
      - '@azure/cosmos'
      - '@azure/data-tables'
      - '@azure/identity'
      - '@azure/keyvault-secrets'
      - '@azure/storage-blob'
      - '@capacitor/preferences'
      - '@netlify/blobs'
      - '@planetscale/database'
      - '@react-native-async-storage/async-storage'
      - '@upstash/redis'
      - '@vercel/kv'
      - bufferutil
      - ioredis
      - uWebSockets.js
      - utf-8-validate

  '@walletconnect/crypto@1.0.3':
    dependencies:
      '@walletconnect/encoding': 1.0.2
      '@walletconnect/environment': 1.0.1
      '@walletconnect/randombytes': 1.0.3
      aes-js: 3.1.2
      hash.js: 1.1.7
      tslib: 1.14.1

  '@walletconnect/encoding@1.0.2':
    dependencies:
      is-typedarray: 1.0.0
      tslib: 1.14.1
      typedarray-to-buffer: 3.1.5

  '@walletconnect/environment@1.0.1':
    dependencies:
      tslib: 1.14.1

  '@walletconnect/events@1.0.1':
    dependencies:
      keyvaluestorage-interface: 1.0.0
      tslib: 1.14.1

  '@walletconnect/heartbeat@1.2.2':
    dependencies:
      '@walletconnect/events': 1.0.1
      '@walletconnect/time': 1.0.2
      events: 3.3.0

  '@walletconnect/iso-crypto@1.8.0':
    dependencies:
      '@walletconnect/crypto': 1.0.3
      '@walletconnect/types': 1.8.0
      '@walletconnect/utils': 1.8.0

  '@walletconnect/jsonrpc-provider@1.0.14':
    dependencies:
      '@walletconnect/jsonrpc-utils': 1.0.8
      '@walletconnect/safe-json': 1.0.2
      events: 3.3.0

  '@walletconnect/jsonrpc-types@1.0.4':
    dependencies:
      events: 3.3.0
      keyvaluestorage-interface: 1.0.0

  '@walletconnect/jsonrpc-utils@1.0.8':
    dependencies:
      '@walletconnect/environment': 1.0.1
      '@walletconnect/jsonrpc-types': 1.0.4
      tslib: 1.14.1

  '@walletconnect/jsonrpc-ws-connection@1.0.14(bufferutil@4.0.8)(utf-8-validate@5.0.10)':
    dependencies:
      '@walletconnect/jsonrpc-utils': 1.0.8
      '@walletconnect/safe-json': 1.0.2
      events: 3.3.0
      ws: 7.5.10(bufferutil@4.0.8)(utf-8-validate@5.0.10)
    transitivePeerDependencies:
      - bufferutil
      - utf-8-validate

  '@walletconnect/keyvaluestorage@1.1.1(ioredis@5.4.1)':
    dependencies:
      '@walletconnect/safe-json': 1.0.2
      idb-keyval: 6.2.1
      unstorage: 1.12.0(idb-keyval@6.2.1)(ioredis@5.4.1)
    transitivePeerDependencies:
      - '@azure/app-configuration'
      - '@azure/cosmos'
      - '@azure/data-tables'
      - '@azure/identity'
      - '@azure/keyvault-secrets'
      - '@azure/storage-blob'
      - '@capacitor/preferences'
      - '@netlify/blobs'
      - '@planetscale/database'
      - '@upstash/redis'
      - '@vercel/kv'
      - ioredis
      - uWebSockets.js

  '@walletconnect/logger@2.1.2':
    dependencies:
      '@walletconnect/safe-json': 1.0.2
      pino: 7.11.0

  '@walletconnect/modal-core@2.6.2(@types/react@18.3.8)(react@18.3.1)':
    dependencies:
      valtio: 1.11.2(@types/react@18.3.8)(react@18.3.1)
    transitivePeerDependencies:
      - '@types/react'
      - react

  '@walletconnect/modal-ui@2.6.2(@types/react@18.3.8)(react@18.3.1)':
    dependencies:
      '@walletconnect/modal-core': 2.6.2(@types/react@18.3.8)(react@18.3.1)
      lit: 2.8.0
      motion: 10.16.2
      qrcode: 1.5.3
    transitivePeerDependencies:
      - '@types/react'
      - react

  '@walletconnect/modal@2.6.2(@types/react@18.3.8)(react@18.3.1)':
    dependencies:
      '@walletconnect/modal-core': 2.6.2(@types/react@18.3.8)(react@18.3.1)
      '@walletconnect/modal-ui': 2.6.2(@types/react@18.3.8)(react@18.3.1)
    transitivePeerDependencies:
      - '@types/react'
      - react

  '@walletconnect/randombytes@1.0.3':
    dependencies:
      '@walletconnect/encoding': 1.0.2
      '@walletconnect/environment': 1.0.1
      randombytes: 2.1.0
      tslib: 1.14.1

  '@walletconnect/relay-api@1.0.10':
    dependencies:
      '@walletconnect/jsonrpc-types': 1.0.4

  '@walletconnect/relay-api@1.0.11':
    dependencies:
      '@walletconnect/jsonrpc-types': 1.0.4

  '@walletconnect/relay-auth@1.0.4':
    dependencies:
      '@stablelib/ed25519': 1.0.3
      '@stablelib/random': 1.0.2
      '@walletconnect/safe-json': 1.0.2
      '@walletconnect/time': 1.0.2
      tslib: 1.14.1
      uint8arrays: 3.1.0

  '@walletconnect/safe-json@1.0.0': {}

  '@walletconnect/safe-json@1.0.2':
    dependencies:
      tslib: 1.14.1

  '@walletconnect/sign-client@2.13.1(bufferutil@4.0.8)(ioredis@5.4.1)(utf-8-validate@5.0.10)':
    dependencies:
      '@walletconnect/core': 2.13.1(bufferutil@4.0.8)(ioredis@5.4.1)(utf-8-validate@5.0.10)
      '@walletconnect/events': 1.0.1
      '@walletconnect/heartbeat': 1.2.2
      '@walletconnect/jsonrpc-utils': 1.0.8
      '@walletconnect/logger': 2.1.2
      '@walletconnect/time': 1.0.2
      '@walletconnect/types': 2.13.1(ioredis@5.4.1)
      '@walletconnect/utils': 2.13.1(ioredis@5.4.1)
      events: 3.3.0
    transitivePeerDependencies:
      - '@azure/app-configuration'
      - '@azure/cosmos'
      - '@azure/data-tables'
      - '@azure/identity'
      - '@azure/keyvault-secrets'
      - '@azure/storage-blob'
      - '@capacitor/preferences'
      - '@netlify/blobs'
      - '@planetscale/database'
      - '@react-native-async-storage/async-storage'
      - '@upstash/redis'
      - '@vercel/kv'
      - bufferutil
      - encoding
      - ioredis
      - uWebSockets.js
      - utf-8-validate

  '@walletconnect/sign-client@2.16.1(bufferutil@4.0.8)(ioredis@5.4.1)(utf-8-validate@5.0.10)':
    dependencies:
      '@walletconnect/core': 2.16.1(bufferutil@4.0.8)(ioredis@5.4.1)(utf-8-validate@5.0.10)
      '@walletconnect/events': 1.0.1
      '@walletconnect/heartbeat': 1.2.2
      '@walletconnect/jsonrpc-utils': 1.0.8
      '@walletconnect/logger': 2.1.2
      '@walletconnect/time': 1.0.2
      '@walletconnect/types': 2.16.1(ioredis@5.4.1)
      '@walletconnect/utils': 2.16.1(ioredis@5.4.1)
      events: 3.3.0
    transitivePeerDependencies:
      - '@azure/app-configuration'
      - '@azure/cosmos'
      - '@azure/data-tables'
      - '@azure/identity'
      - '@azure/keyvault-secrets'
      - '@azure/storage-blob'
      - '@capacitor/preferences'
      - '@netlify/blobs'
      - '@planetscale/database'
      - '@react-native-async-storage/async-storage'
      - '@upstash/redis'
      - '@vercel/kv'
      - bufferutil
      - ioredis
      - uWebSockets.js
      - utf-8-validate

  '@walletconnect/socket-transport@1.8.0(bufferutil@4.0.8)(utf-8-validate@5.0.10)':
    dependencies:
      '@walletconnect/types': 1.8.0
      '@walletconnect/utils': 1.8.0
      ws: 7.5.3(bufferutil@4.0.8)(utf-8-validate@5.0.10)
    transitivePeerDependencies:
      - bufferutil
      - utf-8-validate

  '@walletconnect/time@1.0.2':
    dependencies:
      tslib: 1.14.1

  '@walletconnect/types@1.8.0': {}

  '@walletconnect/types@2.13.1(ioredis@5.4.1)':
    dependencies:
      '@walletconnect/events': 1.0.1
      '@walletconnect/heartbeat': 1.2.2
      '@walletconnect/jsonrpc-types': 1.0.4
      '@walletconnect/keyvaluestorage': 1.1.1(ioredis@5.4.1)
      '@walletconnect/logger': 2.1.2
      events: 3.3.0
    transitivePeerDependencies:
      - '@azure/app-configuration'
      - '@azure/cosmos'
      - '@azure/data-tables'
      - '@azure/identity'
      - '@azure/keyvault-secrets'
      - '@azure/storage-blob'
      - '@capacitor/preferences'
      - '@netlify/blobs'
      - '@planetscale/database'
      - '@react-native-async-storage/async-storage'
      - '@upstash/redis'
      - '@vercel/kv'
      - ioredis
      - uWebSockets.js

  '@walletconnect/types@2.16.1(ioredis@5.4.1)':
    dependencies:
      '@walletconnect/events': 1.0.1
      '@walletconnect/heartbeat': 1.2.2
      '@walletconnect/jsonrpc-types': 1.0.4
      '@walletconnect/keyvaluestorage': 1.1.1(ioredis@5.4.1)
      '@walletconnect/logger': 2.1.2
      events: 3.3.0
    transitivePeerDependencies:
      - '@azure/app-configuration'
      - '@azure/cosmos'
      - '@azure/data-tables'
      - '@azure/identity'
      - '@azure/keyvault-secrets'
      - '@azure/storage-blob'
      - '@capacitor/preferences'
      - '@netlify/blobs'
      - '@planetscale/database'
      - '@react-native-async-storage/async-storage'
      - '@upstash/redis'
      - '@vercel/kv'
      - ioredis
      - uWebSockets.js

  '@walletconnect/utils@1.8.0':
    dependencies:
      '@walletconnect/browser-utils': 1.8.0
      '@walletconnect/encoding': 1.0.2
      '@walletconnect/jsonrpc-utils': 1.0.8
      '@walletconnect/types': 1.8.0
      bn.js: 4.11.8
      js-sha3: 0.8.0
      query-string: 6.13.5

  '@walletconnect/utils@2.13.1(ioredis@5.4.1)':
    dependencies:
      '@stablelib/chacha20poly1305': 1.0.1
      '@stablelib/hkdf': 1.0.1
      '@stablelib/random': 1.0.2
      '@stablelib/sha256': 1.0.1
      '@stablelib/x25519': 1.0.3
      '@walletconnect/relay-api': 1.0.10
      '@walletconnect/safe-json': 1.0.2
      '@walletconnect/time': 1.0.2
      '@walletconnect/types': 2.13.1(ioredis@5.4.1)
      '@walletconnect/window-getters': 1.0.1
      '@walletconnect/window-metadata': 1.0.1
      detect-browser: 5.3.0
      query-string: 7.1.3
      uint8arrays: 3.1.0
    transitivePeerDependencies:
      - '@azure/app-configuration'
      - '@azure/cosmos'
      - '@azure/data-tables'
      - '@azure/identity'
      - '@azure/keyvault-secrets'
      - '@azure/storage-blob'
      - '@capacitor/preferences'
      - '@netlify/blobs'
      - '@planetscale/database'
      - '@react-native-async-storage/async-storage'
      - '@upstash/redis'
      - '@vercel/kv'
      - ioredis
      - uWebSockets.js

  '@walletconnect/utils@2.16.1(ioredis@5.4.1)':
    dependencies:
      '@stablelib/chacha20poly1305': 1.0.1
      '@stablelib/hkdf': 1.0.1
      '@stablelib/random': 1.0.2
      '@stablelib/sha256': 1.0.1
      '@stablelib/x25519': 1.0.3
      '@walletconnect/relay-api': 1.0.11
      '@walletconnect/relay-auth': 1.0.4
      '@walletconnect/safe-json': 1.0.2
      '@walletconnect/time': 1.0.2
      '@walletconnect/types': 2.16.1(ioredis@5.4.1)
      '@walletconnect/window-getters': 1.0.1
      '@walletconnect/window-metadata': 1.0.1
      detect-browser: 5.3.0
      elliptic: 6.5.7
      query-string: 7.1.3
      uint8arrays: 3.1.0
    transitivePeerDependencies:
      - '@azure/app-configuration'
      - '@azure/cosmos'
      - '@azure/data-tables'
      - '@azure/identity'
      - '@azure/keyvault-secrets'
      - '@azure/storage-blob'
      - '@capacitor/preferences'
      - '@netlify/blobs'
      - '@planetscale/database'
      - '@react-native-async-storage/async-storage'
      - '@upstash/redis'
      - '@vercel/kv'
      - ioredis
      - uWebSockets.js

  '@walletconnect/window-getters@1.0.0': {}

  '@walletconnect/window-getters@1.0.1':
    dependencies:
      tslib: 1.14.1

  '@walletconnect/window-metadata@1.0.0':
    dependencies:
      '@walletconnect/window-getters': 1.0.0

  '@walletconnect/window-metadata@1.0.1':
    dependencies:
      '@walletconnect/window-getters': 1.0.1
      tslib: 1.14.1

  abbrev@1.1.1: {}

  abbrev@2.0.0: {}

  abort-controller@3.0.0:
    dependencies:
      event-target-shim: 5.0.1

  acorn-import-attributes@1.9.5(acorn@8.12.1):
    dependencies:
      acorn: 8.12.1

  acorn-jsx@5.3.2(acorn@8.12.1):
    dependencies:
      acorn: 8.12.1

  acorn@8.12.1: {}

  aes-js@3.1.2: {}

  agent-base@6.0.2:
    dependencies:
      debug: 4.3.7
    transitivePeerDependencies:
      - supports-color

  agent-base@7.1.1:
    dependencies:
      debug: 4.3.7
    transitivePeerDependencies:
      - supports-color

  ajv@6.12.6:
    dependencies:
      fast-deep-equal: 3.1.3
      fast-json-stable-stringify: 2.1.0
      json-schema-traverse: 0.4.1
      uri-js: 4.4.1

  algo-msgpack-with-bigint@2.1.1: {}

  algosdk@2.9.0:
    dependencies:
      algo-msgpack-with-bigint: 2.1.1
      buffer: 6.0.3
      hi-base32: 0.5.1
      js-sha256: 0.9.0
      js-sha3: 0.8.0
      js-sha512: 0.8.0
      json-bigint: 1.0.0
      tweetnacl: 1.0.3
      vlq: 2.0.4

  ansi-colors@4.1.3: {}

  ansi-escapes@4.3.2:
    dependencies:
      type-fest: 0.21.3

  ansi-regex@5.0.1: {}

  ansi-regex@6.1.0: {}

  ansi-styles@3.2.1:
    dependencies:
      color-convert: 1.9.3

  ansi-styles@4.3.0:
    dependencies:
      color-convert: 2.0.1

  ansi-styles@5.2.0: {}

  ansi-styles@6.2.1: {}

  any-promise@1.3.0: {}

  anymatch@3.1.3:
    dependencies:
      normalize-path: 3.0.0
      picomatch: 2.3.1

  aproba@2.0.0: {}

  archiver-utils@5.0.2:
    dependencies:
      glob: 10.4.5
      graceful-fs: 4.2.11
      is-stream: 2.0.1
      lazystream: 1.0.1
      lodash: 4.17.21
      normalize-path: 3.0.0
      readable-stream: 4.5.2

  archiver@7.0.1:
    dependencies:
      archiver-utils: 5.0.2
      async: 3.2.6
      buffer-crc32: 1.0.0
      readable-stream: 4.5.2
      readdir-glob: 1.1.3
      tar-stream: 3.1.7
      zip-stream: 6.0.1

  are-we-there-yet@2.0.0:
    dependencies:
      delegates: 1.0.0
      readable-stream: 3.6.2

  argparse@2.0.1: {}

  aria-query@5.1.3:
    dependencies:
      deep-equal: 2.2.3

  aria-query@5.3.0:
    dependencies:
      dequal: 2.0.3

  aria-query@5.3.1: {}

  array-buffer-byte-length@1.0.1:
    dependencies:
      call-bind: 1.0.7
      is-array-buffer: 3.0.4

  array-includes@3.1.8:
    dependencies:
      call-bind: 1.0.7
      define-properties: 1.2.1
      es-abstract: 1.23.3
      es-object-atoms: 1.0.0
      get-intrinsic: 1.2.4
      is-string: 1.0.7

  array.prototype.findlast@1.2.5:
    dependencies:
      call-bind: 1.0.7
      define-properties: 1.2.1
      es-abstract: 1.23.3
      es-errors: 1.3.0
      es-object-atoms: 1.0.0
      es-shim-unscopables: 1.0.2

  array.prototype.findlastindex@1.2.5:
    dependencies:
      call-bind: 1.0.7
      define-properties: 1.2.1
      es-abstract: 1.23.3
      es-errors: 1.3.0
      es-object-atoms: 1.0.0
      es-shim-unscopables: 1.0.2

  array.prototype.flat@1.3.2:
    dependencies:
      call-bind: 1.0.7
      define-properties: 1.2.1
      es-abstract: 1.23.3
      es-shim-unscopables: 1.0.2

  array.prototype.flatmap@1.3.2:
    dependencies:
      call-bind: 1.0.7
      define-properties: 1.2.1
      es-abstract: 1.23.3
      es-shim-unscopables: 1.0.2

  array.prototype.tosorted@1.1.4:
    dependencies:
      call-bind: 1.0.7
      define-properties: 1.2.1
      es-abstract: 1.23.3
      es-errors: 1.3.0
      es-shim-unscopables: 1.0.2

  arraybuffer.prototype.slice@1.0.3:
    dependencies:
      array-buffer-byte-length: 1.0.1
      call-bind: 1.0.7
      define-properties: 1.2.1
      es-abstract: 1.23.3
      es-errors: 1.3.0
      get-intrinsic: 1.2.4
      is-array-buffer: 3.0.4
      is-shared-array-buffer: 1.0.3

  assertion-error@2.0.1: {}

  ast-kit@1.2.0:
    dependencies:
      '@babel/parser': 7.25.6
      pathe: 1.1.2

  ast-types-flow@0.0.8: {}

  ast-walker-scope@0.6.2:
    dependencies:
      '@babel/parser': 7.25.6
      ast-kit: 1.2.0

  async-sema@3.1.1: {}

  async@3.2.6: {}

  asynckit@0.4.0: {}

  atomic-sleep@1.0.0: {}

  autoprefixer@10.4.20(postcss@8.4.47):
    dependencies:
      browserslist: 4.23.3
      caniuse-lite: 1.0.30001660
      fraction.js: 4.3.7
      normalize-range: 0.1.2
      picocolors: 1.1.0
      postcss: 8.4.47
      postcss-value-parser: 4.2.0

  available-typed-arrays@1.0.7:
    dependencies:
      possible-typed-array-names: 1.0.0

  axe-core@4.10.0: {}

  axobject-query@4.1.0: {}

  b4a@1.6.6: {}

  babel-plugin-jsx-dom-expressions@0.38.5(@babel/core@7.25.2):
    dependencies:
      '@babel/core': 7.25.2
      '@babel/helper-module-imports': 7.18.6
      '@babel/plugin-syntax-jsx': 7.24.7(@babel/core@7.25.2)
      '@babel/types': 7.25.6
      html-entities: 2.3.3
      validate-html-nesting: 1.2.2

  babel-preset-solid@1.8.22(@babel/core@7.25.2):
    dependencies:
      '@babel/core': 7.25.2
      babel-plugin-jsx-dom-expressions: 0.38.5(@babel/core@7.25.2)

  balanced-match@1.0.2: {}

  bare-events@2.4.2:
    optional: true

  base-x@3.0.10:
    dependencies:
      safe-buffer: 5.2.1

  base64-js@1.5.1: {}

  bignumber.js@9.1.2: {}

  binary-extensions@2.3.0: {}

  bindings@1.5.0:
    dependencies:
      file-uri-to-path: 1.0.0

  birpc@0.2.17: {}

  blakejs@1.2.1: {}

  bn.js@4.11.6: {}

  bn.js@4.11.8: {}

  bn.js@4.12.0: {}

  bn.js@5.2.1: {}

  boolbase@1.0.0: {}

  bowser@2.11.0: {}

  brace-expansion@1.1.11:
    dependencies:
      balanced-match: 1.0.2
      concat-map: 0.0.1

  brace-expansion@2.0.1:
    dependencies:
      balanced-match: 1.0.2

  braces@3.0.3:
    dependencies:
      fill-range: 7.1.1

  brorand@1.1.0: {}

  browserify-aes@1.2.0:
    dependencies:
      buffer-xor: 1.0.3
      cipher-base: 1.0.4
      create-hash: 1.2.0
      evp_bytestokey: 1.0.3
      inherits: 2.0.4
      safe-buffer: 5.2.1

  browserslist@4.23.3:
    dependencies:
      caniuse-lite: 1.0.30001660
      electron-to-chromium: 1.5.24
      node-releases: 2.0.18
      update-browserslist-db: 1.1.0(browserslist@4.23.3)

  bs58@4.0.1:
    dependencies:
      base-x: 3.0.10

  bs58check@2.1.2:
    dependencies:
      bs58: 4.0.1
      create-hash: 1.2.0
      safe-buffer: 5.2.1

  buffer-crc32@1.0.0: {}

  buffer-from@1.1.2: {}

  buffer-to-arraybuffer@0.0.5: {}

  buffer-xor@1.0.3: {}

  buffer@6.0.3:
    dependencies:
      base64-js: 1.5.1
      ieee754: 1.2.1

  bufferutil@4.0.8:
    dependencies:
      node-gyp-build: 4.8.2

  builtin-modules@3.3.0: {}

  bundle-name@4.1.0:
    dependencies:
      run-applescript: 7.0.0

  bundle-require@5.0.0(esbuild@0.23.1):
    dependencies:
      esbuild: 0.23.1
      load-tsconfig: 0.2.5

  busboy@1.6.0:
    dependencies:
      streamsearch: 1.1.0

  c12@1.11.2(magicast@0.3.5):
    dependencies:
      chokidar: 3.6.0
      confbox: 0.1.7
      defu: 6.1.4
      dotenv: 16.4.5
      giget: 1.2.3
      jiti: 1.21.6
      mlly: 1.7.1
      ohash: 1.1.4
      pathe: 1.1.2
      perfect-debounce: 1.0.0
      pkg-types: 1.2.0
      rc9: 2.1.2
    optionalDependencies:
      magicast: 0.3.5

  cac@6.7.14: {}

  call-bind@1.0.7:
    dependencies:
      es-define-property: 1.0.0
      es-errors: 1.3.0
      function-bind: 1.1.2
      get-intrinsic: 1.2.4
      set-function-length: 1.2.2

  callsites@3.1.0: {}

  camelcase@5.3.1: {}

  caniuse-api@3.0.0:
    dependencies:
      browserslist: 4.23.3
      caniuse-lite: 1.0.30001660
      lodash.memoize: 4.1.2
      lodash.uniq: 4.5.0

  caniuse-lite@1.0.30001660: {}

  chai@5.1.1:
    dependencies:
      assertion-error: 2.0.1
      check-error: 2.1.1
      deep-eql: 5.0.2
      loupe: 3.1.1
      pathval: 2.0.0

  chalk@2.4.2:
    dependencies:
      ansi-styles: 3.2.1
      escape-string-regexp: 1.0.5
      supports-color: 5.5.0

  chalk@3.0.0:
    dependencies:
      ansi-styles: 4.3.0
      supports-color: 7.2.0

  chalk@4.1.2:
    dependencies:
      ansi-styles: 4.3.0
      supports-color: 7.2.0

  chalk@5.3.0: {}

  check-error@2.1.1: {}

  chokidar@3.6.0:
    dependencies:
      anymatch: 3.1.3
      braces: 3.0.3
      glob-parent: 5.1.2
      is-binary-path: 2.1.0
      is-glob: 4.0.3
      normalize-path: 3.0.0
      readdirp: 3.6.0
    optionalDependencies:
      fsevents: 2.3.3

  chownr@2.0.0: {}

  ci-info@4.0.0: {}

  cipher-base@1.0.4:
    dependencies:
      inherits: 2.0.4
      safe-buffer: 5.2.1

  citty@0.1.6:
    dependencies:
      consola: 3.2.3

  clear@0.1.0: {}

  client-only@0.0.1: {}

  clipboardy@4.0.0:
    dependencies:
      execa: 8.0.1
      is-wsl: 3.1.0
      is64bit: 2.0.0

  cliui@6.0.0:
    dependencies:
      string-width: 4.2.3
      strip-ansi: 6.0.1
      wrap-ansi: 6.2.0

  cliui@8.0.1:
    dependencies:
      string-width: 4.2.3
      strip-ansi: 6.0.1
      wrap-ansi: 7.0.0

  cluster-key-slot@1.1.2: {}

  color-convert@1.9.3:
    dependencies:
      color-name: 1.1.3

  color-convert@2.0.1:
    dependencies:
      color-name: 1.1.4

  color-name@1.1.3: {}

  color-name@1.1.4: {}

  color-support@1.1.3: {}

  colord@2.9.3: {}

  combined-stream@1.0.8:
    dependencies:
      delayed-stream: 1.0.0

  commander@10.0.1: {}

  commander@2.20.3: {}

  commander@4.1.1: {}

  commander@7.2.0: {}

  commander@8.3.0: {}

  commondir@1.0.1: {}

  compatx@0.1.8: {}

  compress-commons@6.0.2:
    dependencies:
      crc-32: 1.2.2
      crc32-stream: 6.0.0
      is-stream: 2.0.1
      normalize-path: 3.0.0
      readable-stream: 4.5.2

  computeds@0.0.1: {}

  concat-map@0.0.1: {}

  confbox@0.1.7: {}

  config-chain@1.1.13:
    dependencies:
      ini: 1.3.8
      proto-list: 1.2.4

  consola@3.2.3: {}

  console-control-strings@1.1.0: {}

  convert-source-map@2.0.0: {}

  cookie-es@1.2.2: {}

  cookiejar@2.1.4: {}

  copy-anything@3.0.5:
    dependencies:
      is-what: 4.1.16

  core-util-is@1.0.3: {}

  crc-32@1.2.2: {}

  crc32-stream@6.0.0:
    dependencies:
      crc-32: 1.2.2
      readable-stream: 4.5.2

  create-hash@1.2.0:
    dependencies:
      cipher-base: 1.0.4
      inherits: 2.0.4
      md5.js: 1.3.5
      ripemd160: 2.0.2
      sha.js: 2.4.11

  create-hmac@1.1.7:
    dependencies:
      cipher-base: 1.0.4
      create-hash: 1.2.0
      inherits: 2.0.4
      ripemd160: 2.0.2
      safe-buffer: 5.2.1
      sha.js: 2.4.11

  create-require@1.1.1: {}

  croner@8.1.1: {}

  cronstrue@2.50.0: {}

  cross-spawn@7.0.3:
    dependencies:
      path-key: 3.1.1
      shebang-command: 2.0.0
      which: 2.0.2

  crossws@0.2.4: {}

  css-declaration-sorter@7.2.0(postcss@8.4.47):
    dependencies:
      postcss: 8.4.47

  css-select@5.1.0:
    dependencies:
      boolbase: 1.0.0
      css-what: 6.1.0
      domhandler: 5.0.3
      domutils: 3.1.0
      nth-check: 2.1.1

  css-tree@2.2.1:
    dependencies:
      mdn-data: 2.0.28
      source-map-js: 1.2.1

  css-tree@2.3.1:
    dependencies:
      mdn-data: 2.0.30
      source-map-js: 1.2.1

  css-what@6.1.0: {}

  css.escape@1.5.1: {}

  cssesc@3.0.0: {}

  cssnano-preset-default@7.0.6(postcss@8.4.47):
    dependencies:
      browserslist: 4.23.3
      css-declaration-sorter: 7.2.0(postcss@8.4.47)
      cssnano-utils: 5.0.0(postcss@8.4.47)
      postcss: 8.4.47
      postcss-calc: 10.0.2(postcss@8.4.47)
      postcss-colormin: 7.0.2(postcss@8.4.47)
      postcss-convert-values: 7.0.4(postcss@8.4.47)
      postcss-discard-comments: 7.0.3(postcss@8.4.47)
      postcss-discard-duplicates: 7.0.1(postcss@8.4.47)
      postcss-discard-empty: 7.0.0(postcss@8.4.47)
      postcss-discard-overridden: 7.0.0(postcss@8.4.47)
      postcss-merge-longhand: 7.0.4(postcss@8.4.47)
      postcss-merge-rules: 7.0.4(postcss@8.4.47)
      postcss-minify-font-values: 7.0.0(postcss@8.4.47)
      postcss-minify-gradients: 7.0.0(postcss@8.4.47)
      postcss-minify-params: 7.0.2(postcss@8.4.47)
      postcss-minify-selectors: 7.0.4(postcss@8.4.47)
      postcss-normalize-charset: 7.0.0(postcss@8.4.47)
      postcss-normalize-display-values: 7.0.0(postcss@8.4.47)
      postcss-normalize-positions: 7.0.0(postcss@8.4.47)
      postcss-normalize-repeat-style: 7.0.0(postcss@8.4.47)
      postcss-normalize-string: 7.0.0(postcss@8.4.47)
      postcss-normalize-timing-functions: 7.0.0(postcss@8.4.47)
      postcss-normalize-unicode: 7.0.2(postcss@8.4.47)
      postcss-normalize-url: 7.0.0(postcss@8.4.47)
      postcss-normalize-whitespace: 7.0.0(postcss@8.4.47)
      postcss-ordered-values: 7.0.1(postcss@8.4.47)
      postcss-reduce-initial: 7.0.2(postcss@8.4.47)
      postcss-reduce-transforms: 7.0.0(postcss@8.4.47)
      postcss-svgo: 7.0.1(postcss@8.4.47)
      postcss-unique-selectors: 7.0.3(postcss@8.4.47)

  cssnano-utils@5.0.0(postcss@8.4.47):
    dependencies:
      postcss: 8.4.47

  cssnano@7.0.6(postcss@8.4.47):
    dependencies:
      cssnano-preset-default: 7.0.6(postcss@8.4.47)
      lilconfig: 3.1.2
      postcss: 8.4.47

  csso@5.0.5:
    dependencies:
      css-tree: 2.2.1

  cssstyle@4.1.0:
    dependencies:
      rrweb-cssom: 0.7.1

  csstype@3.1.3: {}

  d@1.0.2:
    dependencies:
      es5-ext: 0.10.64
      type: 2.7.3

  damerau-levenshtein@1.0.8: {}

  data-urls@5.0.0:
    dependencies:
      whatwg-mimetype: 4.0.0
      whatwg-url: 14.0.0

  data-view-buffer@1.0.1:
    dependencies:
      call-bind: 1.0.7
      es-errors: 1.3.0
      is-data-view: 1.0.1

  data-view-byte-length@1.0.1:
    dependencies:
      call-bind: 1.0.7
      es-errors: 1.3.0
      is-data-view: 1.0.1

  data-view-byte-offset@1.0.0:
    dependencies:
      call-bind: 1.0.7
      es-errors: 1.3.0
      is-data-view: 1.0.1

  db0@0.1.4: {}

  de-indent@1.0.2: {}

  debug@2.6.9:
    dependencies:
      ms: 2.0.0

  debug@3.2.7:
    dependencies:
      ms: 2.1.3

  debug@4.3.7:
    dependencies:
      ms: 2.1.3

  decamelize@1.2.0: {}

  decimal.js@10.4.3: {}

  decode-uri-component@0.2.2: {}

  decompress-response@3.3.0:
    dependencies:
      mimic-response: 1.0.1

  deep-eql@5.0.2: {}

  deep-equal@2.2.3:
    dependencies:
      array-buffer-byte-length: 1.0.1
      call-bind: 1.0.7
      es-get-iterator: 1.1.3
      get-intrinsic: 1.2.4
      is-arguments: 1.1.1
      is-array-buffer: 3.0.4
      is-date-object: 1.0.5
      is-regex: 1.1.4
      is-shared-array-buffer: 1.0.3
      isarray: 2.0.5
      object-is: 1.1.6
      object-keys: 1.1.1
      object.assign: 4.1.5
      regexp.prototype.flags: 1.5.2
      side-channel: 1.0.6
      which-boxed-primitive: 1.0.2
      which-collection: 1.0.2
      which-typed-array: 1.1.15

  deep-is@0.1.4: {}

  deepmerge@4.3.1: {}

  default-browser-id@5.0.0: {}

  default-browser@5.2.1:
    dependencies:
      bundle-name: 4.1.0
      default-browser-id: 5.0.0

  define-data-property@1.1.4:
    dependencies:
      es-define-property: 1.0.0
      es-errors: 1.3.0
      gopd: 1.0.1

  define-lazy-prop@2.0.0: {}

  define-lazy-prop@3.0.0: {}

  define-properties@1.2.1:
    dependencies:
      define-data-property: 1.1.4
      has-property-descriptors: 1.0.2
      object-keys: 1.1.1

  defu@6.1.4: {}

  delayed-stream@1.0.0: {}

  delegates@1.0.0: {}

  denque@2.1.0: {}

  depd@2.0.0: {}

  dequal@2.0.3: {}

  destr@2.0.3: {}

  destroy@1.2.0: {}

  detect-browser@5.2.0: {}

  detect-browser@5.3.0: {}

  detect-libc@1.0.3: {}

  detect-libc@2.0.3: {}

  devalue@5.0.0: {}

  diff@7.0.0: {}

  dijkstrajs@1.0.3: {}

  doctrine@2.1.0:
    dependencies:
      esutils: 2.0.3

  doctrine@3.0.0:
    dependencies:
      esutils: 2.0.3

  dom-accessibility-api@0.5.16: {}

  dom-accessibility-api@0.6.3: {}

  dom-serializer@2.0.0:
    dependencies:
      domelementtype: 2.3.0
      domhandler: 5.0.3
      entities: 4.5.0

  dom-walk@0.1.2: {}

  domelementtype@2.3.0: {}

  domhandler@5.0.3:
    dependencies:
      domelementtype: 2.3.0

  domutils@3.1.0:
    dependencies:
      dom-serializer: 2.0.0
      domelementtype: 2.3.0
      domhandler: 5.0.3

  dot-prop@8.0.2:
    dependencies:
      type-fest: 3.13.1

  dotenv@16.4.5: {}

  duplexer@0.1.2: {}

  duplexify@4.1.3:
    dependencies:
      end-of-stream: 1.4.4
      inherits: 2.0.4
      readable-stream: 3.6.2
      stream-shift: 1.0.3

  eastasianwidth@0.2.0: {}

  editorconfig@1.0.4:
    dependencies:
      '@one-ini/wasm': 0.1.1
      commander: 10.0.1
      minimatch: 9.0.1
      semver: 7.6.3

  ee-first@1.1.1: {}

  electron-to-chromium@1.5.24: {}

  elliptic@6.5.4:
    dependencies:
      bn.js: 4.12.0
      brorand: 1.1.0
      hash.js: 1.1.7
      hmac-drbg: 1.0.1
      inherits: 2.0.4
      minimalistic-assert: 1.0.1
      minimalistic-crypto-utils: 1.0.1

  elliptic@6.5.7:
    dependencies:
      bn.js: 4.12.0
      brorand: 1.1.0
      hash.js: 1.1.7
      hmac-drbg: 1.0.1
      inherits: 2.0.4
      minimalistic-assert: 1.0.1
      minimalistic-crypto-utils: 1.0.1

  emoji-regex@8.0.0: {}

  emoji-regex@9.2.2: {}

  encode-utf8@1.0.3: {}

  encodeurl@1.0.2: {}

  encodeurl@2.0.0: {}

  end-of-stream@1.4.4:
    dependencies:
      once: 1.4.0

  enhanced-resolve@5.17.1:
    dependencies:
      graceful-fs: 4.2.11
      tapable: 2.2.1

  entities@4.5.0: {}

  error-stack-parser-es@0.1.5: {}

  errx@0.1.0: {}

  es-abstract@1.23.3:
    dependencies:
      array-buffer-byte-length: 1.0.1
      arraybuffer.prototype.slice: 1.0.3
      available-typed-arrays: 1.0.7
      call-bind: 1.0.7
      data-view-buffer: 1.0.1
      data-view-byte-length: 1.0.1
      data-view-byte-offset: 1.0.0
      es-define-property: 1.0.0
      es-errors: 1.3.0
      es-object-atoms: 1.0.0
      es-set-tostringtag: 2.0.3
      es-to-primitive: 1.2.1
      function.prototype.name: 1.1.6
      get-intrinsic: 1.2.4
      get-symbol-description: 1.0.2
      globalthis: 1.0.4
      gopd: 1.0.1
      has-property-descriptors: 1.0.2
      has-proto: 1.0.3
      has-symbols: 1.0.3
      hasown: 2.0.2
      internal-slot: 1.0.7
      is-array-buffer: 3.0.4
      is-callable: 1.2.7
      is-data-view: 1.0.1
      is-negative-zero: 2.0.3
      is-regex: 1.1.4
      is-shared-array-buffer: 1.0.3
      is-string: 1.0.7
      is-typed-array: 1.1.13
      is-weakref: 1.0.2
      object-inspect: 1.13.2
      object-keys: 1.1.1
      object.assign: 4.1.5
      regexp.prototype.flags: 1.5.2
      safe-array-concat: 1.1.2
      safe-regex-test: 1.0.3
      string.prototype.trim: 1.2.9
      string.prototype.trimend: 1.0.8
      string.prototype.trimstart: 1.0.8
      typed-array-buffer: 1.0.2
      typed-array-byte-length: 1.0.1
      typed-array-byte-offset: 1.0.2
      typed-array-length: 1.0.6
      unbox-primitive: 1.0.2
      which-typed-array: 1.1.15

  es-define-property@1.0.0:
    dependencies:
      get-intrinsic: 1.2.4

  es-errors@1.3.0: {}

  es-get-iterator@1.1.3:
    dependencies:
      call-bind: 1.0.7
      get-intrinsic: 1.2.4
      has-symbols: 1.0.3
      is-arguments: 1.1.1
      is-map: 2.0.3
      is-set: 2.0.3
      is-string: 1.0.7
      isarray: 2.0.5
      stop-iteration-iterator: 1.0.0

  es-iterator-helpers@1.0.19:
    dependencies:
      call-bind: 1.0.7
      define-properties: 1.2.1
      es-abstract: 1.23.3
      es-errors: 1.3.0
      es-set-tostringtag: 2.0.3
      function-bind: 1.1.2
      get-intrinsic: 1.2.4
      globalthis: 1.0.4
      has-property-descriptors: 1.0.2
      has-proto: 1.0.3
      has-symbols: 1.0.3
      internal-slot: 1.0.7
      iterator.prototype: 1.1.2
      safe-array-concat: 1.1.2

  es-object-atoms@1.0.0:
    dependencies:
      es-errors: 1.3.0

  es-set-tostringtag@2.0.3:
    dependencies:
      get-intrinsic: 1.2.4
      has-tostringtag: 1.0.2
      hasown: 2.0.2

  es-shim-unscopables@1.0.2:
    dependencies:
      hasown: 2.0.2

  es-to-primitive@1.2.1:
    dependencies:
      is-callable: 1.2.7
      is-date-object: 1.0.5
      is-symbol: 1.0.4

  es5-ext@0.10.64:
    dependencies:
      es6-iterator: 2.0.3
      es6-symbol: 3.1.4
      esniff: 2.0.1
      next-tick: 1.1.0

  es6-iterator@2.0.3:
    dependencies:
      d: 1.0.2
      es5-ext: 0.10.64
      es6-symbol: 3.1.4

  es6-symbol@3.1.4:
    dependencies:
      d: 1.0.2
      ext: 1.7.0

  esbuild-plugin-solid@0.5.0(esbuild@0.23.1)(solid-js@1.8.22):
    dependencies:
      '@babel/core': 7.25.2
      '@babel/preset-typescript': 7.24.7(@babel/core@7.25.2)
      babel-preset-solid: 1.8.22(@babel/core@7.25.2)
      esbuild: 0.23.1
      solid-js: 1.8.22
    transitivePeerDependencies:
      - supports-color

  esbuild@0.20.2:
    optionalDependencies:
      '@esbuild/aix-ppc64': 0.20.2
      '@esbuild/android-arm': 0.20.2
      '@esbuild/android-arm64': 0.20.2
      '@esbuild/android-x64': 0.20.2
      '@esbuild/darwin-arm64': 0.20.2
      '@esbuild/darwin-x64': 0.20.2
      '@esbuild/freebsd-arm64': 0.20.2
      '@esbuild/freebsd-x64': 0.20.2
      '@esbuild/linux-arm': 0.20.2
      '@esbuild/linux-arm64': 0.20.2
      '@esbuild/linux-ia32': 0.20.2
      '@esbuild/linux-loong64': 0.20.2
      '@esbuild/linux-mips64el': 0.20.2
      '@esbuild/linux-ppc64': 0.20.2
      '@esbuild/linux-riscv64': 0.20.2
      '@esbuild/linux-s390x': 0.20.2
      '@esbuild/linux-x64': 0.20.2
      '@esbuild/netbsd-x64': 0.20.2
      '@esbuild/openbsd-x64': 0.20.2
      '@esbuild/sunos-x64': 0.20.2
      '@esbuild/win32-arm64': 0.20.2
      '@esbuild/win32-ia32': 0.20.2
      '@esbuild/win32-x64': 0.20.2

  esbuild@0.21.5:
    optionalDependencies:
      '@esbuild/aix-ppc64': 0.21.5
      '@esbuild/android-arm': 0.21.5
      '@esbuild/android-arm64': 0.21.5
      '@esbuild/android-x64': 0.21.5
      '@esbuild/darwin-arm64': 0.21.5
      '@esbuild/darwin-x64': 0.21.5
      '@esbuild/freebsd-arm64': 0.21.5
      '@esbuild/freebsd-x64': 0.21.5
      '@esbuild/linux-arm': 0.21.5
      '@esbuild/linux-arm64': 0.21.5
      '@esbuild/linux-ia32': 0.21.5
      '@esbuild/linux-loong64': 0.21.5
      '@esbuild/linux-mips64el': 0.21.5
      '@esbuild/linux-ppc64': 0.21.5
      '@esbuild/linux-riscv64': 0.21.5
      '@esbuild/linux-s390x': 0.21.5
      '@esbuild/linux-x64': 0.21.5
      '@esbuild/netbsd-x64': 0.21.5
      '@esbuild/openbsd-x64': 0.21.5
      '@esbuild/sunos-x64': 0.21.5
      '@esbuild/win32-arm64': 0.21.5
      '@esbuild/win32-ia32': 0.21.5
      '@esbuild/win32-x64': 0.21.5

  esbuild@0.23.1:
    optionalDependencies:
      '@esbuild/aix-ppc64': 0.23.1
      '@esbuild/android-arm': 0.23.1
      '@esbuild/android-arm64': 0.23.1
      '@esbuild/android-x64': 0.23.1
      '@esbuild/darwin-arm64': 0.23.1
      '@esbuild/darwin-x64': 0.23.1
      '@esbuild/freebsd-arm64': 0.23.1
      '@esbuild/freebsd-x64': 0.23.1
      '@esbuild/linux-arm': 0.23.1
      '@esbuild/linux-arm64': 0.23.1
      '@esbuild/linux-ia32': 0.23.1
      '@esbuild/linux-loong64': 0.23.1
      '@esbuild/linux-mips64el': 0.23.1
      '@esbuild/linux-ppc64': 0.23.1
      '@esbuild/linux-riscv64': 0.23.1
      '@esbuild/linux-s390x': 0.23.1
      '@esbuild/linux-x64': 0.23.1
      '@esbuild/netbsd-x64': 0.23.1
      '@esbuild/openbsd-arm64': 0.23.1
      '@esbuild/openbsd-x64': 0.23.1
      '@esbuild/sunos-x64': 0.23.1
      '@esbuild/win32-arm64': 0.23.1
      '@esbuild/win32-ia32': 0.23.1
      '@esbuild/win32-x64': 0.23.1

  escalade@3.2.0: {}

  escape-html@1.0.3: {}

  escape-string-regexp@1.0.5: {}

  escape-string-regexp@4.0.0: {}

  escape-string-regexp@5.0.0: {}

  eslint-config-next@14.2.13(eslint@8.57.1)(typescript@5.6.2):
    dependencies:
      '@next/eslint-plugin-next': 14.2.13
      '@rushstack/eslint-patch': 1.10.4
      '@typescript-eslint/eslint-plugin': 8.6.0(@typescript-eslint/parser@8.6.0(eslint@8.57.1)(typescript@5.6.2))(eslint@8.57.1)(typescript@5.6.2)
      '@typescript-eslint/parser': 8.6.0(eslint@8.57.1)(typescript@5.6.2)
      eslint: 8.57.1
      eslint-import-resolver-node: 0.3.9
      eslint-import-resolver-typescript: 3.6.3(@typescript-eslint/parser@8.6.0(eslint@8.57.1)(typescript@5.6.2))(eslint-import-resolver-node@0.3.9)(eslint-plugin-import@2.30.0)(eslint@8.57.1)
      eslint-plugin-import: 2.30.0(@typescript-eslint/parser@8.6.0(eslint@8.57.1)(typescript@5.6.2))(eslint-import-resolver-typescript@3.6.3)(eslint@8.57.1)
      eslint-plugin-jsx-a11y: 6.10.0(eslint@8.57.1)
      eslint-plugin-react: 7.36.1(eslint@8.57.1)
      eslint-plugin-react-hooks: 4.6.2(eslint@8.57.1)
    optionalDependencies:
      typescript: 5.6.2
    transitivePeerDependencies:
      - eslint-import-resolver-webpack
      - eslint-plugin-import-x
      - supports-color

  eslint-config-prettier@9.1.0(eslint@8.57.1):
    dependencies:
      eslint: 8.57.1

  eslint-import-resolver-node@0.3.9:
    dependencies:
      debug: 3.2.7
      is-core-module: 2.15.1
      resolve: 1.22.8
    transitivePeerDependencies:
      - supports-color

  eslint-import-resolver-typescript@3.6.3(@typescript-eslint/parser@8.6.0(eslint@8.57.1)(typescript@5.6.2))(eslint-import-resolver-node@0.3.9)(eslint-plugin-import@2.30.0)(eslint@8.57.1):
    dependencies:
      '@nolyfill/is-core-module': 1.0.39
      debug: 4.3.7
      enhanced-resolve: 5.17.1
      eslint: 8.57.1
      eslint-module-utils: 2.11.0(@typescript-eslint/parser@8.6.0(eslint@8.57.1)(typescript@5.6.2))(eslint-import-resolver-node@0.3.9)(eslint-import-resolver-typescript@3.6.3(@typescript-eslint/parser@8.6.0(eslint@8.57.1)(typescript@5.6.2))(eslint-import-resolver-node@0.3.9)(eslint-plugin-import@2.30.0)(eslint@8.57.1))(eslint@8.57.1)
      fast-glob: 3.3.2
      get-tsconfig: 4.8.1
      is-bun-module: 1.2.1
      is-glob: 4.0.3
    optionalDependencies:
      eslint-plugin-import: 2.30.0(@typescript-eslint/parser@8.6.0(eslint@8.57.1)(typescript@5.6.2))(eslint-import-resolver-typescript@3.6.3)(eslint@8.57.1)
    transitivePeerDependencies:
      - '@typescript-eslint/parser'
      - eslint-import-resolver-node
      - eslint-import-resolver-webpack
      - supports-color

  eslint-module-utils@2.11.0(@typescript-eslint/parser@8.6.0(eslint@8.57.1)(typescript@5.6.2))(eslint-import-resolver-node@0.3.9)(eslint-import-resolver-typescript@3.6.3(@typescript-eslint/parser@8.6.0(eslint@8.57.1)(typescript@5.6.2))(eslint-import-resolver-node@0.3.9)(eslint-plugin-import@2.30.0)(eslint@8.57.1))(eslint@8.57.1):
    dependencies:
      debug: 3.2.7
    optionalDependencies:
      '@typescript-eslint/parser': 8.6.0(eslint@8.57.1)(typescript@5.6.2)
      eslint: 8.57.1
      eslint-import-resolver-node: 0.3.9
      eslint-import-resolver-typescript: 3.6.3(@typescript-eslint/parser@8.6.0(eslint@8.57.1)(typescript@5.6.2))(eslint-import-resolver-node@0.3.9)(eslint-plugin-import@2.30.0)(eslint@8.57.1)
    transitivePeerDependencies:
      - supports-color

  eslint-plugin-import@2.30.0(@typescript-eslint/parser@8.6.0(eslint@8.57.1)(typescript@5.6.2))(eslint-import-resolver-typescript@3.6.3)(eslint@8.57.1):
    dependencies:
      '@rtsao/scc': 1.1.0
      array-includes: 3.1.8
      array.prototype.findlastindex: 1.2.5
      array.prototype.flat: 1.3.2
      array.prototype.flatmap: 1.3.2
      debug: 3.2.7
      doctrine: 2.1.0
      eslint: 8.57.1
      eslint-import-resolver-node: 0.3.9
      eslint-module-utils: 2.11.0(@typescript-eslint/parser@8.6.0(eslint@8.57.1)(typescript@5.6.2))(eslint-import-resolver-node@0.3.9)(eslint-import-resolver-typescript@3.6.3(@typescript-eslint/parser@8.6.0(eslint@8.57.1)(typescript@5.6.2))(eslint-import-resolver-node@0.3.9)(eslint-plugin-import@2.30.0)(eslint@8.57.1))(eslint@8.57.1)
      hasown: 2.0.2
      is-core-module: 2.15.1
      is-glob: 4.0.3
      minimatch: 3.1.2
      object.fromentries: 2.0.8
      object.groupby: 1.0.3
      object.values: 1.2.0
      semver: 6.3.1
      tsconfig-paths: 3.15.0
    optionalDependencies:
      '@typescript-eslint/parser': 8.6.0(eslint@8.57.1)(typescript@5.6.2)
    transitivePeerDependencies:
      - eslint-import-resolver-typescript
      - eslint-import-resolver-webpack
      - supports-color

  eslint-plugin-jsx-a11y@6.10.0(eslint@8.57.1):
    dependencies:
      aria-query: 5.1.3
      array-includes: 3.1.8
      array.prototype.flatmap: 1.3.2
      ast-types-flow: 0.0.8
      axe-core: 4.10.0
      axobject-query: 4.1.0
      damerau-levenshtein: 1.0.8
      emoji-regex: 9.2.2
      es-iterator-helpers: 1.0.19
      eslint: 8.57.1
      hasown: 2.0.2
      jsx-ast-utils: 3.3.5
      language-tags: 1.0.9
      minimatch: 3.1.2
      object.fromentries: 2.0.8
      safe-regex-test: 1.0.3
      string.prototype.includes: 2.0.0

  eslint-plugin-prettier@5.2.1(eslint-config-prettier@9.1.0(eslint@8.57.1))(eslint@8.57.1)(prettier@3.3.3):
    dependencies:
      eslint: 8.57.1
      prettier: 3.3.3
      prettier-linter-helpers: 1.0.0
      synckit: 0.9.1
    optionalDependencies:
      eslint-config-prettier: 9.1.0(eslint@8.57.1)

  eslint-plugin-react-hooks@4.6.2(eslint@8.57.1):
    dependencies:
      eslint: 8.57.1

  eslint-plugin-react-refresh@0.4.12(eslint@8.57.1):
    dependencies:
      eslint: 8.57.1

  eslint-plugin-react@7.36.1(eslint@8.57.1):
    dependencies:
      array-includes: 3.1.8
      array.prototype.findlast: 1.2.5
      array.prototype.flatmap: 1.3.2
      array.prototype.tosorted: 1.1.4
      doctrine: 2.1.0
      es-iterator-helpers: 1.0.19
      eslint: 8.57.1
      estraverse: 5.3.0
      hasown: 2.0.2
      jsx-ast-utils: 3.3.5
      minimatch: 3.1.2
      object.entries: 1.1.8
      object.fromentries: 2.0.8
      object.values: 1.2.0
      prop-types: 15.8.1
      resolve: 2.0.0-next.5
      semver: 6.3.1
      string.prototype.matchall: 4.0.11
      string.prototype.repeat: 1.0.0

  eslint-scope@7.2.2:
    dependencies:
      esrecurse: 4.3.0
      estraverse: 5.3.0

  eslint-visitor-keys@3.4.3: {}

  eslint@8.57.1:
    dependencies:
      '@eslint-community/eslint-utils': 4.4.0(eslint@8.57.1)
      '@eslint-community/regexpp': 4.11.1
      '@eslint/eslintrc': 2.1.4
      '@eslint/js': 8.57.1
      '@humanwhocodes/config-array': 0.13.0
      '@humanwhocodes/module-importer': 1.0.1
      '@nodelib/fs.walk': 1.2.8
      '@ungap/structured-clone': 1.2.0
      ajv: 6.12.6
      chalk: 4.1.2
      cross-spawn: 7.0.3
      debug: 4.3.7
      doctrine: 3.0.0
      escape-string-regexp: 4.0.0
      eslint-scope: 7.2.2
      eslint-visitor-keys: 3.4.3
      espree: 9.6.1
      esquery: 1.6.0
      esutils: 2.0.3
      fast-deep-equal: 3.1.3
      file-entry-cache: 6.0.1
      find-up: 5.0.0
      glob-parent: 6.0.2
      globals: 13.24.0
      graphemer: 1.4.0
      ignore: 5.3.2
      imurmurhash: 0.1.4
      is-glob: 4.0.3
      is-path-inside: 3.0.3
      js-yaml: 4.1.0
      json-stable-stringify-without-jsonify: 1.0.1
      levn: 0.4.1
      lodash.merge: 4.6.2
      minimatch: 3.1.2
      natural-compare: 1.4.0
      optionator: 0.9.4
      strip-ansi: 6.0.1
      text-table: 0.2.0
    transitivePeerDependencies:
      - supports-color

  esniff@2.0.1:
    dependencies:
      d: 1.0.2
      es5-ext: 0.10.64
      event-emitter: 0.3.5
      type: 2.7.3

  espree@9.6.1:
    dependencies:
      acorn: 8.12.1
      acorn-jsx: 5.3.2(acorn@8.12.1)
      eslint-visitor-keys: 3.4.3

  esquery@1.6.0:
    dependencies:
      estraverse: 5.3.0

  esrecurse@4.3.0:
    dependencies:
      estraverse: 5.3.0

  estraverse@5.3.0: {}

  estree-walker@2.0.2: {}

  estree-walker@3.0.3:
    dependencies:
      '@types/estree': 1.0.5

  esutils@2.0.3: {}

  etag@1.8.1: {}

  eth-lib@0.2.8:
    dependencies:
      bn.js: 4.12.0
      elliptic: 6.5.7
      xhr-request-promise: 0.1.3

  ethereum-bloom-filters@1.2.0:
    dependencies:
      '@noble/hashes': 1.5.0

  ethereum-cryptography@0.1.3:
    dependencies:
      '@types/pbkdf2': 3.1.2
      '@types/secp256k1': 4.0.6
      blakejs: 1.2.1
      browserify-aes: 1.2.0
      bs58check: 2.1.2
      create-hash: 1.2.0
      create-hmac: 1.1.7
      hash.js: 1.1.7
      keccak: 3.0.4
      pbkdf2: 3.1.2
      randombytes: 2.1.0
      safe-buffer: 5.2.1
      scrypt-js: 3.0.1
      secp256k1: 4.0.3
      setimmediate: 1.0.5

  ethereumjs-util@7.1.5:
    dependencies:
      '@types/bn.js': 5.1.6
      bn.js: 5.2.1
      create-hash: 1.2.0
      ethereum-cryptography: 0.1.3
      rlp: 2.2.7

  ethjs-unit@0.1.6:
    dependencies:
      bn.js: 4.11.6
      number-to-bn: 1.7.0

  event-emitter@0.3.5:
    dependencies:
      d: 1.0.2
      es5-ext: 0.10.64

  event-target-shim@5.0.1: {}

  eventemitter3@4.0.4: {}

  eventemitter3@4.0.7: {}

  events@3.3.0: {}

  evp_bytestokey@1.0.3:
    dependencies:
      md5.js: 1.3.5
      safe-buffer: 5.2.1

  execa@5.1.1:
    dependencies:
      cross-spawn: 7.0.3
      get-stream: 6.0.1
      human-signals: 2.1.0
      is-stream: 2.0.1
      merge-stream: 2.0.0
      npm-run-path: 4.0.1
      onetime: 5.1.2
      signal-exit: 3.0.7
      strip-final-newline: 2.0.0

  execa@7.2.0:
    dependencies:
      cross-spawn: 7.0.3
      get-stream: 6.0.1
      human-signals: 4.3.1
      is-stream: 3.0.0
      merge-stream: 2.0.0
      npm-run-path: 5.3.0
      onetime: 6.0.0
      signal-exit: 3.0.7
      strip-final-newline: 3.0.0

  execa@8.0.1:
    dependencies:
      cross-spawn: 7.0.3
      get-stream: 8.0.1
      human-signals: 5.0.0
      is-stream: 3.0.0
      merge-stream: 2.0.0
      npm-run-path: 5.3.0
      onetime: 6.0.0
      signal-exit: 4.1.0
      strip-final-newline: 3.0.0

  ext@1.7.0:
    dependencies:
      type: 2.7.3

  externality@1.0.2:
    dependencies:
      enhanced-resolve: 5.17.1
      mlly: 1.7.1
      pathe: 1.1.2
      ufo: 1.5.4

  fast-deep-equal@3.1.3: {}

  fast-diff@1.3.0: {}

  fast-fifo@1.3.2: {}

  fast-glob@3.3.2:
    dependencies:
      '@nodelib/fs.stat': 2.0.5
      '@nodelib/fs.walk': 1.2.8
      glob-parent: 5.1.2
      merge2: 1.4.1
      micromatch: 4.0.8

  fast-json-stable-stringify@2.1.0: {}

  fast-levenshtein@2.0.6: {}

  fast-npm-meta@0.2.2: {}

  fast-redact@3.5.0: {}

  fastq@1.17.1:
    dependencies:
      reusify: 1.0.4

  fdir@6.3.0(picomatch@4.0.2):
    optionalDependencies:
      picomatch: 4.0.2

  file-entry-cache@6.0.1:
    dependencies:
      flat-cache: 3.2.0

  file-uri-to-path@1.0.0: {}

  fill-range@7.1.1:
    dependencies:
      to-regex-range: 5.0.1

  filter-obj@1.1.0: {}

  find-up@4.1.0:
    dependencies:
      locate-path: 5.0.0
      path-exists: 4.0.0

  find-up@5.0.0:
    dependencies:
      locate-path: 6.0.0
      path-exists: 4.0.0

  flat-cache@3.2.0:
    dependencies:
      flatted: 3.3.1
      keyv: 4.5.4
      rimraf: 3.0.2

  flatted@3.3.1: {}

  for-each@0.3.3:
    dependencies:
      is-callable: 1.2.7

  foreground-child@3.3.0:
    dependencies:
      cross-spawn: 7.0.3
      signal-exit: 4.1.0

  form-data@4.0.0:
    dependencies:
      asynckit: 0.4.0
      combined-stream: 1.0.8
      mime-types: 2.1.35

  fraction.js@4.3.7: {}

  fresh@0.5.2: {}

  fs-extra@11.2.0:
    dependencies:
      graceful-fs: 4.2.11
      jsonfile: 6.1.0
      universalify: 2.0.1

  fs-minipass@2.1.0:
    dependencies:
      minipass: 3.3.6

  fs.realpath@1.0.0: {}

  fsevents@2.3.3:
    optional: true

  function-bind@1.1.2: {}

  function.prototype.name@1.1.6:
    dependencies:
      call-bind: 1.0.7
      define-properties: 1.2.1
      es-abstract: 1.23.3
      functions-have-names: 1.2.3

  functions-have-names@1.2.3: {}

  gauge@3.0.2:
    dependencies:
      aproba: 2.0.0
      color-support: 1.1.3
      console-control-strings: 1.1.0
      has-unicode: 2.0.1
      object-assign: 4.1.1
      signal-exit: 3.0.7
      string-width: 4.2.3
      strip-ansi: 6.0.1
      wide-align: 1.1.5

  gensync@1.0.0-beta.2: {}

  get-caller-file@2.0.5: {}

  get-func-name@2.0.2: {}

  get-intrinsic@1.2.4:
    dependencies:
      es-errors: 1.3.0
      function-bind: 1.1.2
      has-proto: 1.0.3
      has-symbols: 1.0.3
      hasown: 2.0.2

  get-port-please@3.1.2: {}

  get-stream@6.0.1: {}

  get-stream@8.0.1: {}

  get-symbol-description@1.0.2:
    dependencies:
      call-bind: 1.0.7
      es-errors: 1.3.0
      get-intrinsic: 1.2.4

  get-tsconfig@4.8.1:
    dependencies:
      resolve-pkg-maps: 1.0.0

  giget@1.2.3:
    dependencies:
      citty: 0.1.6
      consola: 3.2.3
      defu: 6.1.4
      node-fetch-native: 1.6.4
      nypm: 0.3.11
      ohash: 1.1.4
      pathe: 1.1.2
      tar: 6.2.1

  git-config-path@2.0.0: {}

  git-up@7.0.0:
    dependencies:
      is-ssh: 1.4.0
      parse-url: 8.1.0

  git-url-parse@15.0.0:
    dependencies:
      git-up: 7.0.0

  glob-parent@5.1.2:
    dependencies:
      is-glob: 4.0.3

  glob-parent@6.0.2:
    dependencies:
      is-glob: 4.0.3

  glob@10.3.10:
    dependencies:
      foreground-child: 3.3.0
      jackspeak: 2.3.6
      minimatch: 9.0.5
      minipass: 7.1.2
      path-scurry: 1.11.1

  glob@10.4.5:
    dependencies:
      foreground-child: 3.3.0
      jackspeak: 3.4.3
      minimatch: 9.0.5
      minipass: 7.1.2
      package-json-from-dist: 1.0.0
      path-scurry: 1.11.1

  glob@7.2.3:
    dependencies:
      fs.realpath: 1.0.0
      inflight: 1.0.6
      inherits: 2.0.4
      minimatch: 3.1.2
      once: 1.4.0
      path-is-absolute: 1.0.1

  glob@8.1.0:
    dependencies:
      fs.realpath: 1.0.0
      inflight: 1.0.6
      inherits: 2.0.4
      minimatch: 5.1.6
      once: 1.4.0

  global-directory@4.0.1:
    dependencies:
      ini: 4.1.1

  global@4.4.0:
    dependencies:
      min-document: 2.19.0
      process: 0.11.10

  globals@11.12.0: {}

  globals@13.24.0:
    dependencies:
      type-fest: 0.20.2

  globalthis@1.0.4:
    dependencies:
      define-properties: 1.2.1
      gopd: 1.0.1

  globby@14.0.2:
    dependencies:
      '@sindresorhus/merge-streams': 2.3.0
      fast-glob: 3.3.2
      ignore: 5.3.2
      path-type: 5.0.0
      slash: 5.1.0
      unicorn-magic: 0.1.0

  gopd@1.0.1:
    dependencies:
      get-intrinsic: 1.2.4

  graceful-fs@4.2.11: {}

  graphemer@1.4.0: {}

  gzip-size@7.0.0:
    dependencies:
      duplexer: 0.1.2

  h3@1.12.0:
    dependencies:
      cookie-es: 1.2.2
      crossws: 0.2.4
      defu: 6.1.4
      destr: 2.0.3
      iron-webcrypto: 1.2.1
      ohash: 1.1.4
      radix3: 1.1.2
      ufo: 1.5.4
      uncrypto: 0.1.3
      unenv: 1.10.0
    transitivePeerDependencies:
      - uWebSockets.js

  has-bigints@1.0.2: {}

  has-flag@3.0.0: {}

  has-flag@4.0.0: {}

  has-property-descriptors@1.0.2:
    dependencies:
      es-define-property: 1.0.0

  has-proto@1.0.3: {}

  has-symbols@1.0.3: {}

  has-tostringtag@1.0.2:
    dependencies:
      has-symbols: 1.0.3

  has-unicode@2.0.1: {}

  hash-base@3.1.0:
    dependencies:
      inherits: 2.0.4
      readable-stream: 3.6.2
      safe-buffer: 5.2.1

  hash-sum@2.0.0: {}

  hash.js@1.1.7:
    dependencies:
      inherits: 2.0.4
      minimalistic-assert: 1.0.1

  hasown@2.0.2:
    dependencies:
      function-bind: 1.1.2

  he@1.2.0: {}

  hey-listen@1.0.8: {}

  hi-base32@0.5.1: {}

  hmac-drbg@1.0.1:
    dependencies:
      hash.js: 1.1.7
      minimalistic-assert: 1.0.1
      minimalistic-crypto-utils: 1.0.1

  hookable@5.5.3: {}

  html-encoding-sniffer@4.0.0:
    dependencies:
      whatwg-encoding: 3.1.1

  html-entities@2.3.3: {}

  html-tags@3.3.1: {}

  http-errors@2.0.0:
    dependencies:
      depd: 2.0.0
      inherits: 2.0.4
      setprototypeof: 1.2.0
      statuses: 2.0.1
      toidentifier: 1.0.1

  http-https@1.0.0: {}

  http-proxy-agent@7.0.2:
    dependencies:
      agent-base: 7.1.1
      debug: 4.3.7
    transitivePeerDependencies:
      - supports-color

  http-shutdown@1.2.2: {}

  https-proxy-agent@5.0.1:
    dependencies:
      agent-base: 6.0.2
      debug: 4.3.7
    transitivePeerDependencies:
      - supports-color

  https-proxy-agent@7.0.5:
    dependencies:
      agent-base: 7.1.1
      debug: 4.3.7
    transitivePeerDependencies:
      - supports-color

  httpxy@0.1.5: {}

  human-signals@2.1.0: {}

  human-signals@4.3.1: {}

  human-signals@5.0.0: {}

  iconv-lite@0.6.3:
    dependencies:
      safer-buffer: 2.1.2

  idb-keyval@6.2.1: {}

  ieee754@1.2.1: {}

  ignore@5.3.2: {}

  image-meta@0.2.1: {}

  immediate@3.0.6: {}

  import-fresh@3.3.0:
    dependencies:
      parent-module: 1.0.1
      resolve-from: 4.0.0

  impound@0.1.0(rollup@4.21.3):
    dependencies:
      '@rollup/pluginutils': 5.1.0(rollup@4.21.3)
      mlly: 1.7.1
      pathe: 1.1.2
      unenv: 1.10.0
      unplugin: 1.14.1
    transitivePeerDependencies:
      - rollup
      - webpack-sources

  imurmurhash@0.1.4: {}

  indent-string@4.0.0: {}

  inflight@1.0.6:
    dependencies:
      once: 1.4.0
      wrappy: 1.0.2

  inherits@2.0.4: {}

  ini@1.3.8: {}

  ini@4.1.1: {}

  internal-slot@1.0.7:
    dependencies:
      es-errors: 1.3.0
      hasown: 2.0.2
      side-channel: 1.0.6

  ioredis@5.4.1:
    dependencies:
      '@ioredis/commands': 1.2.0
      cluster-key-slot: 1.1.2
      debug: 4.3.7
      denque: 2.1.0
      lodash.defaults: 4.2.0
      lodash.isarguments: 3.1.0
      redis-errors: 1.2.0
      redis-parser: 3.0.0
      standard-as-callback: 2.1.0
    transitivePeerDependencies:
      - supports-color

  iron-webcrypto@1.2.1: {}

  is-arguments@1.1.1:
    dependencies:
      call-bind: 1.0.7
      has-tostringtag: 1.0.2

  is-array-buffer@3.0.4:
    dependencies:
      call-bind: 1.0.7
      get-intrinsic: 1.2.4

  is-async-function@2.0.0:
    dependencies:
      has-tostringtag: 1.0.2

  is-bigint@1.0.4:
    dependencies:
      has-bigints: 1.0.2

  is-binary-path@2.1.0:
    dependencies:
      binary-extensions: 2.3.0

  is-boolean-object@1.1.2:
    dependencies:
      call-bind: 1.0.7
      has-tostringtag: 1.0.2

  is-builtin-module@3.2.1:
    dependencies:
      builtin-modules: 3.3.0

  is-bun-module@1.2.1:
    dependencies:
      semver: 7.6.3

  is-callable@1.2.7: {}

  is-core-module@2.15.1:
    dependencies:
      hasown: 2.0.2

  is-data-view@1.0.1:
    dependencies:
      is-typed-array: 1.1.13

  is-date-object@1.0.5:
    dependencies:
      has-tostringtag: 1.0.2

  is-docker@2.2.1: {}

  is-docker@3.0.0: {}

  is-extglob@2.1.1: {}

  is-finalizationregistry@1.0.2:
    dependencies:
      call-bind: 1.0.7

  is-fullwidth-code-point@3.0.0: {}

  is-function@1.0.2: {}

  is-generator-function@1.0.10:
    dependencies:
      has-tostringtag: 1.0.2

  is-glob@4.0.3:
    dependencies:
      is-extglob: 2.1.1

  is-hex-prefixed@1.0.0: {}

  is-inside-container@1.0.0:
    dependencies:
      is-docker: 3.0.0

  is-installed-globally@1.0.0:
    dependencies:
      global-directory: 4.0.1
      is-path-inside: 4.0.0

  is-map@2.0.3: {}

  is-module@1.0.0: {}

  is-negative-zero@2.0.3: {}

  is-number-object@1.0.7:
    dependencies:
      has-tostringtag: 1.0.2

  is-number@7.0.0: {}

  is-path-inside@3.0.3: {}

  is-path-inside@4.0.0: {}

  is-potential-custom-element-name@1.0.1: {}

  is-reference@1.2.1:
    dependencies:
      '@types/estree': 1.0.5

  is-regex@1.1.4:
    dependencies:
      call-bind: 1.0.7
      has-tostringtag: 1.0.2

  is-set@2.0.3: {}

  is-shared-array-buffer@1.0.3:
    dependencies:
      call-bind: 1.0.7

  is-ssh@1.4.0:
    dependencies:
      protocols: 2.0.1

  is-stream@2.0.1: {}

  is-stream@3.0.0: {}

  is-string@1.0.7:
    dependencies:
      has-tostringtag: 1.0.2

  is-symbol@1.0.4:
    dependencies:
      has-symbols: 1.0.3

  is-typed-array@1.1.13:
    dependencies:
      which-typed-array: 1.1.15

  is-typedarray@1.0.0: {}

  is-weakmap@2.0.2: {}

  is-weakref@1.0.2:
    dependencies:
      call-bind: 1.0.7

  is-weakset@2.0.3:
    dependencies:
      call-bind: 1.0.7
      get-intrinsic: 1.2.4

  is-what@4.1.16: {}

  is-wsl@2.2.0:
    dependencies:
      is-docker: 2.2.1

  is-wsl@3.1.0:
    dependencies:
      is-inside-container: 1.0.0

  is64bit@2.0.0:
    dependencies:
      system-architecture: 0.1.0

  isarray@1.0.0: {}

  isarray@2.0.5: {}

  isexe@2.0.0: {}

  isomorphic-unfetch@3.1.0:
    dependencies:
      node-fetch: 2.7.0
      unfetch: 4.2.0
    transitivePeerDependencies:
      - encoding

  iterator.prototype@1.1.2:
    dependencies:
      define-properties: 1.2.1
      get-intrinsic: 1.2.4
      has-symbols: 1.0.3
      reflect.getprototypeof: 1.0.6
      set-function-name: 2.0.2

  jackspeak@2.3.6:
    dependencies:
      '@isaacs/cliui': 8.0.2
    optionalDependencies:
      '@pkgjs/parseargs': 0.11.0

  jackspeak@3.4.3:
    dependencies:
      '@isaacs/cliui': 8.0.2
    optionalDependencies:
      '@pkgjs/parseargs': 0.11.0

  jiti@1.21.6: {}

  joycon@3.1.1: {}

  js-beautify@1.15.1:
    dependencies:
      config-chain: 1.1.13
      editorconfig: 1.0.4
      glob: 10.4.5
      js-cookie: 3.0.5
      nopt: 7.2.1

  js-cookie@3.0.5: {}

  js-sha256@0.9.0: {}

  js-sha3@0.8.0: {}

  js-sha512@0.8.0: {}

  js-tokens@4.0.0: {}

  js-tokens@9.0.0: {}

  js-yaml@4.1.0:
    dependencies:
      argparse: 2.0.1

  jsdom@25.0.0(bufferutil@4.0.8)(utf-8-validate@5.0.10):
    dependencies:
      cssstyle: 4.1.0
      data-urls: 5.0.0
      decimal.js: 10.4.3
      form-data: 4.0.0
      html-encoding-sniffer: 4.0.0
      http-proxy-agent: 7.0.2
      https-proxy-agent: 7.0.5
      is-potential-custom-element-name: 1.0.1
      nwsapi: 2.2.12
      parse5: 7.1.2
      rrweb-cssom: 0.7.1
      saxes: 6.0.0
      symbol-tree: 3.2.4
      tough-cookie: 4.1.4
      w3c-xmlserializer: 5.0.0
      webidl-conversions: 7.0.0
      whatwg-encoding: 3.1.1
      whatwg-mimetype: 4.0.0
      whatwg-url: 14.0.0
      ws: 8.18.0(bufferutil@4.0.8)(utf-8-validate@5.0.10)
      xml-name-validator: 5.0.0
    transitivePeerDependencies:
      - bufferutil
      - supports-color
      - utf-8-validate

  jsesc@2.5.2: {}

  json-bigint@1.0.0:
    dependencies:
      bignumber.js: 9.1.2

  json-buffer@3.0.1: {}

  json-schema-traverse@0.4.1: {}

  json-stable-stringify-without-jsonify@1.0.1: {}

  json5@1.0.2:
    dependencies:
      minimist: 1.2.8

  json5@2.2.3: {}

  jsonfile@6.1.0:
    dependencies:
      universalify: 2.0.1
    optionalDependencies:
      graceful-fs: 4.2.11

  jsx-ast-utils@3.3.5:
    dependencies:
      array-includes: 3.1.8
      array.prototype.flat: 1.3.2
      object.assign: 4.1.5
      object.values: 1.2.0

  keccak@3.0.4:
    dependencies:
      node-addon-api: 2.0.2
      node-gyp-build: 4.8.2
      readable-stream: 3.6.2

  keyv@4.5.4:
    dependencies:
      json-buffer: 3.0.1

  keyvaluestorage-interface@1.0.0: {}

  kleur@3.0.3: {}

  klona@2.0.6: {}

  knitwork@1.1.0: {}

  kolorist@1.8.0: {}

  language-subtag-registry@0.3.23: {}

  language-tags@1.0.9:
    dependencies:
      language-subtag-registry: 0.3.23

  launch-editor@2.9.1:
    dependencies:
      picocolors: 1.1.0
      shell-quote: 1.8.1

  lazystream@1.0.1:
    dependencies:
      readable-stream: 2.3.8

  levn@0.4.1:
    dependencies:
      prelude-ls: 1.2.1
      type-check: 0.4.0

  lie@3.1.1:
    dependencies:
      immediate: 3.0.6

  lilconfig@3.1.2: {}

  lines-and-columns@1.2.4: {}

  listhen@1.7.2:
    dependencies:
      '@parcel/watcher': 2.4.1
      '@parcel/watcher-wasm': 2.4.1
      citty: 0.1.6
      clipboardy: 4.0.0
      consola: 3.2.3
      crossws: 0.2.4
      defu: 6.1.4
      get-port-please: 3.1.2
      h3: 1.12.0
      http-shutdown: 1.2.2
      jiti: 1.21.6
      mlly: 1.7.1
      node-forge: 1.3.1
      pathe: 1.1.2
      std-env: 3.7.0
      ufo: 1.5.4
      untun: 0.1.3
      uqr: 0.1.2
    transitivePeerDependencies:
      - uWebSockets.js

  lit-element@3.3.3:
    dependencies:
      '@lit-labs/ssr-dom-shim': 1.2.1
      '@lit/reactive-element': 1.6.3
      lit-html: 2.8.0

  lit-html@2.8.0:
    dependencies:
      '@types/trusted-types': 2.0.7

  lit@2.8.0:
    dependencies:
      '@lit/reactive-element': 1.6.3
      lit-element: 3.3.3
      lit-html: 2.8.0

  load-tsconfig@0.2.5: {}

  local-pkg@0.5.0:
    dependencies:
      mlly: 1.7.1
      pkg-types: 1.2.0

  localforage@1.10.0:
    dependencies:
      lie: 3.1.1

  locate-path@5.0.0:
    dependencies:
      p-locate: 4.1.0

  locate-path@6.0.0:
    dependencies:
      p-locate: 5.0.0

  lodash.defaults@4.2.0: {}

  lodash.isarguments@3.1.0: {}

  lodash.isequal@4.5.0: {}

  lodash.memoize@4.1.2: {}

  lodash.merge@4.6.2: {}

  lodash.sortby@4.7.0: {}

  lodash.uniq@4.5.0: {}

  lodash@4.17.21: {}

  loose-envify@1.4.0:
    dependencies:
      js-tokens: 4.0.0

  lottie-web@5.12.2: {}

  loupe@3.1.1:
    dependencies:
      get-func-name: 2.0.2

  lru-cache@10.4.3: {}

  lru-cache@5.1.1:
    dependencies:
      yallist: 3.1.1

  lute-connect@1.4.1: {}

  lz-string@1.5.0: {}

  magic-sdk@28.6.0:
    dependencies:
      '@magic-sdk/commons': 24.10.0(@magic-sdk/provider@28.6.0(localforage@1.10.0))(@magic-sdk/types@24.8.0)
      '@magic-sdk/provider': 28.6.0(localforage@1.10.0)
      '@magic-sdk/types': 24.8.0
      localforage: 1.10.0
    transitivePeerDependencies:
      - supports-color

  magic-string-ast@0.6.2:
    dependencies:
      magic-string: 0.30.11

  magic-string@0.30.11:
    dependencies:
      '@jridgewell/sourcemap-codec': 1.5.0

  magicast@0.3.5:
    dependencies:
      '@babel/parser': 7.25.6
      '@babel/types': 7.25.6
      source-map-js: 1.2.1

  make-dir@3.1.0:
    dependencies:
      semver: 6.3.1

  md5.js@1.3.5:
    dependencies:
      hash-base: 3.1.0
      inherits: 2.0.4
      safe-buffer: 5.2.1

  mdn-data@2.0.28: {}

  mdn-data@2.0.30: {}

  merge-anything@5.1.7:
    dependencies:
      is-what: 4.1.16

  merge-stream@2.0.0: {}

  merge2@1.4.1: {}

  micromatch@4.0.8:
    dependencies:
      braces: 3.0.3
      picomatch: 2.3.1

  mime-db@1.52.0: {}

  mime-types@2.1.35:
    dependencies:
      mime-db: 1.52.0

  mime@1.6.0: {}

  mime@3.0.0: {}

  mime@4.0.4: {}

  mimic-fn@2.1.0: {}

  mimic-fn@4.0.0: {}

  mimic-response@1.0.1: {}

  min-document@2.19.0:
    dependencies:
      dom-walk: 0.1.2

  min-indent@1.0.1: {}

  minimalistic-assert@1.0.1: {}

  minimalistic-crypto-utils@1.0.1: {}

  minimatch@3.1.2:
    dependencies:
      brace-expansion: 1.1.11

  minimatch@5.1.6:
    dependencies:
      brace-expansion: 2.0.1

  minimatch@9.0.1:
    dependencies:
      brace-expansion: 2.0.1

  minimatch@9.0.5:
    dependencies:
      brace-expansion: 2.0.1

  minimist@1.2.8: {}

  minipass@3.3.6:
    dependencies:
      yallist: 4.0.0

  minipass@5.0.0: {}

  minipass@7.1.2: {}

  minizlib@2.1.2:
    dependencies:
      minipass: 3.3.6
      yallist: 4.0.0

  mitt@3.0.1: {}

  mkdirp@1.0.4: {}

  mlly@1.7.1:
    dependencies:
      acorn: 8.12.1
      pathe: 1.1.2
      pkg-types: 1.2.0
      ufo: 1.5.4

  motion@10.16.2:
    dependencies:
      '@motionone/animation': 10.18.0
      '@motionone/dom': 10.18.0
      '@motionone/svelte': 10.16.4
      '@motionone/types': 10.17.1
      '@motionone/utils': 10.18.0
      '@motionone/vue': 10.16.4

  mri@1.2.0: {}

  mrmime@2.0.0: {}

  ms@2.0.0: {}

  ms@2.1.3: {}

  muggle-string@0.4.1: {}

  multiformats@9.9.0: {}

  mz@2.7.0:
    dependencies:
      any-promise: 1.3.0
      object-assign: 4.1.1
      thenify-all: 1.6.0

  nanoid@3.3.7: {}

  nanoid@5.0.7: {}

  nanotar@0.1.1: {}

  natural-compare@1.4.0: {}

  next-tick@1.1.0: {}

  next@14.2.13(@babel/core@7.25.2)(react-dom@18.3.1(react@18.3.1))(react@18.3.1):
    dependencies:
      '@next/env': 14.2.13
      '@swc/helpers': 0.5.5
      busboy: 1.6.0
      caniuse-lite: 1.0.30001660
      graceful-fs: 4.2.11
      postcss: 8.4.31
      react: 18.3.1
      react-dom: 18.3.1(react@18.3.1)
      styled-jsx: 5.1.1(@babel/core@7.25.2)(react@18.3.1)
    optionalDependencies:
      '@next/swc-darwin-arm64': 14.2.13
      '@next/swc-darwin-x64': 14.2.13
      '@next/swc-linux-arm64-gnu': 14.2.13
      '@next/swc-linux-arm64-musl': 14.2.13
      '@next/swc-linux-x64-gnu': 14.2.13
      '@next/swc-linux-x64-musl': 14.2.13
      '@next/swc-win32-arm64-msvc': 14.2.13
      '@next/swc-win32-ia32-msvc': 14.2.13
      '@next/swc-win32-x64-msvc': 14.2.13
    transitivePeerDependencies:
      - '@babel/core'
      - babel-plugin-macros

  nitropack@2.9.7(idb-keyval@6.2.1)(magicast@0.3.5):
    dependencies:
      '@cloudflare/kv-asset-handler': 0.3.4
      '@netlify/functions': 2.8.1
      '@rollup/plugin-alias': 5.1.0(rollup@4.21.3)
      '@rollup/plugin-commonjs': 25.0.8(rollup@4.21.3)
      '@rollup/plugin-inject': 5.0.5(rollup@4.21.3)
      '@rollup/plugin-json': 6.1.0(rollup@4.21.3)
      '@rollup/plugin-node-resolve': 15.2.3(rollup@4.21.3)
      '@rollup/plugin-replace': 5.0.7(rollup@4.21.3)
      '@rollup/plugin-terser': 0.4.4(rollup@4.21.3)
      '@rollup/pluginutils': 5.1.0(rollup@4.21.3)
      '@types/http-proxy': 1.17.15
      '@vercel/nft': 0.26.5
      archiver: 7.0.1
      c12: 1.11.2(magicast@0.3.5)
      chalk: 5.3.0
      chokidar: 3.6.0
      citty: 0.1.6
      consola: 3.2.3
      cookie-es: 1.2.2
      croner: 8.1.1
      crossws: 0.2.4
      db0: 0.1.4
      defu: 6.1.4
      destr: 2.0.3
      dot-prop: 8.0.2
      esbuild: 0.20.2
      escape-string-regexp: 5.0.0
      etag: 1.8.1
      fs-extra: 11.2.0
      globby: 14.0.2
      gzip-size: 7.0.0
      h3: 1.12.0
      hookable: 5.5.3
      httpxy: 0.1.5
      ioredis: 5.4.1
      jiti: 1.21.6
      klona: 2.0.6
      knitwork: 1.1.0
      listhen: 1.7.2
      magic-string: 0.30.11
      mime: 4.0.4
      mlly: 1.7.1
      mri: 1.2.0
      node-fetch-native: 1.6.4
      ofetch: 1.3.4
      ohash: 1.1.4
      openapi-typescript: 6.7.6
      pathe: 1.1.2
      perfect-debounce: 1.0.0
      pkg-types: 1.2.0
      pretty-bytes: 6.1.1
      radix3: 1.1.2
      rollup: 4.21.3
      rollup-plugin-visualizer: 5.12.0(rollup@4.21.3)
      scule: 1.3.0
      semver: 7.6.3
      serve-placeholder: 2.0.2
      serve-static: 1.16.2
      std-env: 3.7.0
      ufo: 1.5.4
      uncrypto: 0.1.3
      unctx: 2.3.1
      unenv: 1.10.0
      unimport: 3.12.0(rollup@4.21.3)
      unstorage: 1.12.0(idb-keyval@6.2.1)(ioredis@5.4.1)
      unwasm: 0.3.9
    transitivePeerDependencies:
      - '@azure/app-configuration'
      - '@azure/cosmos'
      - '@azure/data-tables'
      - '@azure/identity'
      - '@azure/keyvault-secrets'
      - '@azure/storage-blob'
      - '@capacitor/preferences'
      - '@libsql/client'
      - '@netlify/blobs'
      - '@planetscale/database'
      - '@upstash/redis'
      - '@vercel/kv'
      - better-sqlite3
      - drizzle-orm
      - encoding
      - idb-keyval
      - magicast
      - supports-color
      - uWebSockets.js
      - webpack-sources

  node-addon-api@2.0.2: {}

  node-addon-api@7.1.1: {}

  node-fetch-native@1.6.4: {}

  node-fetch@2.7.0:
    dependencies:
      whatwg-url: 5.0.0

  node-forge@1.3.1: {}

  node-gyp-build@4.8.2: {}

  node-releases@2.0.18: {}

  nopt@5.0.0:
    dependencies:
      abbrev: 1.1.1

  nopt@7.2.1:
    dependencies:
      abbrev: 2.0.0

  normalize-path@3.0.0: {}

  normalize-range@0.1.2: {}

  npm-run-path@4.0.1:
    dependencies:
      path-key: 3.1.1

  npm-run-path@5.3.0:
    dependencies:
      path-key: 4.0.0

  npmlog@5.0.1:
    dependencies:
      are-we-there-yet: 2.0.0
      console-control-strings: 1.1.0
      gauge: 3.0.2
      set-blocking: 2.0.0

  nth-check@2.1.1:
    dependencies:
      boolbase: 1.0.0

  number-to-bn@1.7.0:
    dependencies:
      bn.js: 4.11.6
      strip-hex-prefix: 1.0.0

  nuxi@3.13.2:
    optionalDependencies:
      fsevents: 2.3.3

  nuxt@3.13.2(@parcel/watcher@2.4.1)(@types/node@20.11.30)(bufferutil@4.0.8)(eslint@8.57.1)(idb-keyval@6.2.1)(ioredis@5.4.1)(magicast@0.3.5)(optionator@0.9.4)(rollup@4.21.3)(terser@5.33.0)(typescript@5.6.2)(utf-8-validate@5.0.10)(vite@5.4.7(@types/node@20.11.30)(terser@5.33.0))(vue-tsc@2.1.6(typescript@5.6.2)):
    dependencies:
      '@nuxt/devalue': 2.0.2
<<<<<<< HEAD
      '@nuxt/devtools': 1.5.0(bufferutil@4.0.8)(rollup@4.21.3)(utf-8-validate@5.0.10)(vite@5.4.5(@types/node@20.11.30)(terser@5.33.0))(vue@3.5.5(typescript@5.5.4))
      '@nuxt/kit': 3.13.1(magicast@0.3.5)(rollup@4.21.3)
      '@nuxt/schema': 3.13.1(rollup@4.21.3)
=======
      '@nuxt/devtools': 1.4.2(bufferutil@4.0.8)(rollup@4.21.3)(utf-8-validate@5.0.10)(vite@5.4.7(@types/node@20.11.30)(terser@5.33.0))(vue@3.5.7(typescript@5.6.2))
      '@nuxt/kit': 3.13.2(magicast@0.3.5)(rollup@4.21.3)
      '@nuxt/schema': 3.13.2(rollup@4.21.3)
>>>>>>> 99848c20
      '@nuxt/telemetry': 2.6.0(magicast@0.3.5)(rollup@4.21.3)
      '@nuxt/vite-builder': 3.13.2(@types/node@20.11.30)(eslint@8.57.1)(magicast@0.3.5)(optionator@0.9.4)(rollup@4.21.3)(terser@5.33.0)(typescript@5.6.2)(vue-tsc@2.1.6(typescript@5.6.2))(vue@3.5.7(typescript@5.6.2))
      '@unhead/dom': 1.11.6
      '@unhead/shared': 1.11.6
      '@unhead/ssr': 1.11.6
      '@unhead/vue': 1.11.6(vue@3.5.7(typescript@5.6.2))
      '@vue/shared': 3.5.6
      acorn: 8.12.1
      c12: 1.11.2(magicast@0.3.5)
      chokidar: 3.6.0
      compatx: 0.1.8
      consola: 3.2.3
      cookie-es: 1.2.2
      defu: 6.1.4
      destr: 2.0.3
      devalue: 5.0.0
      errx: 0.1.0
      esbuild: 0.23.1
      escape-string-regexp: 5.0.0
      estree-walker: 3.0.3
      globby: 14.0.2
      h3: 1.12.0
      hookable: 5.5.3
      ignore: 5.3.2
      impound: 0.1.0(rollup@4.21.3)
      jiti: 1.21.6
      klona: 2.0.6
      knitwork: 1.1.0
      magic-string: 0.30.11
      mlly: 1.7.1
      nanotar: 0.1.1
      nitropack: 2.9.7(idb-keyval@6.2.1)(magicast@0.3.5)
      nuxi: 3.13.2
      nypm: 0.3.11
      ofetch: 1.3.4
      ohash: 1.1.4
      pathe: 1.1.2
      perfect-debounce: 1.0.0
      pkg-types: 1.2.0
      radix3: 1.1.2
      scule: 1.3.0
      semver: 7.6.3
      std-env: 3.7.0
      strip-literal: 2.1.0
      tinyglobby: 0.2.6
      ufo: 1.5.4
      ultrahtml: 1.5.3
      uncrypto: 0.1.3
      unctx: 2.3.1
      unenv: 1.10.0
      unhead: 1.11.6
      unimport: 3.12.0(rollup@4.21.3)
      unplugin: 1.14.1
      unplugin-vue-router: 0.10.8(rollup@4.21.3)(vue-router@4.4.5(vue@3.5.7(typescript@5.6.2)))(vue@3.5.7(typescript@5.6.2))
      unstorage: 1.12.0(idb-keyval@6.2.1)(ioredis@5.4.1)
      untyped: 1.4.2
      vue: 3.5.7(typescript@5.6.2)
      vue-bundle-renderer: 2.1.0
      vue-devtools-stub: 0.1.0
      vue-router: 4.4.5(vue@3.5.7(typescript@5.6.2))
    optionalDependencies:
      '@parcel/watcher': 2.4.1
      '@types/node': 20.11.30
    transitivePeerDependencies:
      - '@azure/app-configuration'
      - '@azure/cosmos'
      - '@azure/data-tables'
      - '@azure/identity'
      - '@azure/keyvault-secrets'
      - '@azure/storage-blob'
      - '@biomejs/biome'
      - '@capacitor/preferences'
      - '@libsql/client'
      - '@netlify/blobs'
      - '@planetscale/database'
      - '@upstash/redis'
      - '@vercel/kv'
      - better-sqlite3
      - bufferutil
      - drizzle-orm
      - encoding
      - eslint
      - idb-keyval
      - ioredis
      - less
      - lightningcss
      - magicast
      - meow
      - optionator
      - rollup
      - sass
      - sass-embedded
      - stylelint
      - stylus
      - sugarss
      - supports-color
      - terser
      - typescript
      - uWebSockets.js
      - utf-8-validate
      - vite
      - vls
      - vti
      - vue-tsc
      - webpack-sources
      - xml2js

  nwsapi@2.2.12: {}

  nypm@0.3.11:
    dependencies:
      citty: 0.1.6
      consola: 3.2.3
      execa: 8.0.1
      pathe: 1.1.2
      pkg-types: 1.2.0
      ufo: 1.5.4

  object-assign@4.1.1: {}

  object-inspect@1.13.2: {}

  object-is@1.1.6:
    dependencies:
      call-bind: 1.0.7
      define-properties: 1.2.1

  object-keys@1.1.1: {}

  object.assign@4.1.5:
    dependencies:
      call-bind: 1.0.7
      define-properties: 1.2.1
      has-symbols: 1.0.3
      object-keys: 1.1.1

  object.entries@1.1.8:
    dependencies:
      call-bind: 1.0.7
      define-properties: 1.2.1
      es-object-atoms: 1.0.0

  object.fromentries@2.0.8:
    dependencies:
      call-bind: 1.0.7
      define-properties: 1.2.1
      es-abstract: 1.23.3
      es-object-atoms: 1.0.0

  object.groupby@1.0.3:
    dependencies:
      call-bind: 1.0.7
      define-properties: 1.2.1
      es-abstract: 1.23.3

  object.values@1.2.0:
    dependencies:
      call-bind: 1.0.7
      define-properties: 1.2.1
      es-object-atoms: 1.0.0

  oboe@2.1.5:
    dependencies:
      http-https: 1.0.0

  ofetch@1.3.4:
    dependencies:
      destr: 2.0.3
      node-fetch-native: 1.6.4
      ufo: 1.5.4

  ohash@1.1.4: {}

  on-exit-leak-free@0.2.0: {}

  on-finished@2.4.1:
    dependencies:
      ee-first: 1.1.1

  once@1.4.0:
    dependencies:
      wrappy: 1.0.2

  onetime@5.1.2:
    dependencies:
      mimic-fn: 2.1.0

  onetime@6.0.0:
    dependencies:
      mimic-fn: 4.0.0

  open@10.1.0:
    dependencies:
      default-browser: 5.2.1
      define-lazy-prop: 3.0.0
      is-inside-container: 1.0.0
      is-wsl: 3.1.0

  open@8.4.2:
    dependencies:
      define-lazy-prop: 2.0.0
      is-docker: 2.2.1
      is-wsl: 2.2.0

  openapi-typescript@6.7.6:
    dependencies:
      ansi-colors: 4.1.3
      fast-glob: 3.3.2
      js-yaml: 4.1.0
      supports-color: 9.4.0
      undici: 5.28.4
      yargs-parser: 21.1.1

  optionator@0.9.4:
    dependencies:
      deep-is: 0.1.4
      fast-levenshtein: 2.0.6
      levn: 0.4.1
      prelude-ls: 1.2.1
      type-check: 0.4.0
      word-wrap: 1.2.5

  p-limit@2.3.0:
    dependencies:
      p-try: 2.2.0

  p-limit@3.1.0:
    dependencies:
      yocto-queue: 0.1.0

  p-locate@4.1.0:
    dependencies:
      p-limit: 2.3.0

  p-locate@5.0.0:
    dependencies:
      p-limit: 3.1.0

  p-try@2.2.0: {}

  package-json-from-dist@1.0.0: {}

  package-manager-detector@0.2.0: {}

  parent-module@1.0.1:
    dependencies:
      callsites: 3.1.0

  parse-git-config@3.0.0:
    dependencies:
      git-config-path: 2.0.0
      ini: 1.3.8

  parse-headers@2.0.5: {}

  parse-path@7.0.0:
    dependencies:
      protocols: 2.0.1

  parse-url@8.1.0:
    dependencies:
      parse-path: 7.0.0

  parse5@7.1.2:
    dependencies:
      entities: 4.5.0

  parseurl@1.3.3: {}

  path-browserify@1.0.1: {}

  path-exists@4.0.0: {}

  path-is-absolute@1.0.1: {}

  path-key@3.1.1: {}

  path-key@4.0.0: {}

  path-parse@1.0.7: {}

  path-scurry@1.11.1:
    dependencies:
      lru-cache: 10.4.3
      minipass: 7.1.2

  path-type@5.0.0: {}

  pathe@1.1.2: {}

  pathval@2.0.0: {}

  pbkdf2@3.1.2:
    dependencies:
      create-hash: 1.2.0
      create-hmac: 1.1.7
      ripemd160: 2.0.2
      safe-buffer: 5.2.1
      sha.js: 2.4.11

  perfect-debounce@1.0.0: {}

  picocolors@1.1.0: {}

  picomatch@2.3.1: {}

  picomatch@4.0.2: {}

  pino-abstract-transport@0.5.0:
    dependencies:
      duplexify: 4.1.3
      split2: 4.2.0

  pino-std-serializers@4.0.0: {}

  pino@7.11.0:
    dependencies:
      atomic-sleep: 1.0.0
      fast-redact: 3.5.0
      on-exit-leak-free: 0.2.0
      pino-abstract-transport: 0.5.0
      pino-std-serializers: 4.0.0
      process-warning: 1.0.0
      quick-format-unescaped: 4.0.4
      real-require: 0.1.0
      safe-stable-stringify: 2.5.0
      sonic-boom: 2.8.0
      thread-stream: 0.15.2

  pirates@4.0.6: {}

  pkg-types@1.2.0:
    dependencies:
      confbox: 0.1.7
      mlly: 1.7.1
      pathe: 1.1.2

  pngjs@5.0.0: {}

  possible-typed-array-names@1.0.0: {}

  postcss-calc@10.0.2(postcss@8.4.47):
    dependencies:
      postcss: 8.4.47
      postcss-selector-parser: 6.1.2
      postcss-value-parser: 4.2.0

  postcss-colormin@7.0.2(postcss@8.4.47):
    dependencies:
      browserslist: 4.23.3
      caniuse-api: 3.0.0
      colord: 2.9.3
      postcss: 8.4.47
      postcss-value-parser: 4.2.0

  postcss-convert-values@7.0.4(postcss@8.4.47):
    dependencies:
      browserslist: 4.23.3
      postcss: 8.4.47
      postcss-value-parser: 4.2.0

  postcss-discard-comments@7.0.3(postcss@8.4.47):
    dependencies:
      postcss: 8.4.47
      postcss-selector-parser: 6.1.2

  postcss-discard-duplicates@7.0.1(postcss@8.4.47):
    dependencies:
      postcss: 8.4.47

  postcss-discard-empty@7.0.0(postcss@8.4.47):
    dependencies:
      postcss: 8.4.47

  postcss-discard-overridden@7.0.0(postcss@8.4.47):
    dependencies:
      postcss: 8.4.47

  postcss-load-config@6.0.1(jiti@1.21.6)(postcss@8.4.47)(yaml@2.5.1):
    dependencies:
      lilconfig: 3.1.2
    optionalDependencies:
      jiti: 1.21.6
      postcss: 8.4.47
      yaml: 2.5.1

  postcss-merge-longhand@7.0.4(postcss@8.4.47):
    dependencies:
      postcss: 8.4.47
      postcss-value-parser: 4.2.0
      stylehacks: 7.0.4(postcss@8.4.47)

  postcss-merge-rules@7.0.4(postcss@8.4.47):
    dependencies:
      browserslist: 4.23.3
      caniuse-api: 3.0.0
      cssnano-utils: 5.0.0(postcss@8.4.47)
      postcss: 8.4.47
      postcss-selector-parser: 6.1.2

  postcss-minify-font-values@7.0.0(postcss@8.4.47):
    dependencies:
      postcss: 8.4.47
      postcss-value-parser: 4.2.0

  postcss-minify-gradients@7.0.0(postcss@8.4.47):
    dependencies:
      colord: 2.9.3
      cssnano-utils: 5.0.0(postcss@8.4.47)
      postcss: 8.4.47
      postcss-value-parser: 4.2.0

  postcss-minify-params@7.0.2(postcss@8.4.47):
    dependencies:
      browserslist: 4.23.3
      cssnano-utils: 5.0.0(postcss@8.4.47)
      postcss: 8.4.47
      postcss-value-parser: 4.2.0

  postcss-minify-selectors@7.0.4(postcss@8.4.47):
    dependencies:
      cssesc: 3.0.0
      postcss: 8.4.47
      postcss-selector-parser: 6.1.2

  postcss-normalize-charset@7.0.0(postcss@8.4.47):
    dependencies:
      postcss: 8.4.47

  postcss-normalize-display-values@7.0.0(postcss@8.4.47):
    dependencies:
      postcss: 8.4.47
      postcss-value-parser: 4.2.0

  postcss-normalize-positions@7.0.0(postcss@8.4.47):
    dependencies:
      postcss: 8.4.47
      postcss-value-parser: 4.2.0

  postcss-normalize-repeat-style@7.0.0(postcss@8.4.47):
    dependencies:
      postcss: 8.4.47
      postcss-value-parser: 4.2.0

  postcss-normalize-string@7.0.0(postcss@8.4.47):
    dependencies:
      postcss: 8.4.47
      postcss-value-parser: 4.2.0

  postcss-normalize-timing-functions@7.0.0(postcss@8.4.47):
    dependencies:
      postcss: 8.4.47
      postcss-value-parser: 4.2.0

  postcss-normalize-unicode@7.0.2(postcss@8.4.47):
    dependencies:
      browserslist: 4.23.3
      postcss: 8.4.47
      postcss-value-parser: 4.2.0

  postcss-normalize-url@7.0.0(postcss@8.4.47):
    dependencies:
      postcss: 8.4.47
      postcss-value-parser: 4.2.0

  postcss-normalize-whitespace@7.0.0(postcss@8.4.47):
    dependencies:
      postcss: 8.4.47
      postcss-value-parser: 4.2.0

  postcss-ordered-values@7.0.1(postcss@8.4.47):
    dependencies:
      cssnano-utils: 5.0.0(postcss@8.4.47)
      postcss: 8.4.47
      postcss-value-parser: 4.2.0

  postcss-reduce-initial@7.0.2(postcss@8.4.47):
    dependencies:
      browserslist: 4.23.3
      caniuse-api: 3.0.0
      postcss: 8.4.47

  postcss-reduce-transforms@7.0.0(postcss@8.4.47):
    dependencies:
      postcss: 8.4.47
      postcss-value-parser: 4.2.0

  postcss-selector-parser@6.1.2:
    dependencies:
      cssesc: 3.0.0
      util-deprecate: 1.0.2

  postcss-svgo@7.0.1(postcss@8.4.47):
    dependencies:
      postcss: 8.4.47
      postcss-value-parser: 4.2.0
      svgo: 3.3.2

  postcss-unique-selectors@7.0.3(postcss@8.4.47):
    dependencies:
      postcss: 8.4.47
      postcss-selector-parser: 6.1.2

  postcss-value-parser@4.2.0: {}

  postcss@8.4.31:
    dependencies:
      nanoid: 3.3.7
      picocolors: 1.1.0
      source-map-js: 1.2.1

  postcss@8.4.47:
    dependencies:
      nanoid: 3.3.7
      picocolors: 1.1.0
      source-map-js: 1.2.1

  prelude-ls@1.2.1: {}

  prettier-linter-helpers@1.0.0:
    dependencies:
      fast-diff: 1.3.0

  prettier@3.3.3: {}

  pretty-bytes@6.1.1: {}

  pretty-format@27.5.1:
    dependencies:
      ansi-regex: 5.0.1
      ansi-styles: 5.2.0
      react-is: 17.0.2

  process-nextick-args@2.0.1: {}

  process-warning@1.0.0: {}

  process@0.11.10: {}

  prompts@2.4.2:
    dependencies:
      kleur: 3.0.3
      sisteransi: 1.0.5

  prop-types@15.8.1:
    dependencies:
      loose-envify: 1.4.0
      object-assign: 4.1.1
      react-is: 16.13.1

  proto-list@1.2.4: {}

  protocols@2.0.1: {}

  proxy-compare@2.5.1: {}

  psl@1.9.0: {}

  punycode@2.3.1: {}

  qr-code-styling@1.6.0-rc.1:
    dependencies:
      qrcode-generator: 1.4.4

  qrcode-generator@1.4.4: {}

  qrcode@1.5.3:
    dependencies:
      dijkstrajs: 1.0.3
      encode-utf8: 1.0.3
      pngjs: 5.0.0
      yargs: 15.4.1

  query-string@5.1.1:
    dependencies:
      decode-uri-component: 0.2.2
      object-assign: 4.1.1
      strict-uri-encode: 1.1.0

  query-string@6.13.5:
    dependencies:
      decode-uri-component: 0.2.2
      split-on-first: 1.1.0
      strict-uri-encode: 2.0.0

  query-string@7.1.3:
    dependencies:
      decode-uri-component: 0.2.2
      filter-obj: 1.1.0
      split-on-first: 1.1.0
      strict-uri-encode: 2.0.0

  querystringify@2.2.0: {}

  queue-microtask@1.2.3: {}

  queue-tick@1.0.1: {}

  quick-format-unescaped@4.0.4: {}

  radix3@1.1.2: {}

  randombytes@2.1.0:
    dependencies:
      safe-buffer: 5.2.1

  range-parser@1.2.1: {}

  rc9@2.1.2:
    dependencies:
      defu: 6.1.4
      destr: 2.0.3

  react-dom@18.3.1(react@18.3.1):
    dependencies:
      loose-envify: 1.4.0
      react: 18.3.1
      scheduler: 0.23.2

  react-is@16.13.1: {}

  react-is@17.0.2: {}

  react-refresh@0.14.2: {}

  react@18.3.1:
    dependencies:
      loose-envify: 1.4.0

  readable-stream@2.3.8:
    dependencies:
      core-util-is: 1.0.3
      inherits: 2.0.4
      isarray: 1.0.0
      process-nextick-args: 2.0.1
      safe-buffer: 5.1.2
      string_decoder: 1.1.1
      util-deprecate: 1.0.2

  readable-stream@3.6.2:
    dependencies:
      inherits: 2.0.4
      string_decoder: 1.3.0
      util-deprecate: 1.0.2

  readable-stream@4.5.2:
    dependencies:
      abort-controller: 3.0.0
      buffer: 6.0.3
      events: 3.3.0
      process: 0.11.10
      string_decoder: 1.3.0

  readdir-glob@1.1.3:
    dependencies:
      minimatch: 5.1.6

  readdirp@3.6.0:
    dependencies:
      picomatch: 2.3.1

  real-require@0.1.0: {}

  redent@3.0.0:
    dependencies:
      indent-string: 4.0.0
      strip-indent: 3.0.0

  redis-errors@1.2.0: {}

  redis-parser@3.0.0:
    dependencies:
      redis-errors: 1.2.0

  reflect.getprototypeof@1.0.6:
    dependencies:
      call-bind: 1.0.7
      define-properties: 1.2.1
      es-abstract: 1.23.3
      es-errors: 1.3.0
      get-intrinsic: 1.2.4
      globalthis: 1.0.4
      which-builtin-type: 1.1.4

  regenerator-runtime@0.14.1: {}

  regexp.prototype.flags@1.5.2:
    dependencies:
      call-bind: 1.0.7
      define-properties: 1.2.1
      es-errors: 1.3.0
      set-function-name: 2.0.2

  require-directory@2.1.1: {}

  require-main-filename@2.0.0: {}

  requires-port@1.0.0: {}

  resolve-from@4.0.0: {}

  resolve-from@5.0.0: {}

  resolve-pkg-maps@1.0.0: {}

  resolve@1.22.8:
    dependencies:
      is-core-module: 2.15.1
      path-parse: 1.0.7
      supports-preserve-symlinks-flag: 1.0.0

  resolve@2.0.0-next.5:
    dependencies:
      is-core-module: 2.15.1
      path-parse: 1.0.7
      supports-preserve-symlinks-flag: 1.0.0

  reusify@1.0.4: {}

  rfdc@1.4.1: {}

  rimraf@3.0.2:
    dependencies:
      glob: 7.2.3

  ripemd160@2.0.2:
    dependencies:
      hash-base: 3.1.0
      inherits: 2.0.4

  rlp@2.2.7:
    dependencies:
      bn.js: 5.2.1

  rollup-plugin-visualizer@5.12.0(rollup@4.21.3):
    dependencies:
      open: 8.4.2
      picomatch: 2.3.1
      source-map: 0.7.4
      yargs: 17.7.2
    optionalDependencies:
      rollup: 4.21.3

  rollup@4.21.3:
    dependencies:
      '@types/estree': 1.0.5
    optionalDependencies:
      '@rollup/rollup-android-arm-eabi': 4.21.3
      '@rollup/rollup-android-arm64': 4.21.3
      '@rollup/rollup-darwin-arm64': 4.21.3
      '@rollup/rollup-darwin-x64': 4.21.3
      '@rollup/rollup-linux-arm-gnueabihf': 4.21.3
      '@rollup/rollup-linux-arm-musleabihf': 4.21.3
      '@rollup/rollup-linux-arm64-gnu': 4.21.3
      '@rollup/rollup-linux-arm64-musl': 4.21.3
      '@rollup/rollup-linux-powerpc64le-gnu': 4.21.3
      '@rollup/rollup-linux-riscv64-gnu': 4.21.3
      '@rollup/rollup-linux-s390x-gnu': 4.21.3
      '@rollup/rollup-linux-x64-gnu': 4.21.3
      '@rollup/rollup-linux-x64-musl': 4.21.3
      '@rollup/rollup-win32-arm64-msvc': 4.21.3
      '@rollup/rollup-win32-ia32-msvc': 4.21.3
      '@rollup/rollup-win32-x64-msvc': 4.21.3
      fsevents: 2.3.3

  rrweb-cssom@0.7.1: {}

  run-applescript@7.0.0: {}

  run-parallel@1.2.0:
    dependencies:
      queue-microtask: 1.2.3

  safe-array-concat@1.1.2:
    dependencies:
      call-bind: 1.0.7
      get-intrinsic: 1.2.4
      has-symbols: 1.0.3
      isarray: 2.0.5

  safe-buffer@5.1.2: {}

  safe-buffer@5.2.1: {}

  safe-regex-test@1.0.3:
    dependencies:
      call-bind: 1.0.7
      es-errors: 1.3.0
      is-regex: 1.1.4

  safe-stable-stringify@2.5.0: {}

  safer-buffer@2.1.2: {}

  saxes@6.0.0:
    dependencies:
      xmlchars: 2.2.0

  scheduler@0.23.2:
    dependencies:
      loose-envify: 1.4.0

  scrypt-js@3.0.1: {}

  scule@1.3.0: {}

  secp256k1@4.0.3:
    dependencies:
      elliptic: 6.5.7
      node-addon-api: 2.0.2
      node-gyp-build: 4.8.2

  semver@6.3.1: {}

  semver@7.6.3: {}

  send@0.19.0:
    dependencies:
      debug: 2.6.9
      depd: 2.0.0
      destroy: 1.2.0
      encodeurl: 1.0.2
      escape-html: 1.0.3
      etag: 1.8.1
      fresh: 0.5.2
      http-errors: 2.0.0
      mime: 1.6.0
      ms: 2.1.3
      on-finished: 2.4.1
      range-parser: 1.2.1
      statuses: 2.0.1
    transitivePeerDependencies:
      - supports-color

  serialize-javascript@6.0.2:
    dependencies:
      randombytes: 2.1.0

  seroval-plugins@1.1.1(seroval@1.1.1):
    dependencies:
      seroval: 1.1.1

  seroval@1.1.1: {}

  serve-placeholder@2.0.2:
    dependencies:
      defu: 6.1.4

  serve-static@1.16.2:
    dependencies:
      encodeurl: 2.0.0
      escape-html: 1.0.3
      parseurl: 1.3.3
      send: 0.19.0
    transitivePeerDependencies:
      - supports-color

  set-blocking@2.0.0: {}

  set-function-length@1.2.2:
    dependencies:
      define-data-property: 1.1.4
      es-errors: 1.3.0
      function-bind: 1.1.2
      get-intrinsic: 1.2.4
      gopd: 1.0.1
      has-property-descriptors: 1.0.2

  set-function-name@2.0.2:
    dependencies:
      define-data-property: 1.1.4
      es-errors: 1.3.0
      functions-have-names: 1.2.3
      has-property-descriptors: 1.0.2

  setimmediate@1.0.5: {}

  setprototypeof@1.2.0: {}

  sha.js@2.4.11:
    dependencies:
      inherits: 2.0.4
      safe-buffer: 5.2.1

  shebang-command@2.0.0:
    dependencies:
      shebang-regex: 3.0.0

  shebang-regex@3.0.0: {}

  shell-quote@1.8.1: {}

  side-channel@1.0.6:
    dependencies:
      call-bind: 1.0.7
      es-errors: 1.3.0
      get-intrinsic: 1.2.4
      object-inspect: 1.13.2

  siginfo@2.0.0: {}

  signal-exit@3.0.7: {}

  signal-exit@4.1.0: {}

  simple-concat@1.0.1: {}

  simple-get@2.8.2:
    dependencies:
      decompress-response: 3.3.0
      once: 1.4.0
      simple-concat: 1.0.1

  simple-git@3.27.0:
    dependencies:
      '@kwsites/file-exists': 1.1.1
      '@kwsites/promise-deferred': 1.1.1
      debug: 4.3.7
    transitivePeerDependencies:
      - supports-color

  sirv@2.0.4:
    dependencies:
      '@polka/url': 1.0.0-next.28
      mrmime: 2.0.0
      totalist: 3.0.1

  sisteransi@1.0.5: {}

  slash@4.0.0: {}

  slash@5.1.0: {}

  smob@1.5.0: {}

  solid-js@1.8.22:
    dependencies:
      csstype: 3.1.3
      seroval: 1.1.1
      seroval-plugins: 1.1.1(seroval@1.1.1)

  solid-refresh@0.6.3(solid-js@1.8.22):
    dependencies:
      '@babel/generator': 7.25.6
      '@babel/helper-module-imports': 7.24.7
      '@babel/types': 7.25.6
      solid-js: 1.8.22
    transitivePeerDependencies:
      - supports-color

  sonic-boom@2.8.0:
    dependencies:
      atomic-sleep: 1.0.0

  source-map-js@1.2.1: {}

  source-map-support@0.5.21:
    dependencies:
      buffer-from: 1.1.2
      source-map: 0.6.1

  source-map@0.6.1: {}

  source-map@0.7.4: {}

  source-map@0.8.0-beta.0:
    dependencies:
      whatwg-url: 7.1.0

  speakingurl@14.0.1: {}

  split-on-first@1.1.0: {}

  split2@4.2.0: {}

  stackback@0.0.2: {}

  standard-as-callback@2.1.0: {}

  statuses@2.0.1: {}

  std-env@3.7.0: {}

  stop-iteration-iterator@1.0.0:
    dependencies:
      internal-slot: 1.0.7

  stream-shift@1.0.3: {}

  streamsearch@1.1.0: {}

  streamx@2.20.1:
    dependencies:
      fast-fifo: 1.3.2
      queue-tick: 1.0.1
      text-decoder: 1.2.0
    optionalDependencies:
      bare-events: 2.4.2

  strict-uri-encode@1.1.0: {}

  strict-uri-encode@2.0.0: {}

  string-width@4.2.3:
    dependencies:
      emoji-regex: 8.0.0
      is-fullwidth-code-point: 3.0.0
      strip-ansi: 6.0.1

  string-width@5.1.2:
    dependencies:
      eastasianwidth: 0.2.0
      emoji-regex: 9.2.2
      strip-ansi: 7.1.0

  string.prototype.includes@2.0.0:
    dependencies:
      define-properties: 1.2.1
      es-abstract: 1.23.3

  string.prototype.matchall@4.0.11:
    dependencies:
      call-bind: 1.0.7
      define-properties: 1.2.1
      es-abstract: 1.23.3
      es-errors: 1.3.0
      es-object-atoms: 1.0.0
      get-intrinsic: 1.2.4
      gopd: 1.0.1
      has-symbols: 1.0.3
      internal-slot: 1.0.7
      regexp.prototype.flags: 1.5.2
      set-function-name: 2.0.2
      side-channel: 1.0.6

  string.prototype.repeat@1.0.0:
    dependencies:
      define-properties: 1.2.1
      es-abstract: 1.23.3

  string.prototype.trim@1.2.9:
    dependencies:
      call-bind: 1.0.7
      define-properties: 1.2.1
      es-abstract: 1.23.3
      es-object-atoms: 1.0.0

  string.prototype.trimend@1.0.8:
    dependencies:
      call-bind: 1.0.7
      define-properties: 1.2.1
      es-object-atoms: 1.0.0

  string.prototype.trimstart@1.0.8:
    dependencies:
      call-bind: 1.0.7
      define-properties: 1.2.1
      es-object-atoms: 1.0.0

  string_decoder@1.1.1:
    dependencies:
      safe-buffer: 5.1.2

  string_decoder@1.3.0:
    dependencies:
      safe-buffer: 5.2.1

  strip-ansi@6.0.1:
    dependencies:
      ansi-regex: 5.0.1

  strip-ansi@7.1.0:
    dependencies:
      ansi-regex: 6.1.0

  strip-bom@3.0.0: {}

  strip-final-newline@2.0.0: {}

  strip-final-newline@3.0.0: {}

  strip-hex-prefix@1.0.0:
    dependencies:
      is-hex-prefixed: 1.0.0

  strip-indent@3.0.0:
    dependencies:
      min-indent: 1.0.1

  strip-json-comments@3.1.1: {}

  strip-literal@2.1.0:
    dependencies:
      js-tokens: 9.0.0

  styled-jsx@5.1.1(@babel/core@7.25.2)(react@18.3.1):
    dependencies:
      client-only: 0.0.1
      react: 18.3.1
    optionalDependencies:
      '@babel/core': 7.25.2

  stylehacks@7.0.4(postcss@8.4.47):
    dependencies:
      browserslist: 4.23.3
      postcss: 8.4.47
      postcss-selector-parser: 6.1.2

  sucrase@3.35.0:
    dependencies:
      '@jridgewell/gen-mapping': 0.3.5
      commander: 4.1.1
      glob: 10.4.5
      lines-and-columns: 1.2.4
      mz: 2.7.0
      pirates: 4.0.6
      ts-interface-checker: 0.1.13

  superjson@2.2.1:
    dependencies:
      copy-anything: 3.0.5

  supports-color@5.5.0:
    dependencies:
      has-flag: 3.0.0

  supports-color@7.2.0:
    dependencies:
      has-flag: 4.0.0

  supports-color@9.4.0: {}

  supports-preserve-symlinks-flag@1.0.0: {}

  svg-tags@1.0.0: {}

  svgo@3.3.2:
    dependencies:
      '@trysound/sax': 0.2.0
      commander: 7.2.0
      css-select: 5.1.0
      css-tree: 2.3.1
      css-what: 6.1.0
      csso: 5.0.5
      picocolors: 1.1.0

  symbol-tree@3.2.4: {}

  synckit@0.9.1:
    dependencies:
      '@pkgr/core': 0.1.1
      tslib: 2.7.0

  system-architecture@0.1.0: {}

  tapable@2.2.1: {}

  tar-stream@3.1.7:
    dependencies:
      b4a: 1.6.6
      fast-fifo: 1.3.2
      streamx: 2.20.1

  tar@6.2.1:
    dependencies:
      chownr: 2.0.0
      fs-minipass: 2.1.0
      minipass: 5.0.0
      minizlib: 2.1.2
      mkdirp: 1.0.4
      yallist: 4.0.0

  terser@5.33.0:
    dependencies:
      '@jridgewell/source-map': 0.3.6
      acorn: 8.12.1
      commander: 2.20.3
      source-map-support: 0.5.21

  text-decoder@1.2.0:
    dependencies:
      b4a: 1.6.6

  text-table@0.2.0: {}

  thenify-all@1.6.0:
    dependencies:
      thenify: 3.3.1

  thenify@3.3.1:
    dependencies:
      any-promise: 1.3.0

  thread-stream@0.15.2:
    dependencies:
      real-require: 0.1.0

  timed-out@4.0.1: {}

  tiny-invariant@1.3.3: {}

  tinybench@2.9.0: {}

  tinyexec@0.3.0: {}

  tinyglobby@0.2.6:
    dependencies:
      fdir: 6.3.0(picomatch@4.0.2)
      picomatch: 4.0.2

  tinypool@1.0.1: {}

  tinyrainbow@1.2.0: {}

  tinyspy@3.0.2: {}

  to-fast-properties@2.0.0: {}

  to-regex-range@5.0.1:
    dependencies:
      is-number: 7.0.0

  toidentifier@1.0.1: {}

  totalist@3.0.1: {}

  tough-cookie@4.1.4:
    dependencies:
      psl: 1.9.0
      punycode: 2.3.1
      universalify: 0.2.0
      url-parse: 1.5.10

  tr46@0.0.3: {}

  tr46@1.0.1:
    dependencies:
      punycode: 2.3.1

  tr46@5.0.0:
    dependencies:
      punycode: 2.3.1

  tree-kill@1.2.2: {}

  ts-api-utils@1.3.0(typescript@5.6.2):
    dependencies:
      typescript: 5.6.2

  ts-interface-checker@0.1.13: {}

  tsconfig-paths@3.15.0:
    dependencies:
      '@types/json5': 0.0.29
      json5: 1.0.2
      minimist: 1.2.8
      strip-bom: 3.0.0

  tslib@1.14.1: {}

  tslib@2.7.0: {}

  tsup-preset-solid@2.2.0(esbuild@0.23.1)(solid-js@1.8.22)(tsup@8.3.0(jiti@1.21.6)(postcss@8.4.47)(typescript@5.6.2)(yaml@2.5.1)):
    dependencies:
      esbuild-plugin-solid: 0.5.0(esbuild@0.23.1)(solid-js@1.8.22)
      tsup: 8.3.0(jiti@1.21.6)(postcss@8.4.47)(typescript@5.6.2)(yaml@2.5.1)
    transitivePeerDependencies:
      - esbuild
      - solid-js
      - supports-color

  tsup@8.3.0(jiti@1.21.6)(postcss@8.4.47)(typescript@5.6.2)(yaml@2.5.1):
    dependencies:
      bundle-require: 5.0.0(esbuild@0.23.1)
      cac: 6.7.14
      chokidar: 3.6.0
      consola: 3.2.3
      debug: 4.3.7
      esbuild: 0.23.1
      execa: 5.1.1
      joycon: 3.1.1
      picocolors: 1.1.0
      postcss-load-config: 6.0.1(jiti@1.21.6)(postcss@8.4.47)(yaml@2.5.1)
      resolve-from: 5.0.0
      rollup: 4.21.3
      source-map: 0.8.0-beta.0
      sucrase: 3.35.0
      tinyglobby: 0.2.6
      tree-kill: 1.2.2
    optionalDependencies:
      postcss: 8.4.47
      typescript: 5.6.2
    transitivePeerDependencies:
      - jiti
      - supports-color
      - tsx
      - yaml

  tweetnacl@1.0.3: {}

  type-check@0.4.0:
    dependencies:
      prelude-ls: 1.2.1

  type-fest@0.20.2: {}

  type-fest@0.21.3: {}

  type-fest@3.13.1: {}

  type@2.7.3: {}

  typed-array-buffer@1.0.2:
    dependencies:
      call-bind: 1.0.7
      es-errors: 1.3.0
      is-typed-array: 1.1.13

  typed-array-byte-length@1.0.1:
    dependencies:
      call-bind: 1.0.7
      for-each: 0.3.3
      gopd: 1.0.1
      has-proto: 1.0.3
      is-typed-array: 1.1.13

  typed-array-byte-offset@1.0.2:
    dependencies:
      available-typed-arrays: 1.0.7
      call-bind: 1.0.7
      for-each: 0.3.3
      gopd: 1.0.1
      has-proto: 1.0.3
      is-typed-array: 1.1.13

  typed-array-length@1.0.6:
    dependencies:
      call-bind: 1.0.7
      for-each: 0.3.3
      gopd: 1.0.1
      has-proto: 1.0.3
      is-typed-array: 1.1.13
      possible-typed-array-names: 1.0.0

  typedarray-to-buffer@3.1.5:
    dependencies:
      is-typedarray: 1.0.0

  typescript@5.6.2: {}

  ufo@1.5.4: {}

  uint8arrays@3.1.0:
    dependencies:
      multiformats: 9.9.0

  ultrahtml@1.5.3: {}

  unbox-primitive@1.0.2:
    dependencies:
      call-bind: 1.0.7
      has-bigints: 1.0.2
      has-symbols: 1.0.3
      which-boxed-primitive: 1.0.2

  uncrypto@0.1.3: {}

  unctx@2.3.1:
    dependencies:
      acorn: 8.12.1
      estree-walker: 3.0.3
      magic-string: 0.30.11
      unplugin: 1.14.1
    transitivePeerDependencies:
      - webpack-sources

  undici-types@5.26.5: {}

  undici@5.28.4:
    dependencies:
      '@fastify/busboy': 2.1.1

  unenv@1.10.0:
    dependencies:
      consola: 3.2.3
      defu: 6.1.4
      mime: 3.0.0
      node-fetch-native: 1.6.4
      pathe: 1.1.2

  unfetch@4.2.0: {}

  unhead@1.11.6:
    dependencies:
      '@unhead/dom': 1.11.6
      '@unhead/schema': 1.11.6
      '@unhead/shared': 1.11.6
      hookable: 5.5.3

  unicorn-magic@0.1.0: {}

  unimport@3.12.0(rollup@4.21.3):
    dependencies:
      '@rollup/pluginutils': 5.1.0(rollup@4.21.3)
      acorn: 8.12.1
      escape-string-regexp: 5.0.0
      estree-walker: 3.0.3
      fast-glob: 3.3.2
      local-pkg: 0.5.0
      magic-string: 0.30.11
      mlly: 1.7.1
      pathe: 1.1.2
      pkg-types: 1.2.0
      scule: 1.3.0
      strip-literal: 2.1.0
      unplugin: 1.14.1
    transitivePeerDependencies:
      - rollup
      - webpack-sources

  universalify@0.2.0: {}

  universalify@2.0.1: {}

  unplugin-vue-router@0.10.8(rollup@4.21.3)(vue-router@4.4.5(vue@3.5.7(typescript@5.6.2)))(vue@3.5.7(typescript@5.6.2)):
    dependencies:
      '@babel/types': 7.25.6
      '@rollup/pluginutils': 5.1.0(rollup@4.21.3)
      '@vue-macros/common': 1.14.0(rollup@4.21.3)(vue@3.5.7(typescript@5.6.2))
      ast-walker-scope: 0.6.2
      chokidar: 3.6.0
      fast-glob: 3.3.2
      json5: 2.2.3
      local-pkg: 0.5.0
      magic-string: 0.30.11
      mlly: 1.7.1
      pathe: 1.1.2
      scule: 1.3.0
      unplugin: 1.14.1
      yaml: 2.5.1
    optionalDependencies:
      vue-router: 4.4.5(vue@3.5.7(typescript@5.6.2))
    transitivePeerDependencies:
      - rollup
      - vue
      - webpack-sources

  unplugin@1.14.1:
    dependencies:
      acorn: 8.12.1
      webpack-virtual-modules: 0.6.2

  unstorage@1.12.0(idb-keyval@6.2.1)(ioredis@5.4.1):
    dependencies:
      anymatch: 3.1.3
      chokidar: 3.6.0
      destr: 2.0.3
      h3: 1.12.0
      listhen: 1.7.2
      lru-cache: 10.4.3
      mri: 1.2.0
      node-fetch-native: 1.6.4
      ofetch: 1.3.4
      ufo: 1.5.4
    optionalDependencies:
      idb-keyval: 6.2.1
      ioredis: 5.4.1
    transitivePeerDependencies:
      - uWebSockets.js

  untun@0.1.3:
    dependencies:
      citty: 0.1.6
      consola: 3.2.3
      pathe: 1.1.2

  untyped@1.4.2:
    dependencies:
      '@babel/core': 7.25.2
      '@babel/standalone': 7.25.6
      '@babel/types': 7.25.6
      defu: 6.1.4
      jiti: 1.21.6
      mri: 1.2.0
      scule: 1.3.0
    transitivePeerDependencies:
      - supports-color

  unwasm@0.3.9:
    dependencies:
      knitwork: 1.1.0
      magic-string: 0.30.11
      mlly: 1.7.1
      pathe: 1.1.2
      pkg-types: 1.2.0
      unplugin: 1.14.1
    transitivePeerDependencies:
      - webpack-sources

  update-browserslist-db@1.1.0(browserslist@4.23.3):
    dependencies:
      browserslist: 4.23.3
      escalade: 3.2.0
      picocolors: 1.1.0

  uqr@0.1.2: {}

  uri-js@4.4.1:
    dependencies:
      punycode: 2.3.1

  url-parse@1.5.10:
    dependencies:
      querystringify: 2.2.0
      requires-port: 1.0.0

  url-set-query@1.0.0: {}

  urlpattern-polyfill@8.0.2: {}

  use-sync-external-store@1.2.0(react@18.3.1):
    dependencies:
      react: 18.3.1

  use-sync-external-store@1.2.2(react@18.3.1):
    dependencies:
      react: 18.3.1

  utf-8-validate@5.0.10:
    dependencies:
      node-gyp-build: 4.8.2

  utf8@3.0.0: {}

  util-deprecate@1.0.2: {}

  util@0.12.5:
    dependencies:
      inherits: 2.0.4
      is-arguments: 1.1.1
      is-generator-function: 1.0.10
      is-typed-array: 1.1.13
      which-typed-array: 1.1.15

  uuid@9.0.1: {}

  validate-html-nesting@1.2.2: {}

  valtio@1.11.2(@types/react@18.3.8)(react@18.3.1):
    dependencies:
      proxy-compare: 2.5.1
      use-sync-external-store: 1.2.0(react@18.3.1)
    optionalDependencies:
      '@types/react': 18.3.8
      react: 18.3.1

  vite-hot-client@0.2.3(vite@5.4.7(@types/node@20.11.30)(terser@5.33.0)):
    dependencies:
      vite: 5.4.7(@types/node@20.11.30)(terser@5.33.0)

  vite-node@2.1.1(@types/node@20.11.30)(terser@5.33.0):
    dependencies:
      cac: 6.7.14
      debug: 4.3.7
      pathe: 1.1.2
      vite: 5.4.7(@types/node@20.11.30)(terser@5.33.0)
    transitivePeerDependencies:
      - '@types/node'
      - less
      - lightningcss
      - sass
      - sass-embedded
      - stylus
      - sugarss
      - supports-color
      - terser

  vite-plugin-checker@0.8.0(eslint@8.57.1)(optionator@0.9.4)(typescript@5.6.2)(vite@5.4.7(@types/node@20.11.30)(terser@5.33.0))(vue-tsc@2.1.6(typescript@5.6.2)):
    dependencies:
      '@babel/code-frame': 7.24.7
      ansi-escapes: 4.3.2
      chalk: 4.1.2
      chokidar: 3.6.0
      commander: 8.3.0
      fast-glob: 3.3.2
      fs-extra: 11.2.0
      npm-run-path: 4.0.1
      strip-ansi: 6.0.1
      tiny-invariant: 1.3.3
      vite: 5.4.7(@types/node@20.11.30)(terser@5.33.0)
      vscode-languageclient: 7.0.0
      vscode-languageserver: 7.0.0
      vscode-languageserver-textdocument: 1.0.12
      vscode-uri: 3.0.8
    optionalDependencies:
      eslint: 8.57.1
      optionator: 0.9.4
      typescript: 5.6.2
      vue-tsc: 2.1.6(typescript@5.6.2)

<<<<<<< HEAD
  vite-plugin-inspect@0.8.7(@nuxt/kit@3.13.2(magicast@0.3.5)(rollup@4.21.3))(rollup@4.21.3)(vite@5.4.5(@types/node@20.11.30)(terser@5.33.0)):
=======
  vite-plugin-inspect@0.8.7(@nuxt/kit@3.13.2(magicast@0.3.5)(rollup@4.21.3))(rollup@4.21.3)(vite@5.4.7(@types/node@20.11.30)(terser@5.33.0)):
>>>>>>> 99848c20
    dependencies:
      '@antfu/utils': 0.7.10
      '@rollup/pluginutils': 5.1.0(rollup@4.21.3)
      debug: 4.3.7
      error-stack-parser-es: 0.1.5
      fs-extra: 11.2.0
      open: 10.1.0
      perfect-debounce: 1.0.0
      picocolors: 1.1.0
      sirv: 2.0.4
      vite: 5.4.7(@types/node@20.11.30)(terser@5.33.0)
    optionalDependencies:
      '@nuxt/kit': 3.13.2(magicast@0.3.5)(rollup@4.21.3)
    transitivePeerDependencies:
      - rollup
      - supports-color

  vite-plugin-solid@2.10.2(@testing-library/jest-dom@6.5.0)(solid-js@1.8.22)(vite@5.4.7(@types/node@20.11.30)(terser@5.33.0)):
    dependencies:
      '@babel/core': 7.25.2
      '@types/babel__core': 7.20.5
      babel-preset-solid: 1.8.22(@babel/core@7.25.2)
      merge-anything: 5.1.7
      solid-js: 1.8.22
      solid-refresh: 0.6.3(solid-js@1.8.22)
      vite: 5.4.7(@types/node@20.11.30)(terser@5.33.0)
      vitefu: 0.2.5(vite@5.4.7(@types/node@20.11.30)(terser@5.33.0))
    optionalDependencies:
      '@testing-library/jest-dom': 6.5.0
    transitivePeerDependencies:
      - supports-color

  vite-plugin-vue-inspector@5.2.0(vite@5.4.7(@types/node@20.11.30)(terser@5.33.0)):
    dependencies:
      '@babel/core': 7.25.2
      '@babel/plugin-proposal-decorators': 7.24.7(@babel/core@7.25.2)
      '@babel/plugin-syntax-import-attributes': 7.25.6(@babel/core@7.25.2)
      '@babel/plugin-syntax-import-meta': 7.10.4(@babel/core@7.25.2)
      '@babel/plugin-transform-typescript': 7.25.2(@babel/core@7.25.2)
      '@vue/babel-plugin-jsx': 1.2.5(@babel/core@7.25.2)
      '@vue/compiler-dom': 3.5.6
      kolorist: 1.8.0
      magic-string: 0.30.11
      vite: 5.4.7(@types/node@20.11.30)(terser@5.33.0)
    transitivePeerDependencies:
      - supports-color

  vite@5.4.7(@types/node@20.11.30)(terser@5.33.0):
    dependencies:
      esbuild: 0.21.5
      postcss: 8.4.47
      rollup: 4.21.3
    optionalDependencies:
      '@types/node': 20.11.30
      fsevents: 2.3.3
      terser: 5.33.0

  vitefu@0.2.5(vite@5.4.7(@types/node@20.11.30)(terser@5.33.0)):
    optionalDependencies:
      vite: 5.4.7(@types/node@20.11.30)(terser@5.33.0)

  vitest@2.1.1(@types/node@20.11.30)(jsdom@25.0.0(bufferutil@4.0.8)(utf-8-validate@5.0.10))(terser@5.33.0):
    dependencies:
      '@vitest/expect': 2.1.1
      '@vitest/mocker': 2.1.1(@vitest/spy@2.1.1)(vite@5.4.7(@types/node@20.11.30)(terser@5.33.0))
      '@vitest/pretty-format': 2.1.1
      '@vitest/runner': 2.1.1
      '@vitest/snapshot': 2.1.1
      '@vitest/spy': 2.1.1
      '@vitest/utils': 2.1.1
      chai: 5.1.1
      debug: 4.3.7
      magic-string: 0.30.11
      pathe: 1.1.2
      std-env: 3.7.0
      tinybench: 2.9.0
      tinyexec: 0.3.0
      tinypool: 1.0.1
      tinyrainbow: 1.2.0
      vite: 5.4.7(@types/node@20.11.30)(terser@5.33.0)
      vite-node: 2.1.1(@types/node@20.11.30)(terser@5.33.0)
      why-is-node-running: 2.3.0
    optionalDependencies:
      '@types/node': 20.11.30
      jsdom: 25.0.0(bufferutil@4.0.8)(utf-8-validate@5.0.10)
    transitivePeerDependencies:
      - less
      - lightningcss
      - msw
      - sass
      - sass-embedded
      - stylus
      - sugarss
      - supports-color
      - terser

  vlq@2.0.4: {}

  vscode-jsonrpc@6.0.0: {}

  vscode-languageclient@7.0.0:
    dependencies:
      minimatch: 3.1.2
      semver: 7.6.3
      vscode-languageserver-protocol: 3.16.0

  vscode-languageserver-protocol@3.16.0:
    dependencies:
      vscode-jsonrpc: 6.0.0
      vscode-languageserver-types: 3.16.0

  vscode-languageserver-textdocument@1.0.12: {}

  vscode-languageserver-types@3.16.0: {}

  vscode-languageserver@7.0.0:
    dependencies:
      vscode-languageserver-protocol: 3.16.0

  vscode-uri@3.0.8: {}

  vue-bundle-renderer@2.1.0:
    dependencies:
      ufo: 1.5.4

  vue-component-type-helpers@2.1.6: {}

  vue-demi@0.14.10(vue@3.5.7(typescript@5.6.2)):
    dependencies:
      vue: 3.5.7(typescript@5.6.2)

  vue-devtools-stub@0.1.0: {}

  vue-router@4.4.5(vue@3.5.7(typescript@5.6.2)):
    dependencies:
      '@vue/devtools-api': 6.6.4
      vue: 3.5.7(typescript@5.6.2)

  vue-tsc@2.1.6(typescript@5.6.2):
    dependencies:
      '@volar/typescript': 2.4.5
      '@vue/language-core': 2.1.6(typescript@5.6.2)
      semver: 7.6.3
      typescript: 5.6.2

  vue@3.5.7(typescript@5.6.2):
    dependencies:
      '@vue/compiler-dom': 3.5.7
      '@vue/compiler-sfc': 3.5.7
      '@vue/runtime-dom': 3.5.7
      '@vue/server-renderer': 3.5.7(vue@3.5.7(typescript@5.6.2))
      '@vue/shared': 3.5.7
    optionalDependencies:
      typescript: 5.6.2

  w3c-xmlserializer@5.0.0:
    dependencies:
      xml-name-validator: 5.0.0

  web3-core-helpers@1.5.2:
    dependencies:
      web3-eth-iban: 1.5.2
      web3-utils: 1.5.2

  web3-core-method@1.5.2:
    dependencies:
      '@ethereumjs/common': 2.6.5
      '@ethersproject/transactions': 5.7.0
      web3-core-helpers: 1.5.2
      web3-core-promievent: 1.5.2
      web3-core-subscriptions: 1.5.2
      web3-utils: 1.5.2

  web3-core-promievent@1.5.2:
    dependencies:
      eventemitter3: 4.0.4

  web3-core-requestmanager@1.5.2:
    dependencies:
      util: 0.12.5
      web3-core-helpers: 1.5.2
      web3-providers-http: 1.5.2
      web3-providers-ipc: 1.5.2
      web3-providers-ws: 1.5.2
    transitivePeerDependencies:
      - supports-color

  web3-core-subscriptions@1.5.2:
    dependencies:
      eventemitter3: 4.0.4
      web3-core-helpers: 1.5.2

  web3-core@1.5.2:
    dependencies:
      '@types/bn.js': 4.11.6
      '@types/node': 12.20.55
      bignumber.js: 9.1.2
      web3-core-helpers: 1.5.2
      web3-core-method: 1.5.2
      web3-core-requestmanager: 1.5.2
      web3-utils: 1.5.2
    transitivePeerDependencies:
      - supports-color

  web3-eth-iban@1.5.2:
    dependencies:
      bn.js: 4.12.0
      web3-utils: 1.5.2

  web3-providers-http@1.5.2:
    dependencies:
      web3-core-helpers: 1.5.2
      xhr2-cookies: 1.1.0

  web3-providers-ipc@1.5.2:
    dependencies:
      oboe: 2.1.5
      web3-core-helpers: 1.5.2

  web3-providers-ws@1.5.2:
    dependencies:
      eventemitter3: 4.0.4
      web3-core-helpers: 1.5.2
      websocket: 1.0.35
    transitivePeerDependencies:
      - supports-color

  web3-utils@1.5.2:
    dependencies:
      bn.js: 4.12.0
      eth-lib: 0.2.8
      ethereum-bloom-filters: 1.2.0
      ethjs-unit: 0.1.6
      number-to-bn: 1.7.0
      randombytes: 2.1.0
      utf8: 3.0.0

  webidl-conversions@3.0.1: {}

  webidl-conversions@4.0.2: {}

  webidl-conversions@7.0.0: {}

  webpack-virtual-modules@0.6.2: {}

  websocket@1.0.35:
    dependencies:
      bufferutil: 4.0.8
      debug: 2.6.9
      es5-ext: 0.10.64
      typedarray-to-buffer: 3.1.5
      utf-8-validate: 5.0.10
      yaeti: 0.0.6
    transitivePeerDependencies:
      - supports-color

  whatwg-encoding@3.1.1:
    dependencies:
      iconv-lite: 0.6.3

  whatwg-mimetype@4.0.0: {}

  whatwg-url@14.0.0:
    dependencies:
      tr46: 5.0.0
      webidl-conversions: 7.0.0

  whatwg-url@5.0.0:
    dependencies:
      tr46: 0.0.3
      webidl-conversions: 3.0.1

  whatwg-url@7.1.0:
    dependencies:
      lodash.sortby: 4.7.0
      tr46: 1.0.1
      webidl-conversions: 4.0.2

  which-boxed-primitive@1.0.2:
    dependencies:
      is-bigint: 1.0.4
      is-boolean-object: 1.1.2
      is-number-object: 1.0.7
      is-string: 1.0.7
      is-symbol: 1.0.4

  which-builtin-type@1.1.4:
    dependencies:
      function.prototype.name: 1.1.6
      has-tostringtag: 1.0.2
      is-async-function: 2.0.0
      is-date-object: 1.0.5
      is-finalizationregistry: 1.0.2
      is-generator-function: 1.0.10
      is-regex: 1.1.4
      is-weakref: 1.0.2
      isarray: 2.0.5
      which-boxed-primitive: 1.0.2
      which-collection: 1.0.2
      which-typed-array: 1.1.15

  which-collection@1.0.2:
    dependencies:
      is-map: 2.0.3
      is-set: 2.0.3
      is-weakmap: 2.0.2
      is-weakset: 2.0.3

  which-module@2.0.1: {}

  which-typed-array@1.1.15:
    dependencies:
      available-typed-arrays: 1.0.7
      call-bind: 1.0.7
      for-each: 0.3.3
      gopd: 1.0.1
      has-tostringtag: 1.0.2

  which@2.0.2:
    dependencies:
      isexe: 2.0.0

  which@3.0.1:
    dependencies:
      isexe: 2.0.0

  why-is-node-running@2.3.0:
    dependencies:
      siginfo: 2.0.0
      stackback: 0.0.2

  wide-align@1.1.5:
    dependencies:
      string-width: 4.2.3

  word-wrap@1.2.5: {}

  wrap-ansi@6.2.0:
    dependencies:
      ansi-styles: 4.3.0
      string-width: 4.2.3
      strip-ansi: 6.0.1

  wrap-ansi@7.0.0:
    dependencies:
      ansi-styles: 4.3.0
      string-width: 4.2.3
      strip-ansi: 6.0.1

  wrap-ansi@8.1.0:
    dependencies:
      ansi-styles: 6.2.1
      string-width: 5.1.2
      strip-ansi: 7.1.0

  wrappy@1.0.2: {}

  ws@7.5.10(bufferutil@4.0.8)(utf-8-validate@5.0.10):
    optionalDependencies:
      bufferutil: 4.0.8
      utf-8-validate: 5.0.10

  ws@7.5.3(bufferutil@4.0.8)(utf-8-validate@5.0.10):
    optionalDependencies:
      bufferutil: 4.0.8
      utf-8-validate: 5.0.10

  ws@8.18.0(bufferutil@4.0.8)(utf-8-validate@5.0.10):
    optionalDependencies:
      bufferutil: 4.0.8
      utf-8-validate: 5.0.10

  xhr-request-promise@0.1.3:
    dependencies:
      xhr-request: 1.1.0

  xhr-request@1.1.0:
    dependencies:
      buffer-to-arraybuffer: 0.0.5
      object-assign: 4.1.1
      query-string: 5.1.1
      simple-get: 2.8.2
      timed-out: 4.0.1
      url-set-query: 1.0.0
      xhr: 2.6.0

  xhr2-cookies@1.1.0:
    dependencies:
      cookiejar: 2.1.4

  xhr@2.6.0:
    dependencies:
      global: 4.4.0
      is-function: 1.0.2
      parse-headers: 2.0.5
      xtend: 4.0.2

  xml-name-validator@5.0.0: {}

  xmlchars@2.2.0: {}

  xtend@4.0.2: {}

  y18n@4.0.3: {}

  y18n@5.0.8: {}

  yaeti@0.0.6: {}

  yallist@3.1.1: {}

  yallist@4.0.0: {}

  yaml@2.5.1: {}

  yargs-parser@18.1.3:
    dependencies:
      camelcase: 5.3.1
      decamelize: 1.2.0

  yargs-parser@21.1.1: {}

  yargs@15.4.1:
    dependencies:
      cliui: 6.0.0
      decamelize: 1.2.0
      find-up: 4.1.0
      get-caller-file: 2.0.5
      require-directory: 2.1.1
      require-main-filename: 2.0.0
      set-blocking: 2.0.0
      string-width: 4.2.3
      which-module: 2.0.1
      y18n: 4.0.3
      yargs-parser: 18.1.3

  yargs@17.7.2:
    dependencies:
      cliui: 8.0.1
      escalade: 3.2.0
      get-caller-file: 2.0.5
      require-directory: 2.1.1
      string-width: 4.2.3
      y18n: 5.0.8
      yargs-parser: 21.1.1

  yocto-queue@0.1.0: {}

  zhead@2.2.4: {}

  zip-stream@6.0.1:
    dependencies:
      archiver-utils: 5.0.2
      compress-commons: 6.0.2
      readable-stream: 4.5.2<|MERGE_RESOLUTION|>--- conflicted
+++ resolved
@@ -505,14 +505,10 @@
         version: 2.0.14(algosdk@2.9.0)(bufferutil@4.0.8)(ioredis@5.4.1)(utf-8-validate@5.0.10)
       '@tanstack/vue-store':
         specifier: 0.5.5
-<<<<<<< HEAD
-        version: 0.5.5(vue@3.5.5(typescript@5.5.4))
-=======
         version: 0.5.5(vue@3.5.7(typescript@5.6.2))
       '@txnlab/use-wallet':
         specifier: workspace:*
         version: link:../use-wallet
->>>>>>> 99848c20
       '@walletconnect/modal':
         specifier: ^2.6.2
         version: 2.6.2(@types/react@18.3.8)(react@18.3.1)
@@ -1446,17 +1442,8 @@
     resolution: {integrity: sha512-KvRw21zU//wdz25IeE1E5m/aFSzhJloBRAQtv+evcFeZvuroIxpIQuUqhbzuwznaUwpiWbmwlcsp5uOWmi4vwA==}
     engines: {node: ^14.18.0 || >=16.10.0}
 
-<<<<<<< HEAD
-  '@nuxt/kit@3.13.2':
-    resolution: {integrity: sha512-KvRw21zU//wdz25IeE1E5m/aFSzhJloBRAQtv+evcFeZvuroIxpIQuUqhbzuwznaUwpiWbmwlcsp5uOWmi4vwA==}
-    engines: {node: ^14.18.0 || >=16.10.0}
-
-  '@nuxt/schema@3.13.1':
-    resolution: {integrity: sha512-ishbhzVGspjshG9AG0hYnKYY6LWXzCtua7OXV7C/DQ2yA7rRcy1xHpzKZUDbIRyxCHHCAcBd8jfHEUmEuhEPrA==}
-=======
   '@nuxt/schema@3.13.2':
     resolution: {integrity: sha512-CCZgpm+MkqtOMDEgF9SWgGPBXlQ01hV/6+2reDEpJuqFPGzV8HYKPBcIFvn7/z5ahtgutHLzjP71Na+hYcqSpw==}
->>>>>>> 99848c20
     engines: {node: ^14.18.0 || >=16.10.0}
 
   '@nuxt/schema@3.13.2':
@@ -7152,11 +7139,7 @@
 
   '@nuxt/devalue@2.0.2': {}
 
-<<<<<<< HEAD
-  '@nuxt/devtools-kit@1.5.0(magicast@0.3.5)(rollup@4.21.3)(vite@5.4.5(@types/node@20.11.30)(terser@5.33.0))':
-=======
   '@nuxt/devtools-kit@1.4.2(magicast@0.3.5)(rollup@4.21.3)(vite@5.4.7(@types/node@20.11.30)(terser@5.33.0))':
->>>>>>> 99848c20
     dependencies:
       '@nuxt/kit': 3.13.2(magicast@0.3.5)(rollup@4.21.3)
       '@nuxt/schema': 3.13.2(rollup@4.21.3)
@@ -7181,15 +7164,6 @@
       rc9: 2.1.2
       semver: 7.6.3
 
-<<<<<<< HEAD
-  '@nuxt/devtools@1.5.0(bufferutil@4.0.8)(rollup@4.21.3)(utf-8-validate@5.0.10)(vite@5.4.5(@types/node@20.11.30)(terser@5.33.0))(vue@3.5.5(typescript@5.5.4))':
-    dependencies:
-      '@antfu/utils': 0.7.10
-      '@nuxt/devtools-kit': 1.5.0(magicast@0.3.5)(rollup@4.21.3)(vite@5.4.5(@types/node@20.11.30)(terser@5.33.0))
-      '@nuxt/devtools-wizard': 1.5.0
-      '@nuxt/kit': 3.13.2(magicast@0.3.5)(rollup@4.21.3)
-      '@vue/devtools-core': 7.4.4(vite@5.4.5(@types/node@20.11.30)(terser@5.33.0))(vue@3.5.5(typescript@5.5.4))
-=======
   '@nuxt/devtools@1.4.2(bufferutil@4.0.8)(rollup@4.21.3)(utf-8-validate@5.0.10)(vite@5.4.7(@types/node@20.11.30)(terser@5.33.0))(vue@3.5.7(typescript@5.6.2))':
     dependencies:
       '@antfu/utils': 0.7.10
@@ -7197,7 +7171,6 @@
       '@nuxt/devtools-wizard': 1.4.2
       '@nuxt/kit': 3.13.2(magicast@0.3.5)(rollup@4.21.3)
       '@vue/devtools-core': 7.4.4(vite@5.4.7(@types/node@20.11.30)(terser@5.33.0))(vue@3.5.7(typescript@5.6.2))
->>>>>>> 99848c20
       '@vue/devtools-kit': 7.4.4
       birpc: 0.2.17
       consola: 3.2.3
@@ -7226,15 +7199,9 @@
       sirv: 2.0.4
       tinyglobby: 0.2.6
       unimport: 3.12.0(rollup@4.21.3)
-<<<<<<< HEAD
-      vite: 5.4.5(@types/node@20.11.30)(terser@5.33.0)
-      vite-plugin-inspect: 0.8.7(@nuxt/kit@3.13.2(magicast@0.3.5)(rollup@4.21.3))(rollup@4.21.3)(vite@5.4.5(@types/node@20.11.30)(terser@5.33.0))
-      vite-plugin-vue-inspector: 5.2.0(vite@5.4.5(@types/node@20.11.30)(terser@5.33.0))
-=======
       vite: 5.4.7(@types/node@20.11.30)(terser@5.33.0)
       vite-plugin-inspect: 0.8.7(@nuxt/kit@3.13.2(magicast@0.3.5)(rollup@4.21.3))(rollup@4.21.3)(vite@5.4.7(@types/node@20.11.30)(terser@5.33.0))
       vite-plugin-vue-inspector: 5.2.0(vite@5.4.7(@types/node@20.11.30)(terser@5.33.0))
->>>>>>> 99848c20
       which: 3.0.1
       ws: 8.18.0(bufferutil@4.0.8)(utf-8-validate@5.0.10)
     transitivePeerDependencies:
@@ -7273,39 +7240,7 @@
       - supports-color
       - webpack-sources
 
-<<<<<<< HEAD
-  '@nuxt/kit@3.13.2(magicast@0.3.5)(rollup@4.21.3)':
-    dependencies:
-      '@nuxt/schema': 3.13.2(rollup@4.21.3)
-      c12: 1.11.2(magicast@0.3.5)
-      consola: 3.2.3
-      defu: 6.1.4
-      destr: 2.0.3
-      globby: 14.0.2
-      hash-sum: 2.0.0
-      ignore: 5.3.2
-      jiti: 1.21.6
-      klona: 2.0.6
-      knitwork: 1.1.0
-      mlly: 1.7.1
-      pathe: 1.1.2
-      pkg-types: 1.2.0
-      scule: 1.3.0
-      semver: 7.6.3
-      ufo: 1.5.4
-      unctx: 2.3.1
-      unimport: 3.12.0(rollup@4.21.3)
-      untyped: 1.4.2
-    transitivePeerDependencies:
-      - magicast
-      - rollup
-      - supports-color
-      - webpack-sources
-
-  '@nuxt/schema@3.13.1(rollup@4.21.3)':
-=======
   '@nuxt/schema@3.13.2(rollup@4.21.3)':
->>>>>>> 99848c20
     dependencies:
       compatx: 0.1.8
       consola: 3.2.3
@@ -11370,15 +11305,9 @@
   nuxt@3.13.2(@parcel/watcher@2.4.1)(@types/node@20.11.30)(bufferutil@4.0.8)(eslint@8.57.1)(idb-keyval@6.2.1)(ioredis@5.4.1)(magicast@0.3.5)(optionator@0.9.4)(rollup@4.21.3)(terser@5.33.0)(typescript@5.6.2)(utf-8-validate@5.0.10)(vite@5.4.7(@types/node@20.11.30)(terser@5.33.0))(vue-tsc@2.1.6(typescript@5.6.2)):
     dependencies:
       '@nuxt/devalue': 2.0.2
-<<<<<<< HEAD
-      '@nuxt/devtools': 1.5.0(bufferutil@4.0.8)(rollup@4.21.3)(utf-8-validate@5.0.10)(vite@5.4.5(@types/node@20.11.30)(terser@5.33.0))(vue@3.5.5(typescript@5.5.4))
-      '@nuxt/kit': 3.13.1(magicast@0.3.5)(rollup@4.21.3)
-      '@nuxt/schema': 3.13.1(rollup@4.21.3)
-=======
       '@nuxt/devtools': 1.4.2(bufferutil@4.0.8)(rollup@4.21.3)(utf-8-validate@5.0.10)(vite@5.4.7(@types/node@20.11.30)(terser@5.33.0))(vue@3.5.7(typescript@5.6.2))
       '@nuxt/kit': 3.13.2(magicast@0.3.5)(rollup@4.21.3)
       '@nuxt/schema': 3.13.2(rollup@4.21.3)
->>>>>>> 99848c20
       '@nuxt/telemetry': 2.6.0(magicast@0.3.5)(rollup@4.21.3)
       '@nuxt/vite-builder': 3.13.2(@types/node@20.11.30)(eslint@8.57.1)(magicast@0.3.5)(optionator@0.9.4)(rollup@4.21.3)(terser@5.33.0)(typescript@5.6.2)(vue-tsc@2.1.6(typescript@5.6.2))(vue@3.5.7(typescript@5.6.2))
       '@unhead/dom': 1.11.6
@@ -12979,11 +12908,7 @@
       typescript: 5.6.2
       vue-tsc: 2.1.6(typescript@5.6.2)
 
-<<<<<<< HEAD
-  vite-plugin-inspect@0.8.7(@nuxt/kit@3.13.2(magicast@0.3.5)(rollup@4.21.3))(rollup@4.21.3)(vite@5.4.5(@types/node@20.11.30)(terser@5.33.0)):
-=======
   vite-plugin-inspect@0.8.7(@nuxt/kit@3.13.2(magicast@0.3.5)(rollup@4.21.3))(rollup@4.21.3)(vite@5.4.7(@types/node@20.11.30)(terser@5.33.0)):
->>>>>>> 99848c20
     dependencies:
       '@antfu/utils': 0.7.10
       '@rollup/pluginutils': 5.1.0(rollup@4.21.3)
