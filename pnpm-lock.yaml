--- conflicted
+++ resolved
@@ -424,16 +424,8 @@
         specifier: ^2.6.2
         version: 2.6.2(@types/react@18.3.5)(react@18.3.1)
       '@walletconnect/sign-client':
-<<<<<<< HEAD
-        specifier: ^2.15.2
-        version: 2.15.2(bufferutil@4.0.8)(ioredis@5.4.1)(utf-8-validate@5.0.10)
-      avm-wallet:
-        specifier: ^3.2.1
-        version: link:../use-wallet
-=======
         specifier: ^2.16.1
         version: 2.16.1(bufferutil@4.0.8)(ioredis@5.4.1)(utf-8-validate@5.0.10)
->>>>>>> 7d755e15
       lute-connect:
         specifier: ^1.3.0
         version: 1.3.0
@@ -490,16 +482,8 @@
         specifier: ^2.6.2
         version: 2.6.2(@types/react@18.3.5)(react@18.3.1)
       '@walletconnect/sign-client':
-<<<<<<< HEAD
-        specifier: ^2.15.2
-        version: 2.15.2(bufferutil@4.0.8)(ioredis@5.4.1)(utf-8-validate@5.0.10)
-      avm-wallet:
-        specifier: ^3.2.1
-        version: link:../use-wallet
-=======
         specifier: ^2.16.1
         version: 2.16.1(bufferutil@4.0.8)(ioredis@5.4.1)(utf-8-validate@5.0.10)
->>>>>>> 7d755e15
       lute-connect:
         specifier: ^1.3.0
         version: 1.3.0
@@ -553,16 +537,8 @@
         specifier: ^2.6.2
         version: 2.6.2(@types/react@18.3.5)(react@18.3.1)
       '@walletconnect/sign-client':
-<<<<<<< HEAD
-        specifier: ^2.15.2
-        version: 2.15.2(bufferutil@4.0.8)(ioredis@5.4.1)(utf-8-validate@5.0.10)
-      avm-wallet:
-        specifier: ^3.2.1
-        version: link:../use-wallet
-=======
         specifier: ^2.16.1
         version: 2.16.1(bufferutil@4.0.8)(ioredis@5.4.1)(utf-8-validate@5.0.10)
->>>>>>> 7d755e15
       lute-connect:
         specifier: ^1.3.0
         version: 1.3.0
