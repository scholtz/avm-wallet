--- conflicted
+++ resolved
@@ -1,11 +1,6 @@
 {
-<<<<<<< HEAD
-  "name": "avm-wallet-react",
-  "version": "3.5.1",
-=======
   "name": "@txnlab/use-wallet-react",
   "version": "3.7.0",
->>>>>>> 99848c20
   "description": "React library for integrating Algorand wallets into decentralized applications",
   "author": "Doug Richar <drichar@gmail.com>",
   "license": "MIT",
