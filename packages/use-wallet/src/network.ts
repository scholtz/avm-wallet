import algosdk from 'algosdk'

export enum NetworkId {
  MAINNET = 'mainnet',
  TESTNET = 'testnet',
  BETANET = 'betanet',
<<<<<<< HEAD
  LOCALNET = 'localnet',
  VOITEST = 'voitest',
  ARAMIDMAIN = 'aramidmain'
=======
  FNET = 'fnet',
  LOCALNET = 'localnet'
>>>>>>> 7d755e15
}

export function isValidNetworkId(networkId: any): networkId is NetworkId {
  return Object.values(NetworkId).includes(networkId)
}

export interface AlgodConfig {
  token: string | algosdk.AlgodTokenHeader | algosdk.CustomTokenHeader | algosdk.BaseHTTPClient
  baseServer: string
  port?: string | number
  headers?: Record<string, string>
}

export function isAlgodConfig(config: any): config is AlgodConfig {
  if (typeof config !== 'object') return false

  for (const key of Object.keys(config)) {
    if (!['token', 'baseServer', 'port', 'headers'].includes(key)) return false
  }

  return (
    typeof config.token === 'string' &&
    typeof config.baseServer === 'string' &&
    ['string', 'number', 'undefined'].includes(typeof config.port) &&
    ['object', 'undefined'].includes(typeof config.headers)
  )
}

export type NetworkConfigMap = Record<NetworkId, AlgodConfig>

export function isNetworkConfigMap(config: NetworkConfig): config is NetworkConfigMap {
  const networkKeys = Object.values(NetworkId) as string[]
  return Object.keys(config).some((key) => networkKeys.includes(key))
}

export type NetworkConfig = Partial<AlgodConfig> | Partial<Record<NetworkId, Partial<AlgodConfig>>>

export const nodeServerMap = {
<<<<<<< HEAD
  [NetworkId.MAINNET]: 'https://mainnet-api.algonode.cloud',
  [NetworkId.TESTNET]: 'https://testnet-api.algonode.cloud',
  [NetworkId.BETANET]: 'https://betanet-api.algonode.cloud',
  [NetworkId.VOITEST]: 'https://testnet-api.voi.nodly.io',
  [NetworkId.ARAMIDMAIN]: 'https://algod.aramidmain.a-wallet.net'
=======
  [NetworkId.MAINNET]: 'https://mainnet-api.4160.nodely.dev',
  [NetworkId.TESTNET]: 'https://testnet-api.4160.nodely.dev',
  [NetworkId.BETANET]: 'https://betanet-api.4160.nodely.dev',
  [NetworkId.FNET]: 'https://fnet-api.4160.nodely.dev'
>>>>>>> 7d755e15
}

export function createDefaultNetworkConfig(): NetworkConfigMap {
  const localnetConfig: AlgodConfig = {
    token: 'a'.repeat(64),
    baseServer: 'http://localhost',
    port: 4001,
    headers: {}
  }

  return Object.values(NetworkId).reduce((configMap, value) => {
    const network = value as NetworkId
    const isLocalnet = network === NetworkId.LOCALNET

    configMap[network] = isLocalnet
      ? localnetConfig
      : {
          token: '',
          baseServer: nodeServerMap[network],
          port: '',
          headers: {}
        }

    return configMap
  }, {} as NetworkConfigMap)
}

export const caipChainId: Partial<Record<NetworkId, string>> = {
  [NetworkId.MAINNET]: 'algorand:wGHE2Pwdvd7S12BL5FaOP20EGYesN73k',
  [NetworkId.TESTNET]: 'algorand:SGO1GKSzyE7IEPItTxCByw9x8FmnrCDe',
  [NetworkId.BETANET]: 'algorand:mFgazF-2uRS1tMiL9dsj01hJGySEmPN2',
  [NetworkId.VOITEST]: 'algorand:IXnoWtviVVJW5LGivNFc0Dq14V3kqaXu',
  [NetworkId.ARAMIDMAIN]: 'algorand:PgeQVJJgx_LYKJfIEz7dbfNPuXmDyJ-O'
}<|MERGE_RESOLUTION|>--- conflicted
+++ resolved
@@ -4,14 +4,8 @@
   MAINNET = 'mainnet',
   TESTNET = 'testnet',
   BETANET = 'betanet',
-<<<<<<< HEAD
-  LOCALNET = 'localnet',
-  VOITEST = 'voitest',
-  ARAMIDMAIN = 'aramidmain'
-=======
   FNET = 'fnet',
   LOCALNET = 'localnet'
->>>>>>> 7d755e15
 }
 
 export function isValidNetworkId(networkId: any): networkId is NetworkId {
@@ -50,18 +44,10 @@
 export type NetworkConfig = Partial<AlgodConfig> | Partial<Record<NetworkId, Partial<AlgodConfig>>>
 
 export const nodeServerMap = {
-<<<<<<< HEAD
-  [NetworkId.MAINNET]: 'https://mainnet-api.algonode.cloud',
-  [NetworkId.TESTNET]: 'https://testnet-api.algonode.cloud',
-  [NetworkId.BETANET]: 'https://betanet-api.algonode.cloud',
-  [NetworkId.VOITEST]: 'https://testnet-api.voi.nodly.io',
-  [NetworkId.ARAMIDMAIN]: 'https://algod.aramidmain.a-wallet.net'
-=======
   [NetworkId.MAINNET]: 'https://mainnet-api.4160.nodely.dev',
   [NetworkId.TESTNET]: 'https://testnet-api.4160.nodely.dev',
   [NetworkId.BETANET]: 'https://betanet-api.4160.nodely.dev',
   [NetworkId.FNET]: 'https://fnet-api.4160.nodely.dev'
->>>>>>> 7d755e15
 }
 
 export function createDefaultNetworkConfig(): NetworkConfigMap {
