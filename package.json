{
  "name": "@txnlab/use-wallet",
  "publishConfig": {
    "access": "public",
    "registry": "https://registry.npmjs.org/"
  },
  "repository": {
    "type": "git",
    "url": "https://github.com/txnlab/use-wallet"
  },
  "bugs": {
    "url": "https://github.com/txnlab/use-wallet/issues"
  },
  "homepage": "https://txnlab.github.io/use-wallet",
<<<<<<< HEAD
  "version": "2.0.0-alpha.0",
=======
  "version": "1.3.2",
>>>>>>> b25cbeb0
  "description": "React hooks for using Algorand compatible wallets in dApps.",
  "scripts": {
    "dev": "yarn storybook",
    "build": "rm -rf dist && rollup -c",
    "test": "jest",
    "storybook": "start-storybook -p 6006",
    "deploy-storybook": "build-storybook && gh-pages -d storybook-static",
    "build-storybook": "build-storybook",
    "check-types": "tsc --noEmit",
    "commit": "cz"
  },
  "author": "txnlab",
  "license": "MIT",
  "devDependencies": {
    "@babel/core": "^7.16.0",
    "@babel/preset-env": "^7.16.4",
    "@babel/preset-react": "^7.16.0",
    "@babel/preset-typescript": "^7.16.0",
    "@blockshake/defly-connect": "^1.1.3",
    "@daffiwallet/connect": "^1.0.3",
    "@mdx-js/react": "^2.1.2",
    "@perawallet/connect": "^1.2.1",
    "@randlabs/myalgo-connect": "^1.4.2",
    "@rollup/plugin-commonjs": "^23.0.2",
    "@rollup/plugin-json": "^5.0.1",
    "@rollup/plugin-node-resolve": "^15.0.1",
    "@storybook/addon-actions": "^6.5.16",
    "@storybook/addon-essentials": "^6.5.16",
    "@storybook/addon-links": "^6.5.16",
    "@storybook/builder-webpack5": "^6.5.16",
    "@storybook/manager-webpack5": "^6.5.16",
    "@storybook/preset-scss": "^1.0.3",
    "@storybook/react": "^6.5.16",
    "@testing-library/react": "^13.3.0",
    "@types/big.js": "^6.1.6",
    "@types/jest": "^29.1.2",
    "@types/react": "^18.0.15",
    "@typescript-eslint/eslint-plugin": "^5.55.0",
    "@typescript-eslint/parser": "^5.55.0",
    "@walletconnect/modal": "^2.4.7",
    "@walletconnect/sign-client": "^2.8.1",
    "algosdk": "^2.1.0",
    "babel-jest": "^29.1.2",
    "babel-loader": "^8.2.3",
    "bufferutil": "^4.0.7",
    "commitizen": "4.2.6",
    "css-loader": "^6.5.1",
    "cz-conventional-changelog": "3.3.0",
    "encoding": "^0.1.13",
    "eslint": "^8.36.0",
    "eslint-config-prettier": "^8.7.0",
    "eslint-plugin-prettier": "^4.2.1",
    "eslint-plugin-react": "^7.32.2",
    "eslint-plugin-react-hooks": "^4.6.0",
    "gh-pages": "^4.0.0",
    "html-webpack-plugin": "^5.5.0",
    "identity-obj-proxy": "^3.0.0",
    "jest": "^29.1.2",
    "jest-canvas-mock": "^2.5.0",
    "jest-environment-jsdom": "^29.3.1",
    "postcss": "^8.4.17",
    "react": "^18.2.0",
    "react-dom": "^18.2.0",
    "rollup": "^3.3.0",
    "rollup-plugin-analyzer": "^4.0.0",
    "rollup-plugin-dts": "^5.0.0",
    "rollup-plugin-peer-deps-external": "^2.2.4",
    "rollup-plugin-polyfill-node": "^0.11.0",
    "rollup-plugin-postcss": "^4.0.2",
    "rollup-plugin-typescript2": "^0.34.1",
    "sass": "^1.43.5",
    "sass-loader": "^13.1.0",
    "style-loader": "^3.3.1",
    "ts-node": "^10.9.1",
    "tsconfig-paths-webpack-plugin": "^4.0.1",
    "tslib": "^2.4.0",
    "typescript": "^4.8.4",
    "utf-8-validate": "^6.0.3"
  },
  "peerDependencies": {
    "@blockshake/defly-connect": "^1.1.3",
    "@daffiwallet/connect": "^1.0.3",
    "@perawallet/connect": "^1.2.1",
    "@randlabs/myalgo-connect": "^1.4.2",
    "@walletconnect/modal": "^2.4.7",
    "@walletconnect/sign-client": "^2.8.1",
    "algosdk": "^2.1.0",
    "react": "^18.2.0",
    "react-dom": "^18.2.0"
  },
  "peerDependenciesMeta": {
    "@blockshake/defly-connect": {
      "optional": true
    },
    "@daffiwallet/connect": {
      "optional": true
    },
    "@perawallet/connect": {
      "optional": true
    },
    "@randlabs/myalgo-connect": {
      "optional": true
    },
    "@walletconnect/sign-client": {
      "optional": true
    },
    "@walletconnect/modal": {
      "optional": true
    }
  },
  "main": "dist/cjs/index.js",
  "module": "dist/esm/index.js",
  "files": [
    "dist"
  ],
  "types": "dist/index.d.ts",
  "dependencies": {
    "immer": "^9.0.15",
    "zustand": "^4.1.4"
  },
  "config": {
    "commitizen": {
      "path": "cz-conventional-changelog"
    }
  }
}<|MERGE_RESOLUTION|>--- conflicted
+++ resolved
@@ -12,11 +12,7 @@
     "url": "https://github.com/txnlab/use-wallet/issues"
   },
   "homepage": "https://txnlab.github.io/use-wallet",
-<<<<<<< HEAD
   "version": "2.0.0-alpha.0",
-=======
-  "version": "1.3.2",
->>>>>>> b25cbeb0
   "description": "React hooks for using Algorand compatible wallets in dApps.",
   "scripts": {
     "dev": "yarn storybook",
