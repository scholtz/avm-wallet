--- conflicted
+++ resolved
@@ -1,51 +1,3 @@
-<<<<<<< HEAD
-{
-  "name": "avm-wallet",
-  "private": false,
-  "repository": {
-    "type": "git",
-    "url": "https://github.com/scholtz/avm-wallet.git"
-  },
-  "packageManager": "pnpm@9.9.0",
-  "type": "module",
-  "scripts": {
-    "build": "pnpm build:packages && pnpm build:examples",
-    "build:packages": "pnpm -r --filter '*' build",
-    "build:examples": "pnpm -r --filter 'avm-wallet-example-*' build",
-    "watch": "pnpm -r --filter '*' --parallel start",
-    "dev": "pnpm run watch",
-    "test": "pnpm -r --if-present test",
-    "lint": "pnpm -r lint",
-    "lint:fix": "pnpm -r lint --fix",
-    "prettier": "prettier --check .",
-    "typecheck": "pnpm -r typecheck",
-    "example:ts": "pnpm --filter 'avm-wallet-example-vanilla-ts' dev",
-    "example:react": "pnpm --filter 'avm-wallet-example-react' dev",
-    "example:solid": "pnpm --filter 'avm-wallet-example-solid' dev",
-    "example:vue": "pnpm --filter 'avm-wallet-example-vue' dev",
-    "example:nextjs": "pnpm --filter 'avm-wallet-example-nextjs' dev",
-    "example:nuxt": "pnpm --filter 'avm-wallet-example-nuxt' dev"
-  },
-  "devDependencies": {
-    "@testing-library/jest-dom": "6.5.0",
-    "@testing-library/react": "16.0.1",
-    "@typescript-eslint/eslint-plugin": "8.3.0",
-    "@typescript-eslint/parser": "8.3.0",
-    "@vitejs/plugin-react": "4.3.1",
-    "@vitejs/plugin-vue": "5.1.3",
-    "@vitejs/plugin-vue-jsx": "4.0.1",
-    "@vue/test-utils": "2.4.6",
-    "eslint": "8.57.0",
-    "eslint-config-prettier": "9.1.0",
-    "eslint-plugin-prettier": "5.2.1",
-    "prettier": "3.3.3",
-    "vite": "5.4.2",
-    "vite-plugin-solid": "2.10.2",
-    "vitest": "2.0.5",
-    "vue-demi": "0.14.10"
-  }
-}
-=======
 {
   "name": "use-wallet",
   "private": true,
@@ -90,5 +42,4 @@
     "vitest": "2.1.1",
     "vue-demi": "0.14.10"
   }
-}
->>>>>>> 7d755e15
+}